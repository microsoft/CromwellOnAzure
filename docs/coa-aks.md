--- conflicted
+++ resolved
@@ -6,19 +6,11 @@
 ### Deployment Models
 
 - ### CoA provisioned AKS account
-<<<<<<< HEAD
-    Add the flag "--UseAks true --UserObjectId aaaaaaaa-bbbb-cccc-dddd-eeeeeeeeeeee" and the deployer will provision an AKS account and run its containers in AKS rather than provisioning a VM. UserObjectId is required to assign permissions for the deployer to use KeyVault which is used by CoA to store the storage account key.
-- ### Shared AKS account with CoA namespace
-    Add the flags "--UseAks true --AksClusterName {existingClusterName} --UserObjectId aaaaaaaa-bbbb-cccc-dddd-eeeeeeeeeeee", where the user has "Contributor" or "Azure Kubernetes Service Contributor" role access to the existing AKS account, the deployer will deploy blob-csi-driver, and aad-pod-identity to the kube-system namespace, and then deploy CoA to the namespace "coa". Add the flag "--AksCoANamespace {namespace}" to override the default namespace.
-- ### Shared AKS account without developer access.
-    If the user is required to use an AKS account, but does not have the required access, the deployer will produce a Helm chart that can then be installed by an admin or existing CI/CD pipeline. Add the flags "--UseAks true --ManualHelmDeployment --UserObjectId aaaaaaaa-bbbb-cccc-dddd-eeeeeeeeeeee". The deployer will print a postgresql command, this would typically be run on the kubernetes node to setup the cromwell user however the user will need to run this manually since the deployer won't directly access the AKS account.
-=======
     Add the flag "--UseAks true" and the deployer will provision an AKS account and run its containers in AKS rather than provisioning a VM.
 - ### Shared AKS account with CoA namespace
     Add the flags "--UseAks true --AksClusterName {existingClusterName}", where the user has "Contributor" or "Azure Kubernetes Service Contributor" role access to the existing AKS account, the deployer will deploy blob-csi-driver, and aad-pod-identity to the kube-system namespace, and then deploy CoA to the namespace "coa". Add the flag "--AksCoANamespace {namespace}" to override the default namespace.
-- ### Shared AKS account without developer access. 
-    If the user is required to use an AKS account, but does not have the required access, the deployer will produce a Helm chart that can then be installed by an admin or existing CI/CD pipeline. Add the flags "--UseAks true --ManualHelmDeployment". The deployer will print a postgresql command, this would typically be run on the kubernetes node to setup the cromwell user however the user will need to run this manually since the deployer won't directly access the AKS account. 
->>>>>>> 45788e93
+- ### Shared AKS account without developer access.
+    If the user is required to use an AKS account, but does not have the required access, the deployer will produce a Helm chart that can then be installed by an admin or existing CI/CD pipeline. Add the flags "--UseAks true --ManualHelmDeployment". The deployer will print a postgresql command, this would typically be run on the kubernetes node to setup the cromwell user however the user will need to run this manually since the deployer won't directly access the AKS account.
 
     - Run the deployer with supplied flags.
     - Deployer will create initial resources and pause once it's time to deploy the Helm chart.
@@ -32,14 +24,7 @@
 - ### Blob CSI Driver - https://github.com/kubernetes-sigs/blob-csi-driver/
     This is used to mount the storage account to the containers.
 - ### AAD Pod Identity - https://github.com/Azure/aad-pod-identity
-<<<<<<< HEAD
-    This is used to assigned managed identities to the containers.
-
-### External storage accounts
-Typically, in CromwellOnAzure you can add storage accounts with input data to the containers-to-mount file. For AKS, you need to modify the values.yaml file of the helm chart and redeploy. The vaules-template.yaml will have examples externalContainers and externalSasContainers.
-=======
-    This is used to assign managed identities to the containers. 
->>>>>>> 45788e93
+    This is used to assign managed identities to the containers.
 
 ### Logs and troubleshooting
 For troubleshooting any of the CoA services, you can login directly to the pods or get logs using the kubectl program. The deployer will write a kubeconfig to the temp directory, either copy that file to ~/.kube/config for reference it manually for each command with --kubeconfig {temp-directory}/kubeconfig.txt. You can also run the command `az aks get-credentials --resource-group {coa-resource-group} --name {aks-account} --subscription {subscription-id} --file kubeconfig.txt` to get the file.
@@ -56,13 +41,8 @@
 
 ### Updating settings and environment variables.
 
-<<<<<<< HEAD
 For VM based CoA deployments, you can ssh into the VM host, update the environment files, and restart the VM.
-To update settings for AKS, you will need to redeploy the helm chart. If you still have the chart locally,
-you can update the values.yaml file and redeploy with:
-=======
-For VM based CoA deployments, you can ssh into the VM host, update the environment files, and restart the VM. 
-To update settings for AKS, you will need to redeploy the helm chart. The configuration for the helm chart is 
+To update settings for AKS, you will need to redeploy the helm chart. The configuration for the helm chart is
 stored in CoA default storage account /configuration/aksValues.yaml. Setting in this file such as the image
 versions and external storage accounts can be updated and redeployed with the deployer update command.
 
@@ -70,8 +50,8 @@
 
 ### External storage accounts
 Typically, in CromwellOnAzure you can add storage accounts with input data to the containers-to-mount file. For AKS, the external storage accounts are configured
-in the aksValues.yaml in the storage account. There are three methods for adding storage accounts 
-to your deployment. 
+in the aksValues.yaml in the storage account. There are three methods for adding storage accounts
+to your deployment.
 
 1. Managed Identity
 2. Storage Key
@@ -85,12 +65,12 @@
 internalContainersMIAuth:
   - accountName: storageAccount
     containerName: dataset1
-    resourceGroup: resourceGroup1    
+    resourceGroup: resourceGroup1
 
 internalContainersKeyVaultAuth:
   - accountName: storageAccount
     containerName: dataset1
-    keyVaultURL: 
+    keyVaultURL:
     keyVaultSecretName:
 
 externalContainers:
@@ -100,16 +80,11 @@
     resourceGroup: resourceGroup1
 
 externalSasContainers:
-  - accountName: 
-    sasToken: 
-    containerName: 
+  - accountName:
+    sasToken:
+    containerName:
 ```
->>>>>>> 45788e93
 
-To add new storage accounts, please update the aksValues.yaml according to the above template and run the update. 
+To add new storage accounts, please update the aksValues.yaml according to the above template and run the update.
 
-<<<<<<< HEAD
-If the original chart is lost, you can regenerate it by running the deployer again with the "--update true" and "--AksClusterName {existingClusterName}" flags.
-=======
-The default storage account will be mounted using either the internalContainersMIAuth or internalContainersKeyVaultAuth depending on if the CrossSubscriptionAKSDeployment flag was used during deployment.
->>>>>>> 45788e93
+The default storage account will be mounted using either the internalContainersMIAuth or internalContainersKeyVaultAuth depending on if the CrossSubscriptionAKSDeployment flag was used during deployment.