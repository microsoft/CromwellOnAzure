# FAQs, advanced troubleshooting and known issues for Cromwell on Azure

This article answers FAQs, describes advanced features that allow customization and debugging of Cromwell on Azure, as well as how to diagnose, debug, and work around [known issues](#Known-Issues-And-Mitigation). We are actively tracking these as bugs to be fixed in upcoming releases!

1. Setup
   * I am trying to [setup Cromwell on Azure for multiple users on the same subscription](#Setup-Cromwell-on-Azure-for-multiple-users-in-the-same-Azure-subscription), what are the ways I can do this?
   * I ran the [Cromwell on Azure installer and it failed](#Debug-my-Cromwell-on-Azure-installation-that-ran-into-an-error). How can I fix it?
   * How can I [upgrade my Cromwell on Azure instance?](#Upgrade-my-Cromwell-on-Azure-instance)

2. Analysis
   * I submitted a job and it failed almost immediately. What [happened to it](#Job-failed-immediately)?
   * I can only run small workflows but not workflows that require multiple tasks with a large total cpu cores requirement. [How do I increase workflows capacity?](#Check-Azure-Batch-account-quotas)
   * How do I [setup my own WDL](#Set-up-my-own-WDL) to run on Cromwell?
   * How can I see [how far along my workflow has progressed?](#Check-all-tasks-running-for-a-workflow-using-Batch-account)
   * My workflow failed at task X. Where should I look to determine why it failed?
     * [Which tasks failed?](#Find-which-tasks-failed-in-a-workflow)
     * Some tasks are stuck or my workflow is stuck in the "inprogress" directory in the "workflows" container. [Were there Azure infrastructure issues?](#Make-sure-there-are-no-Azure-infrastructure-errors)
   * My jobs are taking a long time in the "Preparing" task state, even with "smaller" input files and VMs being used. [Why is that](#Check-Azure-Storage-Tier)?

3. Customizing your instance
   * How can I [customize my Cromwell on Azure deployment?](#customize-your-cromwell-on-azure-deployment)
   * How can I [use a specific Cromwell image version?](#use-a-specific-cromwell-version)
   * How do I [use input data files for my workflows from a different Azure Storage account](#use-input-data-files-from-an-existing-azure-storage-account-that-my-lab-or-team-is-currently-using) that my lab or team is currently using?
   * Can I connect a different [batch account with previously increased quotas](#use-a-batch-account-for-which-i-have-already-requested-or-received-increased-cores-quota-from-azure-support) to run my workflows?
   * How can I [use private Docker containers for my workflows?](#use-private-docker-containers-hosted-on-azure)
   * A lot of tasks for my workflows run longer than 24 hours and have been randomly stopped. How can I [run all my tasks on dedicated batch VMs?](#configure-my-cromwell-on-azure-instance-to-always-use-dedicated-batch-vms-to-avoid-getting-preempted)
   * Can I get [direct access to Cromwell's REST API?](#access-the-cromwell-rest-api-directly-from-linux-host-vm)

4. Performance & Optimization
   * How can I figure out how much Cromwell on Azure costs me?
     * How much am I [paying for my Cromwell on Azure instance?](#Cost-analysis-for-Cromwell-on-Azure)
     * How are [batch VMs selected to run tasks in a workflow?](#How-Cromwell-on-Azure-selects-batch-VMs-to-run-tasks-in-a-workflow)
   * Do you have guidance on how to [optimize my WDLs](#Optimize-my-WDLs)?

5. Miscellaneous
   * I cannot find my issue in this document and [want more information](#Get-container-logs-to-debug-issues) from Cromwell, MySQL, or TES Docker container logs.
   * I am running a large amount of workflows and [MySQL storage disk is full](#I-am-running-a-large-amount-of-workflows-and-MySQL-storage-disk-is-full)
   * How can I run [CWL](#Running-CWL-Workflows-on-Cromwell-on-Azure) files on Cromwell on Azure?


## Known Issues And Mitigation
### I am trying to use files with SAS tokens but run into file access issues
There is currently a bug (which we are tracking) in a dependency tool we use to get files from Azure Storage to the VM to perform a task. For now, follow these steps as a workaround if you are running into errors getting access to your files using SAS tokens on Cromwell on Azure.
If you followed [these](https://docs.microsoft.com/en-us/azure/storage/common/storage-sas-overview#get-started-with-sas) instructions to create a SAS URL, you’ll get something similar to
```
https://YourStorageAccount.blob.core.windows.net/inputs?sv=2018-03-28si=inputs-key&sr=c&sig=somestring
```

Focus on this part: **si=inputs-key&sr=c** <br/>

Manually change order of `sr` and `si` fields to get something similar to
```
https://YourStorageAccount.blob.core.windows.net/inputs?sv=2018-03-28&sr=c&si=inputs-keysig=somestring
```

After the change, **sr=c&si=inputs-key** should be the order in your SAS URL. <br/>

Update all the SAS URLs similarly and retry your workflow.

### All TES tasks for my workflow are done running, but the trigger JSON file is still in the "inprogress" directory in the workflows container
1. The root cause is most likely memory pressure on the host Linux VM because [blobfuse](https://docs.microsoft.com/en-us/azure/storage/blobs/storage-how-to-mount-container-linux#overview) processes grow to consume all physical memory.

You may see the following Cromwell container logs as a symptom:
> Cromwell shutting down because it cannot access the database):
Shutting down cromid-5bd1d24 as at least 15 minutes of heartbeat write errors have occurred between 2020-02-18T22:03:01.110Z and 2020-02-18T22:19:01.111Z (16.000016666666667 minutes

To mitigate, please resize your VM in the resource group to a machine with at least 14GB memory/RAM. Any workflows still in progress will not be affected.

![Resize VM](/docs/screenshots/resize-VM.png)

2. Another possible scenario is that the "mysql" database is in an unusable state, which means Cromwell cannot continue processing workflows.

You may see the following Cromwell container logs as a symptom:
> Failed to instantiate Cromwell System. Shutting down Cromwell.
liquibase.exception.LockException: Could not acquire change log lock.  Currently locked by 012ec19c3285 (172.18.0.4) since 2/19/20 4:10 PM

**Note: This has been fixed in Release 2.1. If you use the 2.1 deployer or update to this version, you can skip the mitigation steps below**

For Release 2.0 and below:
To mitigate, log on to the host VM and execute the following and then restart the VM:

```
sudo docker exec -it cromwellazure_mysqldb_1 bash -c 'mysql -ucromwell -Dcromwell_db -pcromwell -e"SELECT * FROM DATABASECHANGELOGLOCK;UPDATE DATABASECHANGELOGLOCK SET LOCKED=0, LOCKGRANTED=null, LOCKEDBY=null where ID=1;SELECT * FROM DATABASECHANGELOGLOCK;"'
```

## Setup
### Setup Cromwell on Azure for multiple users in the same Azure subscription
Cromwell on Azure is designed to be flexible for single and multiple user scenarios. Here we have envisioned 4 general scenarios and demonstrated how they relate to your Azure account, Azure Batch service, Subscription ID, and Resource Groups, each depicted below.

![Multiple Users FAQ](/docs/screenshots/multiple-users-configs.png)

1) **The Individual User**: This is the current standard deployment configuration for Cromwell on Azure. No extra steps beyond the [deployment guide](../README.md/#deploy-your-instance-of-cromwell-on-azure) are necessary.

2) **The Lab**: This scenario is envisioned for small lab groups and teams sharing a common Azure resource (ie. a common bioinformatician(s), data scientist(s), or computational biologist(s) collaborating on projects from the same lab). Functionally, this setup does not differ from the "Individual User" configuration. We recommend a single "Cromwell Administrator" perform the initial Cromwell on Azure  setup for the group. Ensure that this user has the appropriate role(s) on the Subscription ID as outlined [here](../README.md/#Prerequisites). Once deployed, this "Cromwell Administrator" can [grant "Contributor" access to the created Cromwell storage account via the Azure Portal](https://docs.microsoft.com/en-us/azure/storage/common/storage-auth-aad-rbac-portal#assign-an-azure-built-in-role). This would allow granted users the ability to submit analysis jobs and retrieve results. It would also allow them the ability to view *any analysis* that has been run by the lab. As Cromwell submits all jobs to Azure Batch as one user, the billing for Cromwell on Azure usage would be collective for the entire lab, not broken down by individual users who submitted the jobs.

3) **The Research Group**: This scenario is envisioned for larger research groups where a common Azure subscription is shared, but users want/require their own instance of Cromwell on Azure. The initial Cromwell on Azure deployment is done as described in the [deployment guide](../README.md/#deploy-your-instance-of-cromwell-on-azure). After the first deployment of Cromwell on Azure is done on the Subscription, subsequent users will need to specify a *separate Resource Group* **AND** *preexisting Azure Batch account name* that is currently being utilized by the pre-existing deployment(s) of Cromwell on Azure. The Azure Batch account must exist in the same region as defined in the "--RegionName" configuration of the new Cromwell on Azure deployment. You can check all the [configuration options here](#Customize-your-Cromwell-on-Azure-deployment). See the invocation of the Linux deployment script for an example:

```
.\deploy-cromwell-on-azure-linux --SubscriptionId <Your subscription ID> --RegionName <Your region> --MainIdentifierPrefix <Your string> --ResourceGroupName <Your resource group> --BatchAccountName <Your Batch account name>
```

   In this scenario, please note the lack of separation at the Azure Batch account level. While you will be able track resource usage independently due to the separate Cromwell users submitting analyses to Azure Batch (for your own tracking/internal billing purposes), anyone who has access to Azure Batch as a Contributor or Owner will be able to see ***everyone's*** Batch pools, and thus what they are running. For this scenario, we would recommend the Cromwell Administrator(s) be trusted personnel, such as your IT team.

4) **The Institution**: This is an enterprise level deployment scenario for a large organization with multiple Subscriptions and independent user groups within an internal hierarchy. In this scenario, due to the independent nature of the work being done and the desire/need to track specific resource usage (for your own internal billing purposes) you will have ***completely independent*** deployments of Cromwell on Azure.

   To deploy, you'll need to verify whether an existing Azure Batch account already exists on your Subscription (to run Cromwell on Azure on the Subscription level), or within your Resource Group as described in the [deployment guide](../README.md/#deploy-your-instance-of-cromwell-on-azure), with appropriate [roles](https://docs.microsoft.com/en-us/azure/role-based-access-control/built-in-roles) set. If Azure Batch account is not deployed on your Subscription (or if you have available quota to create a new Batch account - the default for most accounts is 1 Batch account/region), then simply follow the [deployment guide](../README.md/#deploy-your-instance-of-cromwell-on-azure). If there is an existing Azure Batch account you're connecting to within your Subscription, simply follow the deployment recommendations outlined in [3], adding the appropriate flags for the deployment script. See the invocation of the Linux deployment script for an example:

```
.\deploy-cromwell-on-azure-linux --SubscriptionId <Your subscription ID> --RegionName <Your region> --MainIdentifierPrefix <Your string> --ResourceGroupName <Your resource group> --BatchAccountName <Your Batch account name>
```

Please note you can also mix scenarios 1, 2, and 3 within the Azure Enterprise Account in scenario 4.

### Debug my Cromwell on Azure installation that ran into an error
When the Cromwell on Azure installer is run, if there are errors, the logs are printed in the terminal. Most errors are related to insufficient permissions to create resources in Azure on your behalf, or intermittent Azure failures. In case of an error, we terminate the installation process and begin deleting all the resources in the Resource Group if already created. <br/>

Deleting all the resources in the Resource Group may take a while but as soon as you see logs that the batch account was deleted, you may exit the current process using Ctrl+C or Command+C on terminal/command prompt/PowerShell. The deletion of other Azure resources can continue in the background on Azure. Re-run the installer after fixing any user errors like permissions from the previous try.

If you see an issue that is unrelated to your permissions, and re-trying the installer does not fix it, please file a bug on our GitHub issues.

### Upgrade my Cromwell on Azure instance
Starting in version 1.x, for convenience, some configuration files are hosted in your Cromwell on Azure storage account, in the "configuration" container - `containers-to-mount`, and `cromwell-application.conf`. You can modify and save these file using Azure Portal UI "Edit Blob" option or simply upload a new file to replace the existing one. Follow the instructions in the latest release to upgrade your Cromwell on Azure instance.

## Analysis
### Job failed immediately
If a workflow you start has a task that failed immediately and lead to workflow failure be sure to check your input JSON files. Follow the instructions [here](managing-your-workflow.md/#Configure-your-Cromwell-on-Azure-workflow-files) and check out an example WDL and inputs JSON file [here](example-fastq-to-ubam.md/#Configure-your-Cromwell-on-Azure-trigger-JSON,-inputs-JSON-and-WDL-files) to ensure there are no errors in defining your input files.

> For files hosted on an Azure Storage account that is connected to your Cromwell on Azure instance, the input path consists of 3 parts - the storage account name, the blob container name, file path with extension, following this format:
```
/<storageaccountname>/<containername>/<blobName>
```

> Example file path for an "inputs" container in a storage account "msgenpublicdata" will look like
`"/msgenpublicdata/inputs/chr21.read1.fq.gz"`

Another possibility is that you are trying to use a storage account that hasn't been mounted to your Cromwell on Azure instance - either by [default during setup](../README.md/#Cromwell-on-Azure-deployed-resources) or by following these steps to [mount a different storage account](#use-input-data-files-from-an-existing-azure-storage-account-that-my-lab-or-team-is-currently-using). <br/>

Check out these [known issues and mitigation](#Known-Issues-And-Mitigation) for more commonly seen issues caused by bugs we are actively tracking.

### Check Azure Batch account quotas
If you are running a task in a workflow with a large cpu cores requirement, check if your [Batch account has enough resource quotas](https://docs.microsoft.com/en-us/azure/batch/batch-quota-limit#resource-quotas). You can request more quotas by following [these instructions](https://docs.microsoft.com/en-us/azure/batch/batch-quota-limit#increase-a-quota).

For other resource quotas, like active jobs or pools, if there are not enough resources available, Cromwell on Azure keeps the tasks in queue until resources become available.
This may lead to longer wait times for workflow completion.

### Set up my own WDL
To get started you can view this [Hello World sample](../README.md/#Hello-World-WDL-test), an [example WDL](example-fastq-to-ubam.md) to convert FASTQ to UBAM or [follow these steps](change-existing-WDL-for-Azure.md) to convert an existing public WDL for other clouds to run on Azure. <br/>
There are also links to ready-to-try WDLs for common workflows [here](../README.md/#Run-Common-Omics-Workflows)

**Instructions to write a WDL file for a pipeline from scratch are COMING SOON.**

### Check all tasks running for a workflow using batch account
Each task in a workflow starts an Azure Batch VM. To see currently active tasks, navigate to your Azure Batch account connected to Cromwell on Azure on Azure Portal. Click on "Jobs" and then search for the Cromwell `workflowId` to see all tasks associated with a workflow.<br/>

![Batch account](screenshots/batch-account.png)

### Find which tasks failed in a workflow
[Cosmos DB](https://azure.microsoft.com/en-us/services/cosmos-db/) stores information about all tasks in a workflow. For monitoring or debugging any workflow you may choose to query the database.<br/>

Navigate to your Cosmos DB instance on Azure Portal. Click on the "Data Explorer" menu item, Click on the "TES" container and select "Items". <br/>

![Cosmos DB SQL query](screenshots/cosmosdb.PNG)

You can write a [SQL query](https://docs.microsoft.com/en-us/azure/cosmos-db/tutorial-query-sql-api) to get all tasks that have not completed successfully in a workflow using the following query, replacing `workflowId` with the id returned from Cromwell for your workflow:
```
SELECT * FROM c where startswith(c.description,"workflowId") AND c.state != "COMPLETE"
```

OR
```
SELECT * FROM c where startswith(c.id,"<first 9 character of the workflowId>") AND c.state != "COMPLETE"
```

### Make sure there are no Azure infrastructure errors
When working with Cromwell on Azure, you may run into issues with Azure Batch or Storage accounts. For instance, if a file path cannot be found or if the WDL workflow failed with an unknown reason. For these scenarios, consider debugging or collecting more information using [Application Insights](https://docs.microsoft.com/en-us/azure/azure-monitor/app/app-insights-overview).<br/>

Navigate to your Application Insights instance on Azure Portal. Click on the "Logs (Analytics)" menu item under the "Monitoring" section to get all logs from Cromwell on Azure's TES backend.<br/>

![App insights](screenshots/appinsights.PNG)

You can explore exceptions or logs to find the reason for failure, and use time ranges or [Kusto Query Language](https://docs.microsoft.com/en-us/azure/kusto/query/) to narrow your search.<br/>

### Check Azure Storage Tier
Cromwell utilizes Blob storage containers and Blobfuse to allow your data to be accessed and processed. The [Blob Storage Access Tier](https://docs.microsoft.com/en-us/azure/storage/blobs/storage-blob-storage-tiers?tabs=azure-portal) can have a demonstrable effect on your analysis time, particularly on your initial VM preparation. If you experience this, we would recommend setting your access tier to "Hot" instead of "Cool". You can do this under the "Access Tier" settings in the "Configuration" menu on Azure Portal. NOTE: this only affects users utilizing Gen2 Storage Accounts. All Gen 1 "Standard" blobs are access tier "Hot" by default.

## Customizing your Cromwell on Azure instance
### Connect to the host VM that runs all the Docker containers
To get logs from all the Docker containers or to use the Cromwell REST API endpoints, you may want to connect to the Linux host VM. At installation, a user is created to allow managing the host VM with username "vmadmin". The password is randomly generated and shown during installation. If you need to reset your VM password, you can do this using the Azure Portal or by following these [instructions](https://docs.microsoft.com/en-us/azure/virtual-machines/troubleshooting/reset-password).

![Reset password](/docs/screenshots/resetpassword.PNG)

Starting with Release 3.0, unless you used the `--KeepSshPortOpen true` deployer option, in order to connect you can either
1. Enable and use the Azure-provided `just-in-time` feature (if that option is available to you in your subscription and for the host VM) OR
2. Change the `Action` of the `SSH` inbound security rule on the network security group in the VM's resource group from `Deny` to `Allow`. Be sure to switch it back to `Deny` when you log out.

To connect to your host VM, you can either
1. Construct your ssh connection string if you have the VM name `ssh vmadmin@<hostname>` OR
2. Navigate to the Connect button on the Overview blade of your Azure VM instance, then copy the ssh connection string.

Paste the ssh connection string in a command line, PowerShell or terminal application to log in.

![Connect with SSH](/docs/screenshots/connectssh.PNG)

### Customize your Cromwell on Azure deployment
Before deploying, you can choose to customize some input parameters to use existing Azure resources. Example:

```
.\deploy-cromwell-on-azure.exe --SubscriptionId <Your subscription ID> --RegionName <Your region> --MainIdentifierPrefix <Your string> --VmSize "Standard_D2_v2"
```

Here is the summary of common configuration parameters:

Configuration   parameter | Has default | Validated | Used by update | Comment
-- | -- | -- | -- | --
string   SubscriptionId | N | Y | Y | Azure Subscription Id - Always required.
string   RegionName | N | Y | N | Azure region name to deploy to - Required for new install.
string   MainIdentifierPrefix = "coa" | Y | Y | N | Prefix for all resources to be deployed - Required to deploy but defaults to "coa".
string   VmOsProvider = "Canonical" | Y | N | N | OS Provider VM to use as the host - Not required and defaults to Ubuntu.
string   VmOsName = "UbuntuServer" | Y | N | N | OS Name of the VM to use as the host - Not required and defaults to UbuntuServer.
string   VmOsVersion = "18.04-LTS" | Y | N | N | OS Version of the Linux Ubuntu VM to use as the host - Not required and defaults to Ubuntu 18.04 LTS.
string   VmSize   = "Standard_D3_v2" | Y | N | N | VM size of the Linux Ubuntu VM to use as the host - Not required and defaults to [Standard_D3_v2](https://docs.microsoft.com/en-us/azure/cloud-services/cloud-services-sizes-specs#dv2-series).
string   VmUsername = "vmadmin"; | Y | N | Y | Username created on Cromwell on Azure Linux host - Not required and defaults to "vmadmin".
string   VmPassword | Y | N | Y | Required for update.
string   VnetResourceGroupName | Y | Y | N | Available starting version 2.1. The resource group name of the specified virtual network to use - Not required, generated automatically if not provided. If specified, VnetName and SubnetName must be provided.
string   VnetName | Y | Y | N | Available starting version 2.1. The name of the specified virtual network to use - Not required, generated automatically if not provided. If specified, VnetResourceGroupName and SubnetName must be provided.
string   SubnetName | Y | Y | N | Available starting version 2.1. The subnet name of the specified virtual network to use - Not required, generated automatically if not provided. If specified, VnetResourceGroupName and VnetName must be provided.
string   VmSubnetName | Y | Y | N | Available starting version 3.1. The subnet name of the specified virtual network to use for the VM - Not required, generated automatically if not provided and ProvisionPostgreSqlOnAzure is true. If specified, VnetResourceGroupName, VnetName, and PostgreSqlSubnetName  must be provided.
string   PostgreSqlSubnetName  | Y | Y | N | Available starting version 3.1. The subnet name of the specified virtual network to use for the Azure PostgreSQL database- Not required, generated automatically if not provided and ProvisionPostgreSqlOnAzure is true. If specified, VnetResourceGroupName, VnetName, and VmSubnetName must be provided.
string   ResourceGroupName | Y | Y | Y | Required for update.   If provided for new Cromwell on Azure deployment, it must already exist.
string   BatchAccountName | Y | N | N | The name of the Azure Batch Account to use ; must be in the SubscriptionId and RegionName provided - Not required, generated automatically if not provided.
string   StorageAccountName | Y | N | N | The name of the Azure Storage Account to use ; must be in the SubscriptionId provided - Not required, generated automatically if not provided.
string   NetworkSecurityGroupName | Y | N | N | The name of the Network Security Group to use; must be in the SubscriptionId provided - Not required, generated automatically if not provided.
string   CosmosDbAccountName | Y | N | N | The name of the Cosmos Db Account to use; must be in the SubscriptionId provided - Not required, generated automatically if not provided.
string   ApplicationInsightsAccountName | Y | N | N | The name of the Application Insights Account to use; must be in the SubscriptionId provided - Not required, generated automatically if not provided.
string   VmName | Y | N | Y | Name of the VM host that is part of the Cromwell on Azure deployment to update - Required for update if multiple VMs exist in the resource group.
string   CromwellVersion | Y | N | Y | Cromwell version to use.
bool     SkipTestWorkflow = false; | Y | Y | Y | Set to true to skip running the default [test workflow](../README.md/#Hello-World-WDL-test).
bool     Update =   false; | Y | Y | Y | Set to true if you want to update your existing Cromwell on Azure deployment to the latest version. Required for update.
bool     PrivateNetworking = false; | Y | Y | N | Available starting version 2.2. Set to true to create the host VM without public IP address. If set, VnetResourceGroupName, VnetName and SubnetName must be provided (and already exist). The deployment must be initiated from a machine that has access to that subnet.
bool     KeepSshPortOpen =   false; | Y | Y | Y | Available starting version 3.0. Set to true if you need to keep the SSH port accessible on the host VM while deployer is not running (not recommended). 
string   LogAnalyticsArmId | Y | N | N | Arm resource id for an exising Log Analytics workspace, workspace is used for App Insights - Not required, a workspace will be generated automatically if not provided.
bool     ProvisionPostgreSqlOnAzure =   false; | Y | N | N | Triggers whether to use Docker MySQL or Azure PostgreSQL when provisioning the database. Required for AKS deployment.
bool     UseAks =   false; | Y | N | N | Uses Azure Kubernetes Service rather than a VM to run the CoA system services Cromwell/TES/TriggerService.
string   AksClusterName | Y | Y | N | Cluster name of existing Azure Kubernetes Service cluster to use rather than provisioning a new one.
string   AksCoANamespace = "coa" | Y | N | N | Kubernetes namespace.
bool     ManualHelmDeployment | Y | N | N | For use if user doesn't have direct access to existing AKS cluster.
string   HelmBinaryPath = "C:\\ProgramData\\chocolatey\\bin\\helm.exe" | Y | N | N | Path to helm binary for AKS deployment.
int      AksPoolSize = 2 | Y | N | N | Size of AKS node pool, two nodes are recommended for reliability, however a minimum of one can be used to save COGS.
bool DebugLogging = false | Y | N | N | Prints all log information.
string PostgreSqlServerName | Y | Y | N | Name of existing postgresql server.
bool UsePostgreSqlSingleServer = false | Y | N | N | Use Postgresql single server rather than flexi servers, only recommended if you need to use private endpoints.
string KeyVaultName | Y | Y | N | Name of an existing key vault
<<<<<<< HEAD
string UserObjectId | Y | N | N | ObjectId of the user running the deployer, can be found in AAD. Required to assign proper permissions to KeyVault when using AKS.
=======
string UserObjectId | Y | N | N | ObjectId of the user running the deployer, can be found in AAD. Required to assign proper permissions to KeyVault when using AKS. 
bool CrossSubscriptionAKSDeployment | Y | N | N | AKS cluster is in a different subscription than the storage account, so a keyvault and storage key will be used for storage auth for AKS.
>>>>>>> 89db8b9a

The following are more advanced configuration parameters:

Configuration   parameter | Has default | Validated | Used by update | Comment
-- | -- | -- | -- | --
string   VnetAddressSpace = "10.1.0.0/16" | Y | N | N | Total address space for CoA vnet.
string   VmSubnetAddressSpace = "10.1.0.0/24" | Y | N | N | Address space for compute, VM or AKS.
string   MySqlSubnetAddressSpace  = "10.1.1.0/24" | Y | N | N | Address space for database.
string   KubernetesServiceCidr = "10.1.4.0/22" | Y | N | N | Address space for kubernetes system services, must not overlap with any subnets.
string   KubernetesDnsServiceIP = "10.1.4.10" | Y | N | N | Kubernetes DNS service IP Address.
string   KubernetesDockerBridgeCidr = "172.17.0.1/16" | Y | N | N | Kubernetes dock bridge Cidr.

### Use a specific Cromwell version
#### Before deploying Cromwell on Azure
To choose a specific Cromwell version, you can specify the version as a configuration parameter before deploying Cromwell on Azure. Here is an example:

```
.\deploy-cromwell-on-azure.exe --SubscriptionId <Your subscription ID> --RegionName <Your region> --MainIdentifierPrefix <Your string> --CromwellVersion 53
```

This version will persist through future updates until you set it again or revert to the default behavior by specifying `--CromwellVersion ""`. See note below.

#### After Cromwell on Azure has been deployed
After deployment, you can still change the Cromwell docker image version being used.

**Cromwell on Azure version 2.x**

Run the deployer in update mode and specify the new Cromwell version.
```
.\deploy-cromwell-on-azure.exe --Update true --SubscriptionId <Your subscription ID> --ResourceGroupName <Your RG> --VmPassword <Your VM password> --CromwellVersion 54
```

The new version will persist through future updates until you set it again. 
To revert to the default Cromwell version that is shipped with each deployer version, specify `--CromwellVersion ""`. 
Be aware of compatibility issues if downgrading the version. 
The default version is listed [here](../src/deploy-cromwell-on-azure/scripts/env-03-external-images.txt).

**Cromwell on Azure version 1.x**

[Log on to the host VM](#Connect-to-the-host-VM-that-runs-all-the-docker-containers) using the ssh connection string as described in the instructions. Replace image name with the tag of your choice for the "cromwell" service in the `docker-compose.yml` file.<br/>

```
cd /data/cromwellazure/
sudo nano docker-compose.yml
# Modify the cromwell service image name and save the file
```

For these changes to take effect, be sure to restart your Cromwell on Azure VM through the Azure Portal UI or run `sudo reboot`. or run `sudo reboot`. You can also restart the docker containers.

### Use input data files from an existing Azure storage account that my lab or team is currently using

##### If the VM can be granted 'Contributor' access to the storage account:

1. [Add the VM identity as a Contributor](/README.md/#Connect-to-existing-Azure-resources-I-own-that-are-not-part-of-the-Cromwell-on-Azure-instance-by-default) to the Storage Account via Azure Portal or Azure CLI.<br/>

2. Navigate to the "configuration" container in the default storage account. Replace the values below with your Storage Account and Container names and add the line to the end of the `containers-to-mount` file:
    ```
    /yourstorageaccountname/yourcontainername
    ```
3. Save the changes and restart the VM

##### If the VM cannot be granted Contributor access to the storage account:
This is applicable if the VM and storage account are in different Azure tenants, or if you want to use SAS token anyway for security reasons

1. Add a [SAS url for your desired container](https://docs.microsoft.com/en-us/azure/storage/common/storage-sas-overview) to the end of the `containers-to-mount` file. The SAS token can be at the account or container level and may be read-only or read-write depending on the usage.
    ```
    https://<yourstorageaccountname>.blob.core.windows.net/<yourcontainername>?<sastoken>
    ```

2. Save the changes and restart the VM

In both cases, the specified containers will be mounted as `/yourstorageaccountname/yourcontainername/` on the Cromwell server. You can then use `/yourstorageaccountname/yourcontainername/path` in the trigger, WDL, CWL, inputs and workflow options files.

### Use a batch account for which I have already requested or received increased cores quota from Azure Support
[Log on to the host VM](#Connect-to-the-host-VM-that-runs-all-the-docker-containers) using the ssh connection string as described in the instructions.

**Cromwell on Azure version 2.x**

Replace `BatchAccountName` variable in the `env-01-account-names.txt` file with the name of the desired batch account and save your changes.<br/>

```
cd /data/cromwellazure/
sudo nano env-01-account-names.txt
# Modify the BatchAccountName to your Batch Account name and save the file
```

**Cromwell on Azure version 1.x**

Replace `BatchAccountName` environment variable for the "tes" service in the `docker-compose.yml` file with the name of the desired batch account and save your changes.<br/>

```
cd /data/cromwellazure/
sudo nano docker-compose.yml
# Modify the BatchAccountName to your Batch Account name and save the file
```

To allow the host VM to use a batch account, [add the VM identity as a Contributor](../README.md/#Connect-to-existing-Azure-resources-I-own-that-are-not-part-of-the-Cromwell-on-Azure-instance-by-default) to the Azure batch account via Azure Portal or Azure CLI.<br/>
To allow the host VM to read prices and information about types of machines available for the batch account, [add the VM identity as a Billing Reader](../README.md/#Connect-to-existing-Azure-resources-I-own-that-are-not-part-of-the-Cromwell-on-Azure-instance-by-default) to the subscription with the configured Batch Account.

For these changes to take effect, be sure to restart your Cromwell on Azure VM through the Azure Portal UI or run `sudo reboot`. or run `sudo reboot`.

### Use private Docker containers hosted on Azure
Cromwell on Azure supports private Docker images for your WDL tasks hosted on [Azure Container Registry or ACR](https://docs.microsoft.com/en-us/azure/container-registry/).
To allow the host VM to use an ACR, [add the VM identity as a Contributor](../README.md/#Connect-to-existing-Azure-resources-I-own-that-are-not-part-of-the-Cromwell-on-Azure-instance-by-default) to the Container Registry via the Azure Portal or Azure CLI.  Also, set "Admin user" to "Enabled" in the ACR's "Access keys" section in the Azure Portal.<br/>

### Configure my Cromwell on Azure instance to always use dedicated batch VMs to avoid getting preempted
By default, your workflows will run on low priority Azure batch nodes.<br/>

If you prefer to use dedicated Azure Batch nodes for all tasks, do the following:

**Cromwell on Azure version 2.x**

In file `cromwell-application.conf`, in the `configuration` container in the default storage account, in backend section, change `preemptible: true` to `preemptible: false`. Save your changes and restart the VM.<br/>

Note that you can override this setting for each task individually by setting the `preemptible` boolean flag to `true` or `false` in the "runtime" attributes section of your task.

**Cromwell on Azure version 1.x**

[Log on to the host VM](#Connect-to-the-host-VM-that-runs-all-the-docker-containers) using the ssh connection string as described in the instructions.  Change the `UsePreemptibleVmsOnly` environment variable for the "tes" service to "false" in the `docker-compose.yml` file and save your changes.<br/>

```
cd /data/cromwellazure/
sudo nano docker-compose.yml
# Modify UsePreemptibleVmsOnly to false and save the file
```

For these changes to take effect, be sure to restart your Cromwell on Azure VM through the Azure Portal UI or run `sudo reboot`.

### Access the Cromwell REST API directly from Linux host VM
Cromwell is run in server mode on the Linux host VM. After [logging in to the host VM](#Connect-to-the-host-VM-that-runs-all-the-docker-containers), it can be accessed via curl as described below:

***Get all workflows***<br/>

`curl -X GET "http://localhost:8000/api/workflows/v1/query" -H  "accept: application/json"`<br/>

***Get specific workflow's status by id***<br/>
`curl -X GET "http://localhost:8000/api/workflows/v1/{id}/status" -H  "accept: application/json"`<br/>

***Get call-caching difference between two workflow calls***<br/>
`curl -X GET "http://localhost:8000/api/workflows/v1/callcaching/diff?workflowA={workflowId1}&callA={workflowName.callName1}&workflowB={workflowId2}&callB={workflowName.callName2}" -H  "accept: application/json"`<br/>

You can perform other Cromwell API calls following a similar pattern. To see all available API endpoints, see Cromwell's REST API [here](https://cromwell.readthedocs.io/en/stable/api/RESTAPI/)


## Performance and Optimization
### Cost analysis for Cromwell on Azure
To learn more about your Cromwell on Azure Resource Group's cost, navigate to the "Cost Analysis" menu item in the "Cost Management" section of your Azure Resource Group on the Azure Portal. More information [here](https://docs.microsoft.com/en-us/azure/cost-management/quick-acm-cost-analysis).<br/>
![RG cost analysis](screenshots/rgcost.PNG)

You can also use the [Pricing Calculator](https://azure.microsoft.com/en-us/pricing/calculator/) to estimate your monthly cost.

### How Cromwell on Azure selects batch VMs to run tasks in a workflow
VM price data is used to select the cheapest per hour VM for a task's runtime requirements, and is also stored in the TES database to allow calculation of total workflow cost.  VM price data is obtained from the [Azure RateCard API](https://docs.microsoft.com/en-us/previous-versions/azure/reference/mt219005(v=azure.100)).  Accessing the Azure RateCard API requires the VM's [Billing Reader](https://docs.microsoft.com/en-us/azure/role-based-access-control/built-in-roles#billing-reader) role to be assigned to your Azure subscription scope.  If you don't have [Owner](https://docs.microsoft.com/en-us/azure/role-based-access-control/built-in-roles#owner), or both [Contributor](https://docs.microsoft.com/en-us/azure/role-based-access-control/built-in-roles#contributor) and [User Access Administrator](https://docs.microsoft.com/en-us/azure/role-based-access-control/built-in-roles#user-access-administrator) roles assigned to your Azure subscription, the deployer will not be able to complete this on your behalf - you will need to contact your Azure subscription administrator(s) to complete this for you.  You will see a warning in the TES logs indicating that default VM prices are being used until this is resolved.

By default, all VM sizes supported by Azure Batch are considered for task execution. 

You can constraint the Azure VM sizes considered for task execution by modifying file "allowed-vm-sizes" in the "configuration" storage container and restarting the host VM. For the full list of VM sizes and their features, see file "supported-vm-sizes" in the same container. Note that over-constraining the allowed VM sizes may result in task failures when no suitable VM is found, as well as higher execution costs. Any errors in the "allowed-vm-sizes" will be surfaced in the same file upon host VM restart.

### Optimize my WDLs
This section is COMING SOON.


## Miscellaneous
### Get container logs to debug issues
The host VM is running multiple Docker containers that enable Cromwell on Azure - mysql, broadinstitute/cromwell, cromwellonazure/tes, cromwellonazure/triggerservice. On rare occasions, you may want to debug and diagnose issues with the Docker containers. After [logging in to the host VM](#Connect-to-the-host-VM-that-runs-all-the-docker-containers), run:
```
sudo docker ps
```

This command will list the names of all the Docker containers currently running. To get logs for a particular container, run:
```
sudo docker logs 'containerName'
```

### I am running a large amount of workflows and MySQL storage disk is full
To ensure that no data is corrupted for MySQL backed storage for Cromwell, Cromwell on Azure mounts MySQL files on to an Azure Managed Data Disk of size 32G. In case there is a need to increase the size of this data disk, follow instructions [here](https://docs.microsoft.com/en-us/azure/virtual-machines/linux/expand-disks#expand-an-azure-managed-disk).

### Running CWL Workflows on Cromwell on Azure
Running workflows written in the Common Workflow Language(CWL) format is possible with a few modifications to your workflow submission.
For CWL workflows, all CWL resource keywords are supported, plus `preemptible` (not in CWL spec). `preemptible` defaults to true (set in Cromwell configuration file), so use `preemptible` only if setting it to false (run on dedicated machine). TES keywords are also supported in CWL workflows, but we advise users to use the CWL ones.<br/>

   *CWL keywords: (CWL workflows only)* <br/>
    coresMin: number <br/>
    ramMin: size in MB <br/>
    tmpdirMin: size in MB - Cromwell on Azure version 2.0 and above only<br/>
    outdirMin: size in MB - Cromwell on Azure version 2.0 and above only<br/>
    (the final disk size is the sum of tmpDir and outDir values) <br/>

   *TES keywords: (both CWL and WDL workflows)* <br/>
    preemptible: true|false <br/>

**Cromwell on Azure version 1.x known issue for CWL files: Cannot request specific HDD size** Unfortunately, this is actually a [bug in how Cromwell](https://broadworkbench.atlassian.net/jira/software/c/projects/BA/issues/BA-4507) currently parses the CWL files and thus must be addressed in the Cromwell source code directly.
The current workaround for this is to increase the number of `vCPUs` or `memory` requested for a task, which will indirectly increase the amount of working disk space available. However, because this may cause inconsistent performance, we advise that if you are running a task that might consume a large amount of local scratch space, consider converting your workflow to the WDL format instead.<|MERGE_RESOLUTION|>--- conflicted
+++ resolved
@@ -250,12 +250,8 @@
 string PostgreSqlServerName | Y | Y | N | Name of existing postgresql server.
 bool UsePostgreSqlSingleServer = false | Y | N | N | Use Postgresql single server rather than flexi servers, only recommended if you need to use private endpoints.
 string KeyVaultName | Y | Y | N | Name of an existing key vault
-<<<<<<< HEAD
 string UserObjectId | Y | N | N | ObjectId of the user running the deployer, can be found in AAD. Required to assign proper permissions to KeyVault when using AKS.
-=======
-string UserObjectId | Y | N | N | ObjectId of the user running the deployer, can be found in AAD. Required to assign proper permissions to KeyVault when using AKS. 
 bool CrossSubscriptionAKSDeployment | Y | N | N | AKS cluster is in a different subscription than the storage account, so a keyvault and storage key will be used for storage auth for AKS.
->>>>>>> 89db8b9a
 
 The following are more advanced configuration parameters:
 
