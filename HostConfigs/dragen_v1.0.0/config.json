--- conflicted
+++ resolved
@@ -10,15 +10,14 @@
   },
   "virtualMachineSizes": [
     {
-<<<<<<< HEAD
-    "container": "dragenpublicwestus.azurecr.io/dragen-xrt/el7/x86_64:3.10.8-11-g90bb18a0",
-    "minVmSize": "Standard_NP20s"
-  },
+      "container": "dragenpublicwestus.azurecr.io/dragen-xrt/el7/x86_64:4.0.3",
+      "minVmSize": "Standard_NP20s"
+    },
     {
-    "container": "dragenpublicwestus.azurecr.io/dragen-xrt/el7/x86_64:4.0.3",
-    "minVmSize": "Standard_NP20s"
-  }],
-=======
+      "container": "dragenpublicwestus.azurecr.io/dragen-xrt/el7/x86_64@sha256:b6de3f917817be17815d6bd644d171cb1f968d532c4e74c13583f15c42ca50d2",
+      "minVmSize": "Standard_NP20s"
+    },
+    {
       "container": "dragenpublicwestus.azurecr.io/dragen-xrt/el7/x86_64:3.10.8-11-g90bb18a0",
       "minVmSize": "Standard_NP20s"
     },
@@ -27,7 +26,6 @@
       "minVmSize": "Standard_NP20s"
     }
   ],
->>>>>>> 122fef7b
   "dockerRun": {
     "parameters": "--device /dev/dri",
     "pretaskCommand": ["/opt/edico/bin/dragen_reset"]
