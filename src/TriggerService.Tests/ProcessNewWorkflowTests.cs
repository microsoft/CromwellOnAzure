﻿// Copyright (c) Microsoft Corporation.
// Licensed under the MIT License.

using System;
using System.Collections.Generic;
using System.Linq;
using System.Threading.Tasks;
using Common;
using CromwellApiClient;
using Microsoft.Extensions.Logging;
using Microsoft.Extensions.Logging.Abstractions;
using Microsoft.Extensions.Options;
using Microsoft.VisualStudio.TestTools.UnitTesting;
using Moq;
using Newtonsoft.Json;
using Tes.Models;
using Tes.Repository;

namespace TriggerService.Tests
{
    [TestClass]
    public class ProcessNewWorkflowTests
    {
        public ProcessNewWorkflowTests()
            => Common.NewtonsoftJsonSafeInit.SetDefaultSettings();

        [TestMethod]
        public async Task NewWorkflowsAreMovedToInProgressSubdirectory()
        {
            var workflowId = Guid.NewGuid();
            var cromwellApiClient = new Mock<ICromwellApiClient>();

            cromwellApiClient
                .Setup(ac => ac.PostWorkflowAsync(It.IsAny<string>(), It.IsAny<List<string>>(), It.IsAny<List<byte[]>>(), It.IsAny<string>(), It.IsAny<byte[]>(), It.IsAny<string>(), It.IsAny<byte[]>()))
                .Returns(Task.FromResult(new PostWorkflowResponse { Id = workflowId }));

            var (newTriggerName, newTriggerContent) = await ProcessNewWorkflowAsync(cromwellApiClient.Object);
            Assert.AreEqual($"inprogress/Sample.{workflowId}.json", newTriggerName);
        }

        [TestMethod]
        public async Task NewWorkflowsThatFailToPostToCromwellAreMovedToFailedSubdirectory()
        {
            var workflowId = Guid.NewGuid();
            var cromwellApiClient = new Mock<ICromwellApiClient>();
            var exceptionMessage = "Error submitting new workflow";

            cromwellApiClient
<<<<<<< HEAD
                .Setup(ac => ac.PostWorkflowAsync(It.IsAny<string>(), It.IsAny<List<string>>(), It.IsAny<List<byte[]>>(), It.IsAny<string>(), It.IsAny<byte[]>(), It.IsAny<string>(), It.IsAny<byte[]>()))
                .Throws(new Exception("Error submitting new workflow"));
=======
                .Setup(ac => ac.PostWorkflowAsync(It.IsAny<string>(), It.IsAny<byte[]>(), It.IsAny<List<string>>(), It.IsAny<List<byte[]>>(), It.IsAny<string>(), It.IsAny<byte[]>(), It.IsAny<string>(), It.IsAny<byte[]>()))
                .Throws(new Exception(exceptionMessage));
>>>>>>> 9e7845a9

            var (newTriggerName, newTriggerContent) = await ProcessNewWorkflowAsync(cromwellApiClient.Object);
            Assert.IsTrue(newTriggerName.StartsWith("failed/"));
            Assert.AreEqual("ErrorSubmittingWorkflowToCromwell", newTriggerContent?.WorkflowFailureInfo?.WorkflowFailureReason);
            Assert.IsTrue(newTriggerContent?.WorkflowFailureInfo?.WorkflowFailureReasonDetail.Contains(exceptionMessage));
        }

        private static async Task<(string newTriggerName, Workflow newTriggerContent)> ProcessNewWorkflowAsync(ICromwellApiClient cromwellApiClient)
        {
            string newTriggerName = null;
            Workflow newTriggerContent = null;

            var loggerFactory = new Mock<ILoggerFactory>();
            var azureStorage = new Mock<IAzureStorage>();
            var repository = new Mock<IRepository<TesTask>>();

            loggerFactory
                .Setup(f => f.CreateLogger(It.IsAny<string>()))
                .Returns(new Mock<ILogger>().Object);

            azureStorage
                .Setup(az => az.GetWorkflowsByStateAsync(WorkflowState.New))
                .Returns(Task.FromResult(new[] {
                    new TriggerFile {
                        Uri = $"http://tempuri.org/workflows/new/Sample.json",
                        ContainerName = "workflows",
                        Name = $"new/Sample.json",
                        LastModified = DateTimeOffset.UtcNow } }.AsEnumerable()));

            azureStorage
                .Setup(az => az.DownloadBlobTextAsync(It.IsAny<string>(), $"new/Sample.json"))
                .Returns(Task.FromResult(@"{'WorkflowUrl': 'https://tempuri.org/inputs/bam-to-unmapped-bams.wdl','WorkflowInputsUrl': 'https://tempuri.org/inputs/bam-to-unmapped-bams.inputs.json'}"));

            azureStorage
                .Setup(az => az.UploadFileTextAsync(It.IsAny<string>(), "workflows", It.IsAny<string>()))
                .Callback((string content, string container, string blobName) =>
                {
                    newTriggerName = blobName;
                    newTriggerContent = content is not null ? JsonConvert.DeserializeObject<Workflow>(content) : null;
                });

            var logger = new NullLogger<TriggerHostedService>();
            var optionsMock = new Mock<IOptions<TriggerServiceOptions>>();

            optionsMock.Setup(o => o.Value).Returns(new TriggerServiceOptions()
            {
                DefaultStorageAccountName = "fakestorage",
                ApplicationInsightsAccountName = "fakeappinsights"
            });

            var postgreSqlOptions = new Mock<IOptions<PostgreSqlOptions>>();

            postgreSqlOptions.Setup(o => o.Value).Returns(new PostgreSqlOptions
            {
                ServerName = "fakeserver",
                DatabaseUserLogin = "fakeuser",
                DatabaseUserPassword = "fake987",
            });

            var tesTaskRepository = new Mock<IRepository<TesTask>>().Object;
            var storageUtility = new Mock<IAzureStorageUtility>();

            storageUtility
                .Setup(x => x.GetStorageAccountsUsingMsiAsync(It.IsAny<string>()))
                .Returns(Task.FromResult((new List<IAzureStorage>(), azureStorage.Object)));

            var cromwellOnAzureEnvironment = new TriggerHostedService(
                logger,
                optionsMock.Object,
                cromwellApiClient,
                tesTaskRepository,
                storageUtility.Object);

            await cromwellOnAzureEnvironment.ProcessAndAbortWorkflowsAsync();

            return (newTriggerName, newTriggerContent);
        }

        [TestMethod]
        public async Task NewWorkflowsThatFailToParseAsJsonAreAnotatedAndMovedToFailedSubdirectory()
        {
            const string badJason = @"{'WorkflowUrl': 'https://tempuri.org/inputs/bam-to-unmapped-bams.wdl' 'WorkflowInputsUrl': 'https://tempuri.org/inputs/bam-to-unmapped-bams.inputs.json'}";
            const string errPrefix = "\nError(s): ";

            var cromwellApiClient = new Mock<ICromwellApiClient>();

            var triesToPost = false;
            cromwellApiClient
                .Setup(ac => ac.PostWorkflowAsync(It.IsAny<string>(), It.IsAny<List<string>>(), It.IsAny<List<byte[]>>(), It.IsAny<string>(), It.IsAny<byte[]>(), It.IsAny<string>(), It.IsAny<byte[]>()))
                .Callback(() => triesToPost = true)
                .Throws(new Exception("Should never get here."));

            string newTriggerName = null;
            string newTriggerContent = null;

            var loggerFactory = new Mock<ILoggerFactory>();
            var azureStorage = new Mock<IAzureStorage>();
            var repository = new Mock<IRepository<TesTask>>();

            loggerFactory
                .Setup(f => f.CreateLogger(It.IsAny<string>()))
                .Returns(new Mock<ILogger>().Object);

            azureStorage
                .Setup(az => az.GetWorkflowsByStateAsync(WorkflowState.New))
                .Returns(Task.FromResult(new[] {
                    new TriggerFile {
                        Uri = $"http://tempuri.org/workflows/new/Sample.json",
                        ContainerName = "workflows",
                        Name = $"new/Sample.json",
                        LastModified = DateTimeOffset.UtcNow } }.AsEnumerable()));

            azureStorage
                .Setup(az => az.DownloadBlobTextAsync(It.IsAny<string>(), $"new/Sample.json"))
                .Returns(Task.FromResult(badJason));

            azureStorage
                .Setup(az => az.UploadFileTextAsync(It.IsAny<string>(), "workflows", It.IsAny<string>()))
                .Callback((string content, string container, string blobName) =>
                {
                    newTriggerName = blobName;
                    newTriggerContent = content;
                });

            var deleted = false;
            azureStorage
                .Setup(az => az.DeleteBlobIfExistsAsync(It.IsAny<string>(), $"new/Sample.json"))
                .Callback(() => deleted = true);

            var logger = new Mock<ILogger<TriggerHostedService>>().Object;
            var triggerServiceOptions = new Mock<IOptions<TriggerServiceOptions>>();

            triggerServiceOptions.Setup(o => o.Value).Returns(new TriggerServiceOptions()
            {
                DefaultStorageAccountName = "fakestorage",
                ApplicationInsightsAccountName = "fakeappinsights"
            });
            var postgreSqlOptions = new Mock<IOptions<PostgreSqlOptions>>().Object;
            var cromwellApiClient2 = new Mock<ICromwellApiClient>().Object;
            var tesTaskRepository = new Mock<IRepository<TesTask>>().Object;
            var storageUtility = new Mock<IAzureStorageUtility>();

            storageUtility
                .Setup(x => x.GetStorageAccountsUsingMsiAsync(It.IsAny<string>()))
                .Returns(Task.FromResult((new List<IAzureStorage>(), azureStorage.Object)));

            var cromwellOnAzureEnvironment = new TriggerHostedService(
                logger,
                triggerServiceOptions.Object,
                cromwellApiClient2,
                tesTaskRepository,
                storageUtility.Object);

            await cromwellOnAzureEnvironment.ProcessAndAbortWorkflowsAsync();
            Assert.IsTrue(newTriggerName.StartsWith("failed/"));
            Assert.IsTrue(deleted);
            Assert.IsFalse(triesToPost);
            Assert.IsTrue((badJason + errPrefix).Length < newTriggerContent.Length);
            Assert.IsTrue(newTriggerContent.StartsWith(badJason + errPrefix));
        }
    }
}<|MERGE_RESOLUTION|>--- conflicted
+++ resolved
@@ -46,13 +46,8 @@
             var exceptionMessage = "Error submitting new workflow";
 
             cromwellApiClient
-<<<<<<< HEAD
-                .Setup(ac => ac.PostWorkflowAsync(It.IsAny<string>(), It.IsAny<List<string>>(), It.IsAny<List<byte[]>>(), It.IsAny<string>(), It.IsAny<byte[]>(), It.IsAny<string>(), It.IsAny<byte[]>()))
-                .Throws(new Exception("Error submitting new workflow"));
-=======
                 .Setup(ac => ac.PostWorkflowAsync(It.IsAny<string>(), It.IsAny<byte[]>(), It.IsAny<List<string>>(), It.IsAny<List<byte[]>>(), It.IsAny<string>(), It.IsAny<byte[]>(), It.IsAny<string>(), It.IsAny<byte[]>()))
                 .Throws(new Exception(exceptionMessage));
->>>>>>> 9e7845a9
 
             var (newTriggerName, newTriggerContent) = await ProcessNewWorkflowAsync(cromwellApiClient.Object);
             Assert.IsTrue(newTriggerName.StartsWith("failed/"));
