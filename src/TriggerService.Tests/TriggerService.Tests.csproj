--- conflicted
+++ resolved
@@ -15,11 +15,7 @@
   </ItemGroup>
 
   <ItemGroup>
-<<<<<<< HEAD
-    <PackageReference Include="Azure.Identity" Version="1.11.1" />
-=======
     <PackageReference Include="Azure.Identity" Version="1.11.2" />
->>>>>>> f11f2a9b
     <PackageReference Include="Microsoft.Azure.Batch" Version="16.2.0" />
     <PackageReference Include="Microsoft.NET.Test.Sdk" Version="17.9.0" />
     <PackageReference Include="Moq" Version="4.20.70" />
