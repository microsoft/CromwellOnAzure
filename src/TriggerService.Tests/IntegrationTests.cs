--- conflicted
+++ resolved
@@ -270,10 +270,6 @@
                 var triggerFileJson = await (await httpClient.GetAsync(triggerFile.triggerFileBlobUrl)).Content.ReadAsStringAsync();
 
                 // 2.  Start the workflows by uploading new trigger files
-<<<<<<< HEAD
-
-=======
->>>>>>> 523a5e72
                 var date = $"{startTime.Year}-{startTime.Month}-{startTime.Day}-{startTime.Hour}-{startTime.Minute}";
                 Console.WriteLine($"Starting {countOfEachWorkflowToRun} workflows...");
 
