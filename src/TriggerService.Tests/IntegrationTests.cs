--- conflicted
+++ resolved
@@ -33,16 +33,6 @@
             await StartWorkflowsAsync(countOfWorkflowsToRun, triggerFile, workflowFriendlyName);
         }
 
-<<<<<<< HEAD
-            for (var i = 1; i <= countOfWorkflowsToRun; i++)
-            {
-                // example: new/mutect2-001-of-100-2023-4-7-3-9.json
-                var blobName = $"new/{workflowFriendlyName}-{i:D3}-of-{countOfWorkflowsToRun:D3}-{date}.json";
-                var blobClient = new BlobServiceClient(new Uri($"https://{testStorageAccountName}.blob.core.windows.net/{containerName}/{blobName}?{workflowsContainerSasToken.TrimStart('?')}"));
-                var container = blobClient.GetBlobContainerClient(containerName);
-                await container.GetBlobClient(blobName).UploadAsync(BinaryData.FromString(triggerFileJson), true);
-            }
-=======
         /// <summary>
         /// To run this test, specify a testStorageAccountName, a workflowsContainerSasToken, and remove the [Ignore] attribute
         /// </summary>
@@ -57,7 +47,6 @@
             const string workflowFriendlyName = $"wgs-germline";
 
             await StartWorkflowsAsync(countOfWorkflowsToRun, triggerFile, workflowFriendlyName);
->>>>>>> 3681988b
         }
 
         /// <summary>
@@ -127,7 +116,7 @@
 
             for (var i = 1; i <= countOfWorkflowsToRun; i++)
             {
-                // example: new/mutect2-001-of-100-2023-4-7-3-9.0fb0858a-3166-4a22-85b6-4337df2f53c5.json
+                // example: new/mutect2-001-of-100-2023-4-7-3-9.json
                 var blobName = $"new/{workflowFriendlyName}-{i:D4}-of-{countOfWorkflowsToRun:D4}-{date}.json";
                 var blobClient = new BlobServiceClient(new Uri($"https://{testStorageAccountName}.blob.core.windows.net/{containerName}/{blobName}?{workflowsContainerSasToken.TrimStart('?')}"));
                 var container = blobClient.GetBlobContainerClient(containerName);
