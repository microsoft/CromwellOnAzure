--- conflicted
+++ resolved
@@ -41,11 +41,7 @@
         public string WorkflowId { get; set; }
 
         /// <summary>
-<<<<<<< HEAD
-        /// Top-most parent workflow ID from the workflow engine
-=======
         /// Assigned Azure Batch PoolId
->>>>>>> 24c784ff
         /// </summary>
         [DataMember(Name = "pool_id")]
         public string PoolId { get; set; }
