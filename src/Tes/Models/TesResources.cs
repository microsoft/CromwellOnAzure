--- conflicted
+++ resolved
@@ -82,52 +82,37 @@
         /// </summary>
         /// <returns>String presentation of the object</returns>
         public override string ToString()
-<<<<<<< HEAD
             => new StringBuilder()
                 .Append("class TesResources {\n")
                 .Append("  CpuCores: ").Append(CpuCores).Append('\n')
                 .Append("  Preemptible: ").Append(Preemptible).Append('\n')
                 .Append("  RamGb: ").Append(RamGb).Append('\n')
                 .Append("  DiskGb: ").Append(DiskGb).Append('\n')
-                .Append("  Zones: ").Append(Zones).Append('\n')
+                .Append("  Zones: ")
+                .IfThenElse(
+                    Zones?.Count > 0,
+                    s => s.Append(string.Join(",", Zones)),
+                    s => s)
+                .Append('\n')
+                .Append("  BackendParameters: ")
+                .IfThenElse(
+                    BackendParameters?.Keys.Count > 0,
+                    s =>
+                    {
+                        var keyValues = new List<string>();
+
+                        foreach (var key in BackendParameters.Keys)
+                        {
+                            keyValues.Add($"({key},{BackendParameters[key]})");
+                        }
+
+                        return s.Append(string.Join(",", keyValues));
+                    },
+                    s => s)
+                .Append("\n")
+                .Append("  BackendParametersStrict: ").Append(BackendParametersStrict).Append("\n")
                 .Append("}\n")
                 .ToString();
-=======
-        {
-            var sb = new StringBuilder();
-            sb.Append("class TesResources {\n");
-            sb.Append("  CpuCores: ").Append(CpuCores).Append("\n");
-            sb.Append("  Preemptible: ").Append(Preemptible).Append("\n");
-            sb.Append("  RamGb: ").Append(RamGb).Append("\n");
-            sb.Append("  DiskGb: ").Append(DiskGb).Append("\n");
-            sb.Append("  Zones: ");
-            
-            if (Zones?.Count > 0)
-            {
-                sb.Append(string.Join(",", Zones));
-            }
-
-            sb.Append("\n");
-            sb.Append("  BackendParameters: ");
-
-            if (BackendParameters?.Keys.Count > 0)
-            {
-                var keyValues = new List<string>();
-
-                foreach (var key in BackendParameters.Keys)
-                {
-                    keyValues.Add($"({key},{BackendParameters[key]})");
-                }
-
-                sb.Append(string.Join(",", keyValues));
-            }
-
-            sb.Append("\n");
-            sb.Append("  BackendParametersStrict: ").Append(BackendParametersStrict).Append("\n");
-            sb.Append("}\n");
-            return sb.ToString();
-        }
->>>>>>> 8f1e417f
 
         /// <summary>
         /// Returns the JSON string presentation of the object
@@ -182,13 +167,7 @@
                 ) &&
                 (
                     Zones == other.Zones ||
-<<<<<<< HEAD
-                    Zones is not null &&
-                    Zones.SequenceEqual(other.Zones)
-                ),
-            };
-=======
-                    Zones != null && other.Zones !=null &&
+                    Zones is not null && other.Zones != null &&
                     Zones.SequenceEqual(other.Zones)
                 ) &&
                 (
@@ -198,9 +177,8 @@
                 ) &&
                 (
                     BackendParametersStrict == other?.BackendParametersStrict
-                );
-        }
->>>>>>> 8f1e417f
+                )
+	    };
 
         /// <summary>
         /// Gets the hash code
@@ -263,4 +241,10 @@
 #pragma warning restore 1591
         #endregion Operators
     }
+
+    internal static class StringBuilderSelectorExtensions
+    {
+        public static StringBuilder IfThenElse(this StringBuilder builder, bool @if, Func<StringBuilder, StringBuilder> then, Func<StringBuilder, StringBuilder> @else)
+            => @if ? then(builder) : @else(builder);
+    }
 }