﻿// Copyright (c) Microsoft Corporation.
// Licensed under the MIT License.

using System;
using System.Collections.Generic;
using System.Linq;
using System.Reflection;
using Microsoft.Extensions.Configuration;

namespace CromwellOnAzureDeployer
{
    public class Configuration : UserAccessibleConfiguration
    {
        public string MySqlServerName { get; set; }
        public string MySqlServerPassword { get; set; }
        public string MySqlDatabaseName { get; set; } = "cromwell_db";
        public string MySqlAdministratorLogin { get; set; } = "cromwell";
        public string MySqlAdministratorLoginPassword { get; set; }
        public string MySqlSkuName { get; set; } = "Standard_B1s";
        public string MySqlTier { get; set; } = "Burstable";
        public string DefaultVmSubnetName { get; set; } = "vmsubnet";
        public string DefaultMySqlSubnetName { get; set; } = "mysqlsubnet";
        public string MySqlVersion { get; set; } = "8.0.21";
    }
    public abstract class UserAccessibleConfiguration
    {
        public string SubscriptionId { get; set; }
        public string RegionName { get; set; }
        public string MainIdentifierPrefix { get; set; } = "coa";
        public string VmOsProvider { get; set; } = "Canonical";
        public string VmOsName { get; set; } = "UbuntuServer";
        public string VmOsVersion { get; set; } = "18.04-LTS";
        public string VmSize { get; set; } = "Standard_D3_v2";
<<<<<<< HEAD
        public string VnetAddressSpace { get; set; } = "10.0.0.0/16"; // 10.0.0.0 - 10.0.255.255, 65536 IPs
        // Address space for CoA services. 
        public string SubnetAddressSpace { get; set; } = "10.0.0.0/24"; // 10.0.0.0 - 10.0.0.255, 256 IPs
        // Address space for kubernetes system services, must not overlap with any subnet.
        public string KubernetesServiceCidr = "10.0.4.0/22"; // 10.0.4.0 -> 10.0.7.255, 1024 IPs
        public string KubernetesDnsServiceIP = "10.0.4.10";
        public string KubernetesDockerBridgeCidr = "172.17.0.1/16"; // 172.17.0.0 - 172.17.255.255, 65536 IPs

=======
        public string VnetAddressSpace { get; set; } = "10.1.0.0/16";
        public string VmSubnetAddressSpace { get; set; } = "10.1.0.0/24";
        public string MySqlSubnetAddressSpace { get; set; } = "10.1.1.0/24";
>>>>>>> ca2f84f2
        public string VmUsername { get; set; } = "vmadmin";
        public string VmPassword { get; set; }
        public string ResourceGroupName { get; set; }
        public string BatchAccountName { get; set; }
        public string StorageAccountName { get; set; }
        public string NetworkSecurityGroupName { get; set; }
        public string CosmosDbAccountName { get; set; }
        public string LogAnalyticsArmId { get; set; }
        public string ApplicationInsightsAccountName { get; set; }
        public string VmName { get; set; }
        public bool UseAks { get; set; }
        public string AksClusterName { get; set; }
        public string AksCoANamespace { get; set; } = "coa";
        public bool Silent { get; set; }
        public bool DeleteResourceGroupOnFailure { get; set; }
        public string CromwellVersion { get; set; }
        public string TesImageName { get; set; }
        public string TriggerServiceImageName { get; set; }
        public string CustomCromwellImagePath { get; set; }
        public string CustomTesImagePath { get; set; }
        public string CustomTriggerServiceImagePath { get; set; }
        public bool SkipTestWorkflow { get; set; } = false;
        public bool Update { get; set; } = false;
        public string VnetResourceGroupName { get; set; }
        public string VnetName { get; set; }
        public string SubnetName { get; set; }
        public string VmSubnetName { get; set; }
        public string MySqlSubnetName { get; set; }
        public bool? PrivateNetworking { get; set; } = null;
        public string Tags { get; set; } = null;
        public string BatchNodesSubnetId { get; set; } = null;
        public string DockerInDockerImageName { get; set; } = null;
        public string BlobxferImageName { get; set; } = null;
        public bool? DisableBatchNodesPublicIpAddress { get; set; } = null;
        public bool? KeepSshPortOpen { get; set; } = null;
        public bool? ProvisionMySqlOnAzure { get; set; } = null;

        public static Configuration BuildConfiguration(string[] args)
        {
            const string configFilename = "config.json";

            var configBuilder = new ConfigurationBuilder();

            if (System.IO.File.Exists(configFilename))
            {
                configBuilder.AddJsonFile(configFilename);
            }

            var configurationSource = configBuilder.AddCommandLine(args).Build();
            var configurationProperties = typeof(UserAccessibleConfiguration).GetTypeInfo().DeclaredProperties.Select(p => p.Name).ToList();

            var invalidArguments = configurationSource.Providers
                .SelectMany(p => p.GetChildKeys(new List<string>(), null))
                .Where(k => !configurationProperties.Contains(k, StringComparer.OrdinalIgnoreCase));

            if (invalidArguments.Any())
            {
                throw new ArgumentException($"Invalid argument(s): {string.Join(", ", invalidArguments)}");
            }

            var configuration = new Configuration();
            configurationSource.Bind(configuration);

            return configuration;
        }
    }
}<|MERGE_RESOLUTION|>--- conflicted
+++ resolved
@@ -31,20 +31,15 @@
         public string VmOsName { get; set; } = "UbuntuServer";
         public string VmOsVersion { get; set; } = "18.04-LTS";
         public string VmSize { get; set; } = "Standard_D3_v2";
-<<<<<<< HEAD
         public string VnetAddressSpace { get; set; } = "10.0.0.0/16"; // 10.0.0.0 - 10.0.255.255, 65536 IPs
         // Address space for CoA services. 
-        public string SubnetAddressSpace { get; set; } = "10.0.0.0/24"; // 10.0.0.0 - 10.0.0.255, 256 IPs
+        public string VmSubnetAddressSpace { get; set; } = "10.0.0.0/24"; // 10.0.0.0 - 10.0.0.255, 256 IPs
+        public string MySqlSubnetAddressSpace { get; set; } = "10.0.1.0/24"; // 10.0.1.0 - 10.0.1.255, 256 IPs
         // Address space for kubernetes system services, must not overlap with any subnet.
         public string KubernetesServiceCidr = "10.0.4.0/22"; // 10.0.4.0 -> 10.0.7.255, 1024 IPs
         public string KubernetesDnsServiceIP = "10.0.4.10";
         public string KubernetesDockerBridgeCidr = "172.17.0.1/16"; // 172.17.0.0 - 172.17.255.255, 65536 IPs
 
-=======
-        public string VnetAddressSpace { get; set; } = "10.1.0.0/16";
-        public string VmSubnetAddressSpace { get; set; } = "10.1.0.0/24";
-        public string MySqlSubnetAddressSpace { get; set; } = "10.1.1.0/24";
->>>>>>> ca2f84f2
         public string VmUsername { get; set; } = "vmadmin";
         public string VmPassword { get; set; }
         public string ResourceGroupName { get; set; }
