--- conflicted
+++ resolved
@@ -11,33 +11,22 @@
 {
     public class Configuration : UserAccessibleConfiguration
     {
-<<<<<<< HEAD
-        public string PostgreSqlDatabaseName { get; set; } = "cromwell_db";
-        public string PostgreSqlAdministratorLogin { get; set; } = "coa_admin";
-        public string PostgreSqlAdministratorPassword { get; set; }
-        public string PostgreSqlUserLogin { get; set; } = "cromwell";
-=======
-        public string PostgreSqlServerName { get; set; }
         public string PostgreSqlCromwellDatabaseName { get; set; } = "cromwell_db";
         public string PostgreSqlTesDatabaseName { get; set; } = "tes_db";
         public string PostgreSqlAdministratorLogin { get; set; } = "coa_admin";
         public string PostgreSqlAdministratorPassword { get; set; }
         public string PostgreSqlCromwellUserLogin { get; set; } = "cromwell";
-        public string PostgreSqlCromwellUserPassword { get; set; }
+        public string PostgreSqlCromwellDatabaseName { get; set; } = "cromwell_db";
         public string PostgreSqlTesUserLogin { get; set; } = "tes";
         public string PostgreSqlTesUserPassword { get; set; }
->>>>>>> b5774e83
         public string PostgreSqlSkuName { get; set; } = "Standard_B2s";
         public string PostgreSqlTier { get; set; } = "Burstable";
         public string DefaultVmSubnetName { get; set; } = "vmsubnet";
         public string PostgreSqlVersion { get; set; } = "11";
         public string DefaultPostgreSqlSubnetName { get; set; } = "sqlsubnet";
         public int PostgreSqlStorageSize { get; set; } = 128;  // GiB
-<<<<<<< HEAD
-=======
-        public bool? ProvisionPostgreSqlOnAzure { get; set; } // Will be accessible in 4.0 release
->>>>>>> b5774e83
     }
+    
     public abstract class UserAccessibleConfiguration
     {
         public string SubscriptionId { get; set; }
@@ -97,7 +86,7 @@
         public bool DebugLogging { get; set; } = false;
         public bool? ProvisionPostgreSqlOnAzure { get; set; } = null;
         public string PostgreSqlServerName { get; set; }
-        public string PostgreSqlUserPassword { get; set; }
+        public string PostgreSqlCromwellUserPassword { get; set; }
         public bool UsePostgreSqlSingleServer { get; set; } = false;
         public string KeyVaultName { get; set; }
         // Temporary workaround until I can get Azure Graph RBAC client working. 
