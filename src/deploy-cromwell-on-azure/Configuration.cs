--- conflicted
+++ resolved
@@ -34,21 +34,15 @@
         public string VmOsName { get; set; } = "UbuntuServer";
         public string VmOsVersion { get; set; } = "18.04-LTS";
         public string VmSize { get; set; } = "Standard_D3_v2";
-<<<<<<< HEAD
         public string VnetAddressSpace { get; set; } = "10.1.0.0/16"; // 10.1.0.0 - 10.1.255.255, 65536 IPs
-        // Address space for CoA services. 
+        // Address space for CoA services.
         public string VmSubnetAddressSpace { get; set; } = "10.1.0.0/24"; // 10.1.0.0 - 10.1.0.255, 256 IPs
-        public string MySqlSubnetAddressSpace { get; set; } = "10.1.1.0/24"; // 10.1.1.0 - 10.1.1.255, 256 IPs
+        public string PostgreSqlSubnetAddressSpace { get; set; } = "10.1.1.0/24"; // 10.1.1.0 - 10.1.1.255, 256 IPs
         // Address space for kubernetes system services, must not overlap with any subnet.
         public string KubernetesServiceCidr = "10.1.4.0/22"; // 10.1.4.0 -> 10.1.7.255, 1024 IPs
         public string KubernetesDnsServiceIP = "10.1.4.10";
         public string KubernetesDockerBridgeCidr = "172.17.0.1/16"; // 172.17.0.0 - 172.17.255.255, 65536 IPs
 
-=======
-        public string VnetAddressSpace { get; set; } = "10.1.0.0/16";
-        public string VmSubnetAddressSpace { get; set; } = "10.1.0.0/24";
-        public string PostgreSqlSubnetAddressSpace { get; set; } = "10.1.1.0/24";
->>>>>>> bc55ec83
         public string VmUsername { get; set; } = "vmadmin";
         public string VmPassword { get; set; }
         public string ResourceGroupName { get; set; }
