--- conflicted
+++ resolved
@@ -304,7 +304,6 @@
         }
 
         private static Dictionary<string, string> ValuesToSettings(HelmValues values)
-<<<<<<< HEAD
         {
             var settings = new Dictionary<string, string>();
             settings["CromwellOnAzureVersion"] = values.Config["cromwellOnAzureVersion"];
@@ -345,42 +344,6 @@
             settings["PostgreSqlTesUserPassword"] = values.Database["postgreSqlTesUserPassword"];
             return settings;
         }
-=======
-            => new()
-            {
-                ["CromwellOnAzureVersion"] = values.Config["cromwellOnAzureVersion"],
-                ["AzureServicesAuthConnectionString"] = values.Config["azureServicesAuthConnectionString"],
-                ["ApplicationInsightsAccountName"] = values.Config["applicationInsightsAccountName"],
-                ["CosmosDbAccountName"] = values.Config["cosmosDbAccountName"],
-                ["BatchAccountName"] = values.Config["batchAccountName"],
-                ["BatchNodesSubnetId"] = values.Config["batchNodesSubnetId"],
-                ["AksCoANamespace"] = values.Config["coaNamespace"],
-                ["DisableBatchNodesPublicIpAddress"] = values.Config["disableBatchNodesPublicIpAddress"],
-                ["DisableBatchScheduling"] = values.Config["disableBatchScheduling"],
-                ["UsePreemptibleVmsOnly"] = values.Config["usePreemptibleVmsOnly"],
-                ["BlobxferImageName"] = values.Config["blobxferImageName"],
-                ["DockerInDockerImageName"] = values.Config["dockerInDockerImageName"],
-                ["BatchImageOffer"] = values.Config["batchImageOffer"],
-                ["BatchImagePublisher"] = values.Config["batchImagePublisher"],
-                ["BatchImageSku"] = values.Config["batchImageSku"],
-                ["BatchImageVersion"] = values.Config["batchImageVersion"],
-                ["BatchNodeAgentSkuId"] = values.Config["batchNodeAgentSkuId"],
-                ["MarthaUrl"] = values.Config["marthaUrl"],
-                ["MarthaKeyVaultName"] = values.Config["marthaKeyVaultName"],
-                ["MarthaSecretName"] = values.Config["marthaSecretName"],
-                ["CrossSubscriptionAKSDeployment"] = values.Config["crossSubscriptionAKSDeployment"],
-                ["PostgreSqlServerName"] = values.Config["postgreSqlServerName"],
-                ["PostgreSqlDatabaseName"] = values.Config["postgreSqlDatabaseName"],
-                ["PostgreSqlUserLogin"] = values.Config["postgreSqlUserLogin"],
-                ["PostgreSqlUserPassword"] = values.Config["postgreSqlUserPassword"],
-                ["UsePostgreSqlSingleServer"] = values.Config["usePostgreSqlSingleServer"],
-                ["ManagedIdentityClientId"] = values.Identity["clientId"],
-                ["TesImageName"] = values.Images["tes"],
-                ["TriggerServiceImageName"] = values.Images["triggerservice"],
-                ["CromwellImageName"] = values.Images["cromwell"],
-                ["DefaultStorageAccountName"] = values.Persistence["storageAccount"]
-            };
->>>>>>> 8df64758
 
         private async Task<string> ExecHelmProcessAsync(string command, string workingDirectory = null, bool throwOnNonZeroExitCode = true)
         {
