﻿// Copyright (c) Microsoft Corporation.
// Licensed under the MIT License.

using System;
using System.Collections.Generic;
using System.Diagnostics;
using System.IO;
using System.Linq;
using System.Net.WebSockets;
using System.Text;
using System.Threading;
using System.Threading.Tasks;
using Azure.Core;
using k8s;
using k8s.Models;
using Microsoft.Azure.Management.ContainerService;
using Microsoft.Azure.Management.ContainerService.Fluent;
using Microsoft.Azure.Management.ContainerService.Models;
using Microsoft.Azure.Management.Msi.Fluent;
using Microsoft.Azure.Management.ResourceManager.Fluent.Authentication;
using Microsoft.Azure.Management.Storage.Fluent;
using Newtonsoft.Json;
using Polly;
using Polly.Retry;

namespace CromwellOnAzureDeployer
{
    /// <summary>
    /// Class to hold all the kubernetes specific deployer logic.
    /// </summary>
    internal class KubernetesManager
    {
        private static readonly AsyncRetryPolicy WorkloadReadyRetryPolicy = Policy
            .Handle<Exception>()
            .WaitAndRetryAsync(40, retryAttempt => System.TimeSpan.FromSeconds(15));

        private static readonly AsyncRetryPolicy KubeExecRetryPolicy = Policy
            .Handle<WebSocketException>(ex => ex.WebSocketErrorCode == WebSocketError.NotAWebSocket)
            .WaitAndRetryAsync(8, retryAttempt => System.TimeSpan.FromSeconds(5));

        // "master" is used despite not being a best practice: https://github.com/kubernetes-sigs/blob-csi-driver/issues/783
        private const string BlobCsiDriverGithubReleaseBranch = "master";
<<<<<<< HEAD
        private const string BlobCsiDriverGithubReleaseVersion = "v1.18.0";
=======
        private const string BlobCsiDriverGithubReleaseVersion = "v1.21.4";
>>>>>>> e4b0d0a4
        private const string BlobCsiRepo = $"https://raw.githubusercontent.com/kubernetes-sigs/blob-csi-driver/{BlobCsiDriverGithubReleaseBranch}/charts";
        private const string AadPluginGithubReleaseVersion = "v1.8.13";
        private const string AadPluginRepo = $"https://raw.githubusercontent.com/Azure/aad-pod-identity/{AadPluginGithubReleaseVersion}/charts";
        private const string AadPluginVersion = "4.1.14";

        private Configuration configuration { get; set; }
        private AzureCredentials azureCredentials { get; set; }
        private CancellationTokenSource cts { get; set; }
        private string workingDirectoryTemp { get; set; }
        private string kubeConfigPath { get; set; }
        private string valuesTemplatePath { get; set; }
        public string helmScriptsRootDirectory { get; set; }
        public string TempHelmValuesYamlPath { get; set; }

        public KubernetesManager(Configuration config, AzureCredentials credentials, CancellationTokenSource cts)
        {
            this.cts = cts;
            configuration = config;
            azureCredentials = credentials;

            CreateAndInitializeWorkingDirectoriesAsync().Wait();
        }

        public async Task<IKubernetes> GetKubernetesClientAsync(ManagedCluster aksCluster)
        {
            var r = new ResourceIdentifier(aksCluster.Id);
            var resourceGroup = r.ResourceGroupName;
            var containerServiceClient = new ContainerServiceClient(azureCredentials) { SubscriptionId = configuration.SubscriptionId };

            // Write kubeconfig in the working directory, because KubernetesClientConfiguration needs to read from a file, TODO figure out how to pass this directly. 
            var creds = await containerServiceClient.ManagedClusters.ListClusterAdminCredentialsAsync(resourceGroup, configuration.AksClusterName);
            var kubeConfigFile = new FileInfo(kubeConfigPath);
            await File.WriteAllTextAsync(kubeConfigFile.FullName, Encoding.Default.GetString(creds.Kubeconfigs.First().Value));
            kubeConfigFile.Refresh();

            if (!OperatingSystem.IsWindows())
            {
                kubeConfigFile.UnixFileMode = UnixFileMode.UserRead | UnixFileMode.UserWrite;
            }

            var k8sConfiguration = KubernetesClientConfiguration.LoadKubeConfig(kubeConfigFile, false);
            var k8sClientConfiguration = KubernetesClientConfiguration.BuildConfigFromConfigObject(k8sConfiguration);
            return new Kubernetes(k8sClientConfiguration);
        }

        public static (string, V1Deployment) GetUbuntuDeploymentTemplate()
        {
            return ("ubuntu", KubernetesYaml.Deserialize<V1Deployment>(
                """
                apiVersion: apps/v1
                kind: Deployment
                metadata:
                  creationTimestamp: null
                  labels:
                    io.kompose.service: ubuntu
                  name: ubuntu
                spec:
                  replicas: 1
                  selector:
                    matchLabels:
                      io.kompose.service: ubuntu
                  strategy: {}
                  template:
                    metadata:
                      creationTimestamp: null
                      labels:
                        io.kompose.service: ubuntu
                    spec:
                      containers:
                        - name: ubuntu
                          image: mcr.microsoft.com/mirror/docker/library/ubuntu:22.04
                          command: [ "/bin/bash", "-c", "--" ]
                          args: [ "while true; do sleep 30; done;" ]
                          resources: {}
                      restartPolicy: Always
                status: {}
                """));
        }

        public async Task DeployCoADependenciesAsync()
        {
            var helmRepoList = await ExecHelmProcessAsync($"repo list", workingDirectory: null, throwOnNonZeroExitCode: false);

            if (string.IsNullOrWhiteSpace(helmRepoList) || !helmRepoList.Contains("aad-pod-identity", StringComparison.OrdinalIgnoreCase))
            {
                await ExecHelmProcessAsync($"repo add aad-pod-identity {AadPluginRepo}");
            }

            if (string.IsNullOrWhiteSpace(helmRepoList) || !helmRepoList.Contains("blob-csi-driver", StringComparison.OrdinalIgnoreCase))
            {
                await ExecHelmProcessAsync($"repo add blob-csi-driver {BlobCsiRepo}");
            }

            await ExecHelmProcessAsync($"repo update");
            await ExecHelmProcessAsync($"upgrade --install aad-pod-identity aad-pod-identity/aad-pod-identity --namespace kube-system --version {AadPluginVersion} --kubeconfig \"{kubeConfigPath}\"");
            await ExecHelmProcessAsync($"upgrade --install blob-csi-driver blob-csi-driver/blob-csi-driver --set node.enableBlobfuseProxy=true --namespace kube-system --version {BlobCsiDriverGithubReleaseVersion} --kubeconfig \"{kubeConfigPath}\"");
        }

        public async Task DeployHelmChartToClusterAsync()
            // https://helm.sh/docs/helm/helm_upgrade/
            // The chart argument can be either: a chart reference('example/mariadb'), a path to a chart directory, a packaged chart, or a fully qualified URL
            => await ExecHelmProcessAsync($"upgrade --install cromwellonazure ./helm --kubeconfig \"{kubeConfigPath}\" --namespace {configuration.AksCoANamespace} --create-namespace",
                workingDirectory: workingDirectoryTemp);

        public async Task UpdateHelmValuesAsync(IStorageAccount storageAccount, string keyVaultUrl, string resourceGroupName, Dictionary<string, string> settings, IIdentity managedId, List<MountableContainer> containersToMount)
        {
            var values = KubernetesYaml.Deserialize<HelmValues>(await File.ReadAllTextAsync(valuesTemplatePath));
            UpdateValuesFromSettings(values, settings);
            values.Config["resourceGroup"] = resourceGroupName;
            values.Identity["name"] = managedId.Name;
            values.Identity["resourceId"] = managedId.Id;
            values.Identity["clientId"] = managedId.ClientId;

            if (configuration.CrossSubscriptionAKSDeployment.GetValueOrDefault())
            {
                values.InternalContainersKeyVaultAuth = new List<Dictionary<string, string>>();

                foreach (var container in values.DefaultContainers.Union(values.CromwellContainers, StringComparer.OrdinalIgnoreCase))
                {
                    var containerConfig = new Dictionary<string, string>()
                    {
                        { "accountName",  storageAccount.Name },
                        { "containerName", container },
                        { "keyVaultURL", keyVaultUrl },
                        { "keyVaultSecretName", Deployer.StorageAccountKeySecretName}
                    };

                    values.InternalContainersKeyVaultAuth.Add(containerConfig);
                }
            }
            else
            {
                values.InternalContainersMIAuth = new List<Dictionary<string, string>>();

                foreach (var container in values.DefaultContainers.Union(values.CromwellContainers, StringComparer.OrdinalIgnoreCase))
                {
                    var containerConfig = new Dictionary<string, string>()
                    {
                        { "accountName",  storageAccount.Name },
                        { "containerName", container },
                        { "resourceGroup", resourceGroupName },
                    };

                    values.InternalContainersMIAuth.Add(containerConfig);
                }
            }

            MergeContainers(containersToMount, values);
            var valuesString = KubernetesYaml.Serialize(values);
            await File.WriteAllTextAsync(TempHelmValuesYamlPath, valuesString);
            await Deployer.UploadTextToStorageAccountAsync(storageAccount, Deployer.ConfigurationContainerName, "aksValues.yaml", valuesString, cts.Token);
        }

        public async Task UpgradeValuesYamlAsync(IStorageAccount storageAccount, Dictionary<string, string> settings, List<MountableContainer> containersToMount, Version previousVersion)
        {
            var values = KubernetesYaml.Deserialize<HelmValues>(await Deployer.DownloadTextFromStorageAccountAsync(storageAccount, Deployer.ConfigurationContainerName, "aksValues.yaml", cts));
            UpdateValuesFromSettings(values, settings);
            MergeContainers(containersToMount, values);
            ProcessHelmValuesUpdates(values, previousVersion);
            var valuesString = KubernetesYaml.Serialize(values);
            await File.WriteAllTextAsync(TempHelmValuesYamlPath, valuesString);
            await Deployer.UploadTextToStorageAccountAsync(storageAccount, Deployer.ConfigurationContainerName, "aksValues.yaml", valuesString, cts.Token);
        }

        private void ProcessHelmValuesUpdates(HelmValues values, Version previousVersion)
        {
            if (previousVersion < new Version(4, 3))
            {
                values.CromwellContainers = new List<string>() { "configuration", "cromwell-executions", "cromwell-workflow-logs", "outputs" };
                values.DefaultContainers = new List<string>() { "inputs" };
            }
        }

        public async Task<Dictionary<string, string>> GetAKSSettingsAsync(IStorageAccount storageAccount)
        {
            var values = KubernetesYaml.Deserialize<HelmValues>(await Deployer.DownloadTextFromStorageAccountAsync(storageAccount, Deployer.ConfigurationContainerName, "aksValues.yaml", cts));
            return ValuesToSettings(values);
        }

        public async Task ExecuteCommandsOnPodAsync(IKubernetes client, string podName, IEnumerable<string[]> commands, string aksNamespace)
        {
            var printHandler = new ExecAsyncCallback(async (stdIn, stdOut, stdError) =>
            {
                using (var reader = new StreamReader(stdOut))
                {
                    var line = await reader.ReadLineAsync();

                    while (line is not null)
                    {
                        if (configuration.DebugLogging)
                        {
                            ConsoleEx.WriteLine(podName + ": " + line);
                        }
                        line = await reader.ReadLineAsync();
                    }
                }

                using (var reader = new StreamReader(stdError))
                {
                    var line = await reader.ReadLineAsync();

                    while (line is not null)
                    {
                        if (configuration.DebugLogging)
                        {
                            ConsoleEx.WriteLine(podName + ": " + line);
                        }
                        line = await reader.ReadLineAsync();
                    }
                }
            });

            var pods = await client.CoreV1.ListNamespacedPodAsync(aksNamespace);
            var workloadPod = pods.Items.Where(x => x.Metadata.Name.Contains(podName)).FirstOrDefault();

            if (!await WaitForWorkloadAsync(client, podName, aksNamespace, cts.Token))
            {
                if (configuration.DebugLogging)
                {
                    await WritePodLogsAndEventsToDisk(client, podName, aksNamespace);
                }

                throw new Exception($"Timed out waiting for {podName} to start.");
            }

            // Pod Exec can fail even after the pod is marked ready.
            // Retry on WebSocketExceptions for up to 40 secs.
            var result = await KubeExecRetryPolicy.ExecuteAndCaptureAsync(async () =>
            {
                foreach (var command in commands)
                {
                    await client.NamespacedPodExecAsync(workloadPod.Metadata.Name, aksNamespace, podName, command, true, printHandler, CancellationToken.None);
                }
            });

            if (result.Outcome != OutcomeType.Successful && result.FinalException is not null)
            {
                if (configuration.DebugLogging)
                {
                    await WritePodLogsAndEventsToDisk(client, podName, aksNamespace);
                }

                throw new Exception($"Pod failed to run commands after being marked ready.", result.FinalException);
            }
        }

        /// <summary>
        /// Writes pod logs and events to disk, as well as all events for the AKS cluster. 
        /// </summary>
        /// <param name="client">IKubernetes client</param>
        /// <param name="podName">Name of pod to get the logs.</param>
        /// <param name="aksNamespace">Namespace where the pod is running.</param>
        /// <returns></returns>
        public async Task WritePodLogsAndEventsToDisk(IKubernetes client, string podName, string aksNamespace)
        {
            try
            {
                var pods = await client.CoreV1.ListNamespacedPodAsync(aksNamespace);
                var workloadPod = pods.Items.Where(x => x.Metadata.Name.Contains(podName)).FirstOrDefault();
                ConsoleEx.WriteLine($"Pod {podName} Status:\n\t{JsonConvert.SerializeObject(workloadPod.Status)}");
            }
            catch (Exception e)
            {
                ConsoleEx.WriteLine($"Exception thrown retrieving {podName} pod status.");
                ConsoleEx.WriteLine(e.Message);
            }

            try
            {
                var logStream = await client.CoreV1.ReadNamespacedPodLogAsync(podName, aksNamespace);
                var podTempFile = Path.GetTempFileName();

                var reader = new StreamReader(logStream);
                var logs = await reader.ReadToEndAsync();
                await File.WriteAllTextAsync(podTempFile, logs);
                ConsoleEx.WriteLine($"Pod {podName} Logs: {podTempFile}");
            }
            catch (Exception e)
            {
                ConsoleEx.WriteLine($"Exception thrown retrieving {podName} pod log.");
                ConsoleEx.WriteLine(e.Message);
            }

            try
            {
                var events = await client.CoreV1.ListEventForAllNamespacesAsync();
                var podEventsFile = Path.GetTempFileName();
                var allEventsFile = Path.GetTempFileName();

                await File.WriteAllTextAsync(podEventsFile, string.Join("\n", events.Items.Where(x => x.InvolvedObject.Name.Contains(podName)).Select(x => JsonConvert.SerializeObject(x))));
                ConsoleEx.WriteLine($"Pod {podName} Events: {podEventsFile}");

                await File.WriteAllTextAsync(allEventsFile, string.Join("\n", events.Items.Select(x => JsonConvert.SerializeObject(x))));
                ConsoleEx.WriteLine($"All Events: {allEventsFile}");
            }
            catch (Exception e)
            {
                ConsoleEx.WriteLine($"Exception thrown retrieving AKS events.");
                ConsoleEx.WriteLine(e.Message);
            }
        }

        public async Task WaitForCromwellAsync(IKubernetes client)
        {
            if (!await WaitForWorkloadAsync(client, "cromwell", configuration.AksCoANamespace, cts.Token))
            {
                throw new Exception("Timed out waiting for Cromwell to start.");
            }
        }

        public void DeleteTempFiles()
        {
            if (Directory.Exists(workingDirectoryTemp))
            {
                Directory.Delete(workingDirectoryTemp, true);
            }
        }

        private async Task CreateAndInitializeWorkingDirectoriesAsync()
        {
            try
            {
                var workingDirectory = Directory.GetCurrentDirectory();
                workingDirectoryTemp = Path.Join(workingDirectory, "cromwell-on-azure");
                helmScriptsRootDirectory = Path.Join(workingDirectoryTemp, "helm");
                kubeConfigPath = Path.Join(workingDirectoryTemp, "aks", "kubeconfig.txt");
                TempHelmValuesYamlPath = Path.Join(helmScriptsRootDirectory, "values.yaml");
                valuesTemplatePath = Path.Join(helmScriptsRootDirectory, "values-template.yaml");
                Directory.CreateDirectory(helmScriptsRootDirectory);
                Directory.CreateDirectory(Path.GetDirectoryName(kubeConfigPath));
                await Utility.WriteEmbeddedFilesAsync(helmScriptsRootDirectory, "scripts", "helm");
            }
            catch (Exception exc)
            {
                ConsoleEx.WriteLine(exc.ToString());
                throw;
            }
        }

        private static void MergeContainers(List<MountableContainer> containersToMount, HelmValues values)
        {
            if (containersToMount is null)
            {
                return;
            }

            var internalContainersMIAuth = values.InternalContainersMIAuth.Select(x => new MountableContainer(x)).ToHashSet();
            var sasContainers = values.ExternalSasContainers.Select(x => new MountableContainer(x)).ToHashSet();

            foreach (var container in containersToMount)
            {
                if (string.IsNullOrWhiteSpace(container.SasToken))
                {
                    internalContainersMIAuth.Add(container);
                }
                else
                {
                    sasContainers.Add(container);
                }
            }

            values.InternalContainersMIAuth = internalContainersMIAuth.Select(x => x.ToDictionary()).ToList();
            values.ExternalSasContainers = sasContainers.Select(x => x.ToDictionary()).ToList();
        }

        private static void UpdateValuesFromSettings(HelmValues values, Dictionary<string, string> settings)
        {
            var batchAccount = GetObjectFromConfig(values, "batchAccount") ?? new Dictionary<string, string>();
            var batchNodes = GetObjectFromConfig(values, "batchNodes") ?? new Dictionary<string, string>();
            var batchScheduling = GetObjectFromConfig(values, "batchScheduling") ?? new Dictionary<string, string>();
            var nodeImages = GetObjectFromConfig(values, "nodeImages") ?? new Dictionary<string, string>();
            var batchImageGen2 = GetObjectFromConfig(values, "batchImageGen2") ?? new Dictionary<string, string>();
            var batchImageGen1 = GetObjectFromConfig(values, "batchImageGen1") ?? new Dictionary<string, string>();
            var martha = GetObjectFromConfig(values, "martha") ?? new Dictionary<string, string>();

            values.Config["cromwellOnAzureVersion"] = GetValueOrDefault(settings, "CromwellOnAzureVersion");
            values.Config["azureServicesAuthConnectionString"] = GetValueOrDefault(settings, "AzureServicesAuthConnectionString");
            values.Config["applicationInsightsAccountName"] = GetValueOrDefault(settings, "ApplicationInsightsAccountName");
            batchAccount["accountName"] = GetValueOrDefault(settings, "BatchAccountName");
            batchNodes["subnetId"] = GetValueOrDefault(settings, "BatchNodesSubnetId");
            values.Config["coaNamespace"] = GetValueOrDefault(settings, "AksCoANamespace");
            batchNodes["disablePublicIpAddress"] = GetValueOrDefault(settings, "DisableBatchNodesPublicIpAddress");
            batchScheduling["disable"] = GetValueOrDefault(settings, "DisableBatchScheduling");
            batchScheduling["usePreemptibleVmsOnly"] = GetValueOrDefault(settings, "UsePreemptibleVmsOnly");
            nodeImages["docker"] = GetValueOrDefault(settings, "DockerInDockerImageName");
            batchImageGen2["offer"] = GetValueOrDefault(settings, "Gen2BatchImageOffer");
            batchImageGen2["publisher"] = GetValueOrDefault(settings, "Gen2BatchImagePublisher");
            batchImageGen2["sku"] = GetValueOrDefault(settings, "Gen2BatchImageSku");
            batchImageGen2["version"] = GetValueOrDefault(settings, "Gen2BatchImageVersion");
            batchImageGen2["nodeAgentSkuId"] = GetValueOrDefault(settings, "Gen2BatchNodeAgentSkuId");
            batchImageGen1["offer"] = GetValueOrDefault(settings, "Gen1BatchImageOffer");
            batchImageGen1["publisher"] = GetValueOrDefault(settings, "Gen1BatchImagePublisher");
            batchImageGen1["sku"] = GetValueOrDefault(settings, "Gen1BatchImageSku");
            batchImageGen1["version"] = GetValueOrDefault(settings, "Gen1BatchImageVersion");
            batchImageGen1["nodeAgentSkuId"] = GetValueOrDefault(settings, "Gen1BatchNodeAgentSkuId");
            martha["url"] = GetValueOrDefault(settings, "MarthaUrl");
            martha["keyVaultName"] = GetValueOrDefault(settings, "MarthaKeyVaultName");
            martha["secretName"] = GetValueOrDefault(settings, "MarthaSecretName");
            batchScheduling["prefix"] = GetValueOrDefault(settings, "BatchPrefix");
            values.Config["crossSubscriptionAKSDeployment"] = GetValueOrDefault(settings, "CrossSubscriptionAKSDeployment");
            values.Config["usePostgreSqlSingleServer"] = GetValueOrDefault(settings, "UsePostgreSqlSingleServer");

            values.Images["tes"] = GetValueOrDefault(settings, "TesImageName");
            values.Images["triggerservice"] = GetValueOrDefault(settings, "TriggerServiceImageName");
            values.Images["cromwell"] = GetValueOrDefault(settings, "CromwellImageName");

            values.Persistence["storageAccount"] = GetValueOrDefault(settings, "DefaultStorageAccountName");

            values.TesDatabase["serverName"] = GetValueOrDefault(settings, "PostgreSqlServerName");
            values.TesDatabase["serverNameSuffix"] = GetValueOrDefault(settings, "PostgreSqlServerNameSuffix");
            values.TesDatabase["serverPort"] = GetValueOrDefault(settings, "PostgreSqlServerPort");
            values.TesDatabase["serverSslMode"] = GetValueOrDefault(settings, "PostgreSqlServerSslMode");
            // Note: Notice "Tes" is omitted from the property name since it's now in the TesDatabase section
            values.TesDatabase["databaseName"] = GetValueOrDefault(settings, "PostgreSqlTesDatabaseName");
            values.TesDatabase["databaseUserLogin"] = GetValueOrDefault(settings, "PostgreSqlTesDatabaseUserLogin");
            values.TesDatabase["databaseUserPassword"] = GetValueOrDefault(settings, "PostgreSqlTesDatabaseUserPassword");

            values.CromwellDatabase["serverName"] = GetValueOrDefault(settings, "PostgreSqlServerName");
            values.CromwellDatabase["serverNameSuffix"] = GetValueOrDefault(settings, "PostgreSqlServerNameSuffix");
            values.CromwellDatabase["serverPort"] = GetValueOrDefault(settings, "PostgreSqlServerPort");
            values.CromwellDatabase["serverSslMode"] = GetValueOrDefault(settings, "PostgreSqlServerSslMode");
            // Note: Notice "Cromwell" is omitted from the property name since it's now in the CromwellDatabase section
            values.CromwellDatabase["databaseName"] = GetValueOrDefault(settings, "PostgreSqlCromwellDatabaseName");
            values.CromwellDatabase["databaseUserLogin"] = GetValueOrDefault(settings, "PostgreSqlCromwellDatabaseUserLogin");
            values.CromwellDatabase["databaseUserPassword"] = GetValueOrDefault(settings, "PostgreSqlCromwellDatabaseUserPassword");

            values.Config["batchAccount"] = batchAccount;
            values.Config["batchNodes"] = batchNodes;
            values.Config["batchScheduling"] = batchScheduling;
            values.Config["nodeImages"] = nodeImages;
            values.Config["batchImageGen2"] = batchImageGen2;
            values.Config["batchImageGen1"] = batchImageGen1;
            values.Config["martha"] = martha;
        }

        private static IDictionary<string, string> GetObjectFromConfig(HelmValues values, string key)
            => (values?.Config[key] as IDictionary<object, object>)?.ToDictionary(p => p.Key as string, p => p.Value as string);

        private static T GetValueOrDefault<T>(IDictionary<string, T> propertyBag, string key)
            => propertyBag.TryGetValue(key, out var value) ? value : default;

        private static Dictionary<string, string> ValuesToSettings(HelmValues values)
        {
            var batchAccount = GetObjectFromConfig(values, "batchAccount") ?? new Dictionary<string, string>();
            var batchNodes = GetObjectFromConfig(values, "batchNodes") ?? new Dictionary<string, string>();
            var batchScheduling = GetObjectFromConfig(values, "batchScheduling") ?? new Dictionary<string, string>();
            var nodeImages = GetObjectFromConfig(values, "nodeImages") ?? new Dictionary<string, string>();
            var batchImageGen2 = GetObjectFromConfig(values, "batchImageGen2") ?? new Dictionary<string, string>();
            var batchImageGen1 = GetObjectFromConfig(values, "batchImageGen1") ?? new Dictionary<string, string>();
            var martha = GetObjectFromConfig(values, "martha") ?? new Dictionary<string, string>();

            return new()
            {
                ["CromwellOnAzureVersion"] = GetValueOrDefault(values.Config, "cromwellOnAzureVersion") as string,
                ["AzureServicesAuthConnectionString"] = GetValueOrDefault(values.Config, "azureServicesAuthConnectionString") as string,
                ["ApplicationInsightsAccountName"] = GetValueOrDefault(values.Config, "applicationInsightsAccountName") as string,
                ["BatchAccountName"] = GetValueOrDefault(batchAccount, "accountName"),
                ["BatchNodesSubnetId"] = GetValueOrDefault(batchNodes, "subnetId"),
                ["AksCoANamespace"] = GetValueOrDefault(values.Config, "coaNamespace") as string,
                ["DisableBatchNodesPublicIpAddress"] = GetValueOrDefault(batchNodes, "disablePublicIpAddress"),
                ["DisableBatchScheduling"] = GetValueOrDefault(batchScheduling, "disable"),
                ["UsePreemptibleVmsOnly"] = GetValueOrDefault(batchScheduling, "usePreemptibleVmsOnly"),
                ["DockerInDockerImageName"] = GetValueOrDefault(nodeImages, "docker"),
                ["Gen2BatchImageOffer"] = GetValueOrDefault(batchImageGen2, "offer"),
                ["Gen2BatchImagePublisher"] = GetValueOrDefault(batchImageGen2, "publisher"),
                ["Gen2BatchImageSku"] = GetValueOrDefault(batchImageGen2, "sku"),
                ["Gen2BatchImageVersion"] = GetValueOrDefault(batchImageGen2, "version"),
                ["Gen2BatchNodeAgentSkuId"] = GetValueOrDefault(batchImageGen2, "nodeAgentSkuId"),
                ["Gen1BatchImageOffer"] = GetValueOrDefault(batchImageGen1, "offer"),
                ["Gen1BatchImagePublisher"] = GetValueOrDefault(batchImageGen1, "publisher"),
                ["Gen1BatchImageSku"] = GetValueOrDefault(batchImageGen1, "sku"),
                ["Gen1BatchImageVersion"] = GetValueOrDefault(batchImageGen1, "version"),
                ["Gen1BatchNodeAgentSkuId"] = GetValueOrDefault(batchImageGen1, "nodeAgentSkuId"),
                ["MarthaUrl"] = GetValueOrDefault(martha, "url"),
                ["MarthaKeyVaultName"] = GetValueOrDefault(martha, "keyVaultName"),
                ["MarthaSecretName"] = GetValueOrDefault(martha, "secretName"),
                ["BatchPrefix"] = GetValueOrDefault(batchScheduling, "prefix"),
                ["CrossSubscriptionAKSDeployment"] = GetValueOrDefault(values.Config, "crossSubscriptionAKSDeployment") as string,
                ["UsePostgreSqlSingleServer"] = GetValueOrDefault(values.Config, "usePostgreSqlSingleServer") as string,
                ["ManagedIdentityClientId"] = GetValueOrDefault(values.Identity, "clientId"),
                ["TesImageName"] = GetValueOrDefault(values.Images, "tes"),
                ["TriggerServiceImageName"] = GetValueOrDefault(values.Images, "triggerservice"),
                ["CromwellImageName"] = GetValueOrDefault(values.Images, "cromwell"),
                ["DefaultStorageAccountName"] = GetValueOrDefault(values.Persistence, "storageAccount"),

                // This is only defined once, so use the TesDatabase values
                ["PostgreSqlServerName"] = GetValueOrDefault(values.TesDatabase, "serverName"),
                ["PostgreSqlServerNameSuffix"] = GetValueOrDefault(values.TesDatabase, "serverNameSuffix"),
                ["PostgreSqlServerPort"] = GetValueOrDefault(values.TesDatabase, "serverPort"),
                ["PostgreSqlServerSslMode"] = GetValueOrDefault(values.TesDatabase, "serverSslMode"),

                // Note: Notice "Tes" is added to the property name since it's coming from the TesDatabase section
                ["PostgreSqlTesDatabaseName"] = GetValueOrDefault(values.TesDatabase, "databaseName"),
                ["PostgreSqlTesDatabaseUserLogin"] = GetValueOrDefault(values.TesDatabase, "databaseUserLogin"),
                ["PostgreSqlTesDatabaseUserPassword"] = GetValueOrDefault(values.TesDatabase, "databaseUserPassword"),

                // Note: Notice "Cromwell" is added to the property name since it's coming from the TesDatabase section
                ["PostgreSqlCromwellDatabaseName"] = GetValueOrDefault(values.CromwellDatabase, "databaseName"),
                ["PostgreSqlCromwellDatabaseUserLogin"] = GetValueOrDefault(values.CromwellDatabase, "databaseUserLogin"),
                ["PostgreSqlCromwellDatabaseUserPassword"] = GetValueOrDefault(values.CromwellDatabase, "databaseUserPassword"),
            };
        }

        private async Task<string> ExecHelmProcessAsync(string command, string workingDirectory = null, bool throwOnNonZeroExitCode = true)
        {
            var process = new Process();
            process.StartInfo.UseShellExecute = false;
            process.StartInfo.RedirectStandardOutput = true;
            process.StartInfo.RedirectStandardError = true;
            process.StartInfo.FileName = configuration.HelmBinaryPath;
            process.StartInfo.Arguments = command;

            if (!string.IsNullOrWhiteSpace(workingDirectory))
            {
                process.StartInfo.WorkingDirectory = workingDirectory;
            }

            process.Start();

            var outputStringBuilder = new StringBuilder();

            _ = Task.Run(async () =>
            {
                var line = (await process.StandardOutput.ReadLineAsync())?.Trim();

                while (line is not null)
                {
                    if (configuration.DebugLogging)
                    {
                        ConsoleEx.WriteLine($"HELM: {line}");
                    }

                    outputStringBuilder.AppendLine(line);
                    line = await process.StandardOutput.ReadLineAsync().WaitAsync(cts.Token);
                }
            });

            _ = Task.Run(async () =>
            {
                var line = (await process.StandardError.ReadLineAsync())?.Trim();

                while (line is not null)
                {
                    if (configuration.DebugLogging)
                    {
                        ConsoleEx.WriteLine($"HELM: {line}");
                    }

                    outputStringBuilder.AppendLine(line);
                    line = await process.StandardError.ReadLineAsync().WaitAsync(cts.Token);
                }
            });

            await process.WaitForExitAsync();
            var output = outputStringBuilder.ToString();

            if (throwOnNonZeroExitCode && process.ExitCode != 0)
            {
                foreach (var line in output.Split(Environment.NewLine, StringSplitOptions.RemoveEmptyEntries))
                {
                    ConsoleEx.WriteLine($"HELM: {line}");
                }

                Debugger.Break();
                throw new Exception($"HELM ExitCode = {process.ExitCode}");
            }

            return output;
        }

        private static async Task<bool> WaitForWorkloadAsync(IKubernetes client, string deploymentName, string aksNamespace, CancellationToken cancellationToken)
        {
            var deployments = await client.AppsV1.ListNamespacedDeploymentAsync(aksNamespace, cancellationToken: cancellationToken);
            var deployment = deployments.Items.Where(x => x.Metadata.Name.Equals(deploymentName, StringComparison.OrdinalIgnoreCase)).FirstOrDefault();

            var result = await WorkloadReadyRetryPolicy.ExecuteAndCaptureAsync(async () =>
            {
                deployments = await client.AppsV1.ListNamespacedDeploymentAsync(aksNamespace, cancellationToken: cancellationToken);
                deployment = deployments.Items.Where(x => x.Metadata.Name.Equals(deploymentName, StringComparison.OrdinalIgnoreCase)).FirstOrDefault();

                if ((deployment?.Status?.ReadyReplicas ?? 0) < 1)
                {
                    throw new Exception("Workload not ready.");
                }
            });

            return result.Outcome == OutcomeType.Successful;
        }

        private class HelmValues
        {
            public Dictionary<string, string> Service { get; set; }
            public Dictionary<string, object> Config { get; set; }
            public Dictionary<string, string> TesDatabase { get; set; }
            public Dictionary<string, string> CromwellDatabase { get; set; }
            public Dictionary<string, string> Images { get; set; }
            public List<string> CromwellContainers { get; set; }
            public List<string> DefaultContainers { get; set; }
            public List<Dictionary<string, string>> InternalContainersMIAuth { get; set; }
            public List<Dictionary<string, string>> InternalContainersKeyVaultAuth { get; set; }
            public List<Dictionary<string, string>> ExternalContainers { get; set; }
            public List<Dictionary<string, string>> ExternalSasContainers { get; set; }
            public Dictionary<string, string> Persistence { get; set; }
            public Dictionary<string, string> Identity { get; set; }
            public Dictionary<string, string> Db { get; set; }
        }
    }
}<|MERGE_RESOLUTION|>--- conflicted
+++ resolved
@@ -40,11 +40,7 @@
 
         // "master" is used despite not being a best practice: https://github.com/kubernetes-sigs/blob-csi-driver/issues/783
         private const string BlobCsiDriverGithubReleaseBranch = "master";
-<<<<<<< HEAD
-        private const string BlobCsiDriverGithubReleaseVersion = "v1.18.0";
-=======
         private const string BlobCsiDriverGithubReleaseVersion = "v1.21.4";
->>>>>>> e4b0d0a4
         private const string BlobCsiRepo = $"https://raw.githubusercontent.com/kubernetes-sigs/blob-csi-driver/{BlobCsiDriverGithubReleaseBranch}/charts";
         private const string AadPluginGithubReleaseVersion = "v1.8.13";
         private const string AadPluginRepo = $"https://raw.githubusercontent.com/Azure/aad-pod-identity/{AadPluginGithubReleaseVersion}/charts";
