﻿// Copyright (c) Microsoft Corporation.
// Licensed under the MIT License.

using System;
using System.Collections.Generic;

namespace CromwellOnAzureDeployer
{
<<<<<<< HEAD
        /// <summary>
        /// Represents a container to mount with blob-csi-driver. 
        /// </summary>
        public class MountableContainer
        {
            private string sasToken;

            public string StorageAccount { get; set; }
            public string ContainerName { get; set; }
            public string ResourceGroupName { get; set; }
            public string SasToken 
            { 
                get => sasToken; 
                set => sasToken = value?.TrimStart('?'); 
            }
=======
    /// <summary>
    /// Represents a container to mount with blob-csi-driver. 
    /// </summary>
    public class MountableContainer
    {
        public string StorageAccount { get; set; }
        public string ContainerName { get; set; }
        public string SasToken { get; set; }
        public string ResourceGroupName { get; set; }
>>>>>>> cdc90759

        public MountableContainer() { }

        public MountableContainer(Dictionary<string, string> dictionary)
        {
            if (dictionary.ContainsKey("accountName"))
            {
                StorageAccount = dictionary["accountName"];
            }

            if (dictionary.ContainsKey("containerName"))
            {
                ContainerName = dictionary["containerName"];
            }

            if (dictionary.ContainsKey("resourceGroup"))
            {
                ResourceGroupName = dictionary["resourceGroup"];
            }

            if (dictionary.ContainsKey("sasToken"))
            {
                SasToken = dictionary["sasToken"];
            }
        }

        public Dictionary<string, string> ToDictionary()
        {
            var dictionary = new Dictionary<string, string>();

            if (StorageAccount is not null)
            {
                dictionary["accountName"] = StorageAccount;
            }

            if (ContainerName is not null)
            {
                dictionary["containerName"] = ContainerName;
            }

            if (ResourceGroupName is not null)
            {
                dictionary["resourceGroup"] = ResourceGroupName;
            }

            if (SasToken is not null)
            {
                dictionary["sasToken"] = SasToken;
            }

            return dictionary;
        }

        public override bool Equals(object other)
        {
            return string.Equals(StorageAccount, ((MountableContainer)other).StorageAccount, StringComparison.OrdinalIgnoreCase) &&
                string.Equals(ContainerName, ((MountableContainer)other).ContainerName, StringComparison.OrdinalIgnoreCase) &&
                string.Equals(SasToken, ((MountableContainer)other).SasToken, StringComparison.OrdinalIgnoreCase) &&
                string.Equals(ResourceGroupName, ((MountableContainer)other).ResourceGroupName, StringComparison.OrdinalIgnoreCase);
        }

        public override int GetHashCode()
        {
            if (SasToken is null)
            {
                return HashCode.Combine(StorageAccount.GetHashCode(), ContainerName.GetHashCode(), ResourceGroupName.GetHashCode());
            }
            else
            {
                return HashCode.Combine(StorageAccount.GetHashCode(), ContainerName.GetHashCode(), SasToken.GetHashCode());
            }
        }
    }
}<|MERGE_RESOLUTION|>--- conflicted
+++ resolved
@@ -6,33 +6,22 @@
 
 namespace CromwellOnAzureDeployer
 {
-<<<<<<< HEAD
-        /// <summary>
-        /// Represents a container to mount with blob-csi-driver. 
-        /// </summary>
-        public class MountableContainer
-        {
-            private string sasToken;
-
-            public string StorageAccount { get; set; }
-            public string ContainerName { get; set; }
-            public string ResourceGroupName { get; set; }
-            public string SasToken 
-            { 
-                get => sasToken; 
-                set => sasToken = value?.TrimStart('?'); 
-            }
-=======
     /// <summary>
     /// Represents a container to mount with blob-csi-driver. 
     /// </summary>
     public class MountableContainer
     {
+        private string sasToken;
+
         public string StorageAccount { get; set; }
         public string ContainerName { get; set; }
         public string SasToken { get; set; }
         public string ResourceGroupName { get; set; }
->>>>>>> cdc90759
+        public string SasToken 
+        { 
+            get => sasToken; 
+            set => sasToken = value?.TrimStart('?'); 
+        }
 
         public MountableContainer() { }
 
