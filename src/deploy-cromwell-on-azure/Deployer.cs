--- conflicted
+++ resolved
@@ -941,11 +941,7 @@
                 async () => (await resourceGroup.GetContainerServiceManagedClusters().CreateOrUpdateAsync(Azure.WaitUntil.Completed, configuration.AksClusterName, cluster, cts.Token)).Value);
         }
 
-<<<<<<< HEAD
-        private async Task EnableWorkloadIdentity(ContainerServiceManagedClusterResource aksCluster, IIdentity managedIdentity, IResourceGroup resourceGroup)
-=======
         private async Task EnableWorkloadIdentity(ContainerServiceManagedClusterResource aksCluster, UserAssignedIdentityResource managedIdentity, ResourceGroupResource resourceGroup)
->>>>>>> 9f09204f
         {
             aksCluster.Data.SecurityProfile.IsWorkloadIdentityEnabled = true;
             aksCluster.Data.OidcIssuerProfile.IsEnabled = true;
