﻿// Copyright (c) Microsoft Corporation.
// Licensed under the MIT License.

using System;
using System.Collections.Generic;
using System.Diagnostics;
using System.IdentityModel.Tokens.Jwt;
using System.IO;
using System.Linq;
using System.Net.WebSockets;
<<<<<<< HEAD
using System.Security.Cryptography;
using System.Text;
=======
>>>>>>> 65c3c220
using System.Text.RegularExpressions;
using System.Threading;
using System.Threading.Tasks;
using Azure.Identity;
using Azure.Security.KeyVault.Secrets;
using Azure.Storage;
using Azure.Storage.Blobs;
using Common;
using k8s;
using Microsoft.Azure.Management.Batch;
using Microsoft.Azure.Management.Batch.Models;
using Microsoft.Azure.Management.Compute.Fluent;
using Microsoft.Azure.Management.ContainerRegistry.Fluent;
using Microsoft.Azure.Management.ContainerService;
using Microsoft.Azure.Management.ContainerService.Fluent;
using Microsoft.Azure.Management.ContainerService.Models;
using Microsoft.Azure.Management.Fluent;
using Microsoft.Azure.Management.Graph.RBAC.Fluent;
using Microsoft.Azure.Management.Graph.RBAC.Fluent.Models;
using Microsoft.Azure.Management.KeyVault;
using Microsoft.Azure.Management.KeyVault.Fluent;
using Microsoft.Azure.Management.KeyVault.Models;
using Microsoft.Azure.Management.Msi.Fluent;
using Microsoft.Azure.Management.Network;
using Microsoft.Azure.Management.Network.Fluent;
using Microsoft.Azure.Management.Network.Models;
using Microsoft.Azure.Management.PostgreSQL;
using Microsoft.Azure.Management.PrivateDns.Fluent;
using Microsoft.Azure.Management.ResourceGraph;
using Microsoft.Azure.Management.ResourceGraph.Models;
using Microsoft.Azure.Management.ResourceManager.Fluent;
using Microsoft.Azure.Management.ResourceManager.Fluent.Authentication;
using Microsoft.Azure.Management.ResourceManager.Fluent.Core;
using Microsoft.Azure.Management.Storage.Fluent;
using Microsoft.Azure.Services.AppAuthentication;
using Microsoft.Rest;
using Microsoft.Rest.Azure.OData;
using Newtonsoft.Json;
using Polly;
using Polly.Retry;
using static Microsoft.Azure.Management.PostgreSQL.FlexibleServers.DatabasesOperationsExtensions;
using static Microsoft.Azure.Management.PostgreSQL.FlexibleServers.ServersOperationsExtensions;
using static Microsoft.Azure.Management.PostgreSQL.ServersOperationsExtensions;
using static Microsoft.Azure.Management.ResourceManager.Fluent.Core.RestClient;
using Extensions = Microsoft.Azure.Management.ResourceManager.Fluent.Core.Extensions;
using FlexibleServer = Microsoft.Azure.Management.PostgreSQL.FlexibleServers;
using FlexibleServerModel = Microsoft.Azure.Management.PostgreSQL.FlexibleServers.Models;
using IResource = Microsoft.Azure.Management.ResourceManager.Fluent.Core.IResource;
using KeyVaultManagementClient = Microsoft.Azure.Management.KeyVault.KeyVaultManagementClient;
using SingleServer = Microsoft.Azure.Management.PostgreSQL;
using SingleServerModel = Microsoft.Azure.Management.PostgreSQL.Models;
using Sku = Microsoft.Azure.Management.PostgreSQL.FlexibleServers.Models.Sku;

namespace CromwellOnAzureDeployer
{
    public class Deployer
    {
        private static readonly AsyncRetryPolicy roleAssignmentHashConflictRetryPolicy = Policy
            .Handle<Microsoft.Rest.Azure.CloudException>(cloudException => cloudException.Body.Code.Equals("HashConflictOnDifferentRoleAssignmentIds"))
            .RetryAsync();

        private static readonly AsyncRetryPolicy generalRetryPolicy = Policy
            .Handle<Exception>()
            .WaitAndRetryAsync(3, retryAttempt => System.TimeSpan.FromSeconds(1));

        public const string WorkflowsContainerName = "workflows";
        public const string ConfigurationContainerName = "configuration";
        public const string CromwellConfigurationFileName = "cromwell-application.conf";
        public const string ContainersToMountFileName = "containers-to-mount";
        public const string PersonalizedSettingsFileName = "settings-user";
        public const string NonpersonalizedSettingsFileName = "settings-system";
        public const string AllowedVmSizesFileName = "allowed-vm-sizes";
        public const string InputsContainerName = "inputs";
        public const string CromwellAzureRootDir = "/data/cromwellazure";
        public const string CromwellAzureRootDirSymLink = "/cromwellazure";    // This path is present in all CoA versions
        public const string SettingsDelimiter = "=:=";
        public const string StorageAccountKeySecretName = "CoAStorageKey";
        public const string PostgresqlSslMode = "VerifyFull";
        public const string SshNsgRuleName = "SSH";

        private readonly CancellationTokenSource cts = new();

        private readonly List<string> requiredResourceProviders = new()
        {
            "Microsoft.Authorization",
            "Microsoft.Batch",
            "Microsoft.Compute",
            "Microsoft.DocumentDB",
            "Microsoft.OperationalInsights",
            "Microsoft.insights",
            "Microsoft.Network",
            "Microsoft.Storage",
            "Microsoft.DBforPostgreSQL"
        };

        private Configuration configuration { get; set; }
        private ITokenProvider tokenProvider;
        private TokenCredentials tokenCredentials;
        private IAzure azureSubscriptionClient { get; set; }
        private Microsoft.Azure.Management.Fluent.Azure.IAuthenticated azureClient { get; set; }
        private IResourceManager resourceManagerClient { get; set; }
        private Microsoft.Azure.Management.Network.INetworkManagementClient networkManagementClient { get; set; }
        private AzureCredentials azureCredentials { get; set; }
        private FlexibleServer.IPostgreSQLManagementClient postgreSqlFlexManagementClient { get; set; }
        private SingleServer.IPostgreSQLManagementClient postgreSqlSingleManagementClient { get; set; }
        private IEnumerable<string> subscriptionIds { get; set; }
        private bool SkipBillingReaderRoleAssignment { get; set; }
        private bool isResourceGroupCreated { get; set; }
        private KubernetesManager kubernetesManager { get; set; }
        private IKubernetes kubernetesClient { get; set; }

        public Deployer(Configuration configuration)
        {
            this.configuration = configuration;
        }

        public async Task<int> DeployAsync()
        {
            var mainTimer = Stopwatch.StartNew();

            try
            {
                ValidateInitialCommandLineArgsAsync();

                ConsoleEx.WriteLine("Running...");

                await ValidateTokenProviderAsync();

                await Execute("Connecting to Azure Services...", async () =>
                {
                    tokenProvider = new RefreshableAzureServiceTokenProvider("https://management.azure.com/");
                    tokenCredentials = new(tokenProvider);
                    azureCredentials = new(tokenCredentials, null, null, AzureEnvironment.AzureGlobalCloud);
                    azureClient = GetAzureClient(azureCredentials);
                    azureSubscriptionClient = azureClient.WithSubscription(configuration.SubscriptionId);
                    subscriptionIds = (await azureClient.Subscriptions.ListAsync()).Select(s => s.SubscriptionId);
                    resourceManagerClient = GetResourceManagerClient(azureCredentials);
                    networkManagementClient = new Microsoft.Azure.Management.Network.NetworkManagementClient(azureCredentials) { SubscriptionId = configuration.SubscriptionId };
                    postgreSqlFlexManagementClient = new FlexibleServer.PostgreSQLManagementClient(azureCredentials) { SubscriptionId = configuration.SubscriptionId, LongRunningOperationRetryTimeout = 1200 };
                    postgreSqlSingleManagementClient = new SingleServer.PostgreSQLManagementClient(azureCredentials) { SubscriptionId = configuration.SubscriptionId, LongRunningOperationRetryTimeout = 1200 };
                });

                await ValidateSubscriptionAndResourceGroupAsync(configuration);
                kubernetesManager = new KubernetesManager(configuration, azureCredentials, cts);

                IResourceGroup resourceGroup = null;
                ManagedCluster aksCluster = null;
                BatchAccount batchAccount = null;
                IGenericResource logAnalyticsWorkspace = null;
                IGenericResource appInsights = null;
                FlexibleServerModel.Server postgreSqlFlexServer = null;
                SingleServerModel.Server postgreSqlSingleServer = null;
                IStorageAccount storageAccount = null;
                var keyVaultUri = string.Empty;
                IIdentity managedIdentity = null;
                IPrivateDnsZone postgreSqlDnsZone = null;

                try
                {
                    if (configuration.Update)
                    {
                        resourceGroup = await azureSubscriptionClient.ResourceGroups.GetByNameAsync(configuration.ResourceGroupName);
                        configuration.RegionName = resourceGroup.RegionName;

                        var targetVersion = Utility.DelimitedTextToDictionary(Utility.GetFileContent("scripts", "env-00-coa-version.txt")).GetValueOrDefault("CromwellOnAzureVersion");

                        ConsoleEx.WriteLine($"Upgrading Cromwell on Azure instance in resource group '{resourceGroup.Name}' to version {targetVersion}...");

                        var existingAksCluster = await ValidateAndGetExistingAKSClusterAsync();

                        Dictionary<string, string> accountNames = null;

                        if (!string.IsNullOrEmpty(configuration.StorageAccountName))
                        {
                            storageAccount = await GetExistingStorageAccountAsync(configuration.StorageAccountName)
                                ?? throw new ValidationException($"Storage account {configuration.StorageAccountName}, does not exist in region {configuration.RegionName} or is not accessible to the current user.");
                        }
                        else
                        {
                            var storageAccounts = await azureSubscriptionClient.StorageAccounts.ListByResourceGroupAsync(configuration.ResourceGroupName);

                            if (!storageAccounts.Any())
                            {
                                throw new ValidationException($"Update was requested but resource group {configuration.ResourceGroupName} does not contain any storage accounts.");
                            }
                            if (storageAccounts.Count() > 1)
                            {
                                throw new ValidationException($"Resource group {configuration.ResourceGroupName} contains multiple storage accounts. {nameof(configuration.StorageAccountName)} must be provided.");
                            }

                            storageAccount = storageAccounts.First();
                        }

                        accountNames = await kubernetesManager.GetAKSSettingsAsync(storageAccount);
                        

                        if (!accountNames.Any())
                        {
                            throw new ValidationException($"Could not retrieve account names");
                        }

                        if (!accountNames.TryGetValue("BatchAccountName", out var batchAccountName))
                        {
                            throw new ValidationException($"Could not retrieve the Batch account name");
                        }

                        batchAccount = await GetExistingBatchAccountAsync(batchAccountName)
                            ?? throw new ValidationException($"Batch account {batchAccountName}, referenced by the VM configuration, does not exist in region {configuration.RegionName} or is not accessible to the current user.");

                        configuration.BatchAccountName = batchAccountName;

                        accountNames.TryGetValue("PostgreSqlServerName", out var postgreSqlServerName);

                        configuration.PostgreSqlServerName = postgreSqlServerName;
                        //postgreSqlFlexServer = GetExistingPostgresqlService(postgreSqlServerName); // TODO: Get existing postgresql server
                        

                        await WriteNonPersonalizedFilesToStorageAccountAsync(storageAccount);

                        if (existingAksCluster is not null)
                        {
                            if (accountNames.TryGetValue("CrossSubscriptionAKSDeployment", out var crossSubscriptionAKSDeployment))
                            {
                                bool.TryParse(crossSubscriptionAKSDeployment, out var parsed);
                                configuration.CrossSubscriptionAKSDeployment = parsed;
                            }

                            if (accountNames.TryGetValue("KeyVaultName", out var keyVaultName))
                            {
                                var keyVault = await GetKeyVaultAsync(keyVaultName);
                                keyVaultUri = keyVault.Properties.VaultUri;
                            }

                            if (!accountNames.TryGetValue("ManagedIdentityClientId", out var managedIdentityClientId))
                            {
                                throw new ValidationException($"Could not retrieve ManagedIdentityClientId.");
                            }

                            managedIdentity = azureSubscriptionClient.Identities.ListByResourceGroup(configuration.ResourceGroupName).Where(id => id.ClientId == managedIdentityClientId).FirstOrDefault()
                                ?? throw new ValidationException($"Managed Identity {managedIdentityClientId} does not exist in region {configuration.RegionName} or is not accessible to the current user.");

<<<<<<< HEAD
                            if (accountNames.TryGetValue("BatchPrefix", out var name))
                            {
                                configuration.BatchPrefix = name;
                            }

=======
>>>>>>> 65c3c220
                            // Override any configuration that is used by the update.
                            var aksValues = await kubernetesManager.GetAKSSettingsAsync(storageAccount);
                            var versionString = aksValues["CromwellOnAzureVersion"];
                            var installedVersion = !string.IsNullOrEmpty(versionString) && Version.TryParse(versionString, out var version) ? version : null;
                            var settings = ConfigureSettings(managedIdentity.ClientId, aksValues, installedVersion);

                            await kubernetesManager.UpgradeAKSDeploymentAsync(
                                settings,
                                storageAccount);
                        }
                    }

                    if (!configuration.Update)
                    {
<<<<<<< HEAD
                        if (configuration.UseAks)
                        {
                            kubernetesManager = new KubernetesManager(configuration, azureCredentials, cts);
                        }

                        if (string.IsNullOrWhiteSpace(configuration.BatchPrefix))
                        {
                            var blob = new byte[5];
                            RandomNumberGenerator.Fill(blob);
                            configuration.BatchPrefix = CommonUtilities.Base32.ConvertToBase32(blob).TrimEnd('=');
                        }

=======
>>>>>>> 65c3c220
                        ValidateRegionName(configuration.RegionName);
                        ValidateMainIdentifierPrefix(configuration.MainIdentifierPrefix);
                        storageAccount = await ValidateAndGetExistingStorageAccountAsync();
                        batchAccount = await ValidateAndGetExistingBatchAccountAsync();
                        aksCluster = await ValidateAndGetExistingAKSClusterAsync();
                        postgreSqlFlexServer = await ValidateAndGetExistingPostgresqlServer();
                        var keyVault = await ValidateAndGetExistingKeyVault();

                        if (string.IsNullOrWhiteSpace(configuration.PostgreSqlServerName) && configuration.ProvisionPostgreSqlOnAzure.GetValueOrDefault())
                        {
                            configuration.PostgreSqlServerName = SdkContext.RandomResourceName($"{configuration.MainIdentifierPrefix}-", 15);
                        }

                        configuration.PostgreSqlAdministratorPassword = Utility.GeneratePassword();
                        configuration.PostgreSqlCromwellUserPassword = Utility.GeneratePassword();
                        configuration.PostgreSqlTesUserPassword = Utility.GeneratePassword();

                        if (string.IsNullOrWhiteSpace(configuration.BatchAccountName))
                        {
                            configuration.BatchAccountName = SdkContext.RandomResourceName($"{configuration.MainIdentifierPrefix}", 15);
                        }

                        if (string.IsNullOrWhiteSpace(configuration.StorageAccountName))
                        {
                            configuration.StorageAccountName = SdkContext.RandomResourceName($"{configuration.MainIdentifierPrefix}", 24);
                        }

                        if (string.IsNullOrWhiteSpace(configuration.ApplicationInsightsAccountName))
                        {
                            configuration.ApplicationInsightsAccountName = SdkContext.RandomResourceName($"{configuration.MainIdentifierPrefix}-", 15);
                        }

                        if (string.IsNullOrWhiteSpace(configuration.AksClusterName))
                        {
                            configuration.AksClusterName = SdkContext.RandomResourceName($"{configuration.MainIdentifierPrefix}-", 25);
                        }

                        if (string.IsNullOrWhiteSpace(configuration.KeyVaultName))
                        {
                            configuration.KeyVaultName = SdkContext.RandomResourceName($"{configuration.MainIdentifierPrefix}-", 15);
                        }

                        await RegisterResourceProvidersAsync();
                        await ValidateVmAsync();

                        if (batchAccount is null)
                        {
                            await ValidateBatchAccountQuotaAsync();
                        }

                        var vnetAndSubnet = await ValidateAndGetExistingVirtualNetworkAsync();

                        if (string.IsNullOrWhiteSpace(configuration.ResourceGroupName))
                        {
                            configuration.ResourceGroupName = SdkContext.RandomResourceName($"{configuration.MainIdentifierPrefix}-", 15);
                            resourceGroup = await CreateResourceGroupAsync();
                            isResourceGroupCreated = true;
                        }
                        else
                        {
                            resourceGroup = await azureSubscriptionClient.ResourceGroups.GetByNameAsync(configuration.ResourceGroupName);
                        }

                        managedIdentity = await CreateUserManagedIdentityAsync(resourceGroup);

                        if (vnetAndSubnet is not null)
                        {
                            ConsoleEx.WriteLine($"Creating VM in existing virtual network {vnetAndSubnet.Value.virtualNetwork.Name} and subnet {vnetAndSubnet.Value.vmSubnet.Name}");
                        }

                        if (storageAccount is not null)
                        {
                            ConsoleEx.WriteLine($"Using existing Storage Account {storageAccount.Name}");
                        }

                        if (batchAccount is not null)
                        {
                            ConsoleEx.WriteLine($"Using existing Batch Account {batchAccount.Name}");
                        }

                        if (vnetAndSubnet is null)
                        {
                            configuration.VnetName = SdkContext.RandomResourceName($"{configuration.MainIdentifierPrefix}-", 15);
                            configuration.PostgreSqlSubnetName = String.IsNullOrEmpty(configuration.PostgreSqlSubnetName) && configuration.ProvisionPostgreSqlOnAzure.GetValueOrDefault() ? configuration.DefaultPostgreSqlSubnetName : configuration.PostgreSqlSubnetName;
                            configuration.VmSubnetName = String.IsNullOrEmpty(configuration.VmSubnetName) ? configuration.DefaultVmSubnetName : configuration.VmSubnetName;
                            vnetAndSubnet = await CreateVnetAndSubnetsAsync(resourceGroup);
                        }

                        if (string.IsNullOrWhiteSpace(configuration.LogAnalyticsArmId))
                        {
                            var workspaceName = SdkContext.RandomResourceName(configuration.MainIdentifierPrefix, 15);
                            logAnalyticsWorkspace = await CreateLogAnalyticsWorkspaceResourceAsync(workspaceName);
                            configuration.LogAnalyticsArmId = logAnalyticsWorkspace.Id;
                        }

                        await Task.Run(async () =>
                        {
                            storageAccount ??= await CreateStorageAccountAsync();
                            await CreateDefaultStorageContainersAsync(storageAccount);
                            await WriteNonPersonalizedFilesToStorageAccountAsync(storageAccount);
                            await WritePersonalizedFilesToStorageAccountAsync(storageAccount, managedIdentity.Name);
                            await AssignVmAsContributorToStorageAccountAsync(managedIdentity, storageAccount);
                            await AssignVmAsDataReaderToStorageAccountAsync(managedIdentity, storageAccount);
                            await AssignManagedIdOperatorToResourceAsync(managedIdentity, resourceGroup);
                        });

                        if (configuration.CrossSubscriptionAKSDeployment.GetValueOrDefault())
                        {
                            await Task.Run(async () =>
                            {
                                keyVault ??= await CreateKeyVaultAsync(configuration.KeyVaultName, managedIdentity, vnetAndSubnet.Value.vmSubnet);
                                keyVaultUri = keyVault.Properties.VaultUri;
                                var keys = await storageAccount.GetKeysAsync();
                                await SetStorageKeySecret(keyVaultUri, StorageAccountKeySecretName, keys.First().Value);
                            });
                        }

                        if (configuration.ProvisionPostgreSqlOnAzure.GetValueOrDefault() && postgreSqlFlexServer is null)
                        {
                            postgreSqlDnsZone = await CreatePrivateDnsZoneAsync(vnetAndSubnet.Value.virtualNetwork, $"privatelink.postgres.database.azure.com", "PostgreSQL Server");
                        }

                        if (!SkipBillingReaderRoleAssignment)
                        {
                            await AssignVmAsBillingReaderToSubscriptionAsync(managedIdentity);
                        }

                        await Task.WhenAll(new Task[]
                        {
                            Task.Run(async () =>
                            {
                                batchAccount ??= await CreateBatchAccountAsync(storageAccount.Id);
                                await AssignVmAsContributorToBatchAccountAsync(managedIdentity, batchAccount);
                            }),
                            Task.Run(async () =>
                            {
                                appInsights = await CreateAppInsightsResourceAsync(configuration.LogAnalyticsArmId);
                                await AssignVmAsContributorToAppInsightsAsync(managedIdentity, appInsights);
                            }),
                            Task.Run(async () => {
                                if (configuration.UsePostgreSqlSingleServer)
                                {
                                    postgreSqlSingleServer ??= await CreateSinglePostgreSqlServerAndDatabaseAsync(postgreSqlSingleManagementClient, vnetAndSubnet.Value.vmSubnet, postgreSqlDnsZone);
                                }
                                else
                                {
                                    postgreSqlFlexServer ??= await CreatePostgreSqlServerAndDatabaseAsync(postgreSqlFlexManagementClient, vnetAndSubnet.Value.postgreSqlSubnet, postgreSqlDnsZone);
                                }
                            })
                        });

                        var clientId = managedIdentity.ClientId;
                        var settings = ConfigureSettings(clientId);

                        if (aksCluster is null && !configuration.ManualHelmDeployment)
                        {
                            await ProvisionManagedCluster(resourceGroup, managedIdentity, logAnalyticsWorkspace, vnetAndSubnet?.virtualNetwork, vnetAndSubnet?.vmSubnet.Name, configuration.PrivateNetworking.GetValueOrDefault());
                        }

                        await kubernetesManager.UpdateHelmValuesAsync(storageAccount, keyVaultUri, resourceGroup.Name, settings, managedIdentity);

                        if (configuration.ManualHelmDeployment)
                        {
                            ConsoleEx.WriteLine($"Please modify: {kubernetesManager.TempHelmValuesYamlPath}");
                            ConsoleEx.WriteLine($"Then, deploy the helm chart, and press Enter to continue.");
                            ConsoleEx.WriteLine("\tPostgreSQL command: " + GetPostgreSQLCreateCromwellUserCommand(configuration.UsePostgreSqlSingleServer, configuration.PostgreSqlCromwellDatabaseName, GetCreateCromwellUserString()));
                            ConsoleEx.WriteLine("\tPostgreSQL command: " + GetPostgreSQLCreateCromwellUserCommand(configuration.UsePostgreSqlSingleServer, configuration.PostgreSqlTesDatabaseName, GetCreateTesUserString()));
                            ConsoleEx.ReadLine();
                        }
                        else
                        {
                            kubernetesClient = await kubernetesManager.GetKubernetesClientAsync(resourceGroup);
                            await kubernetesManager.DeployCoADependenciesAsync();

                            // Deploy an ubuntu pod to run PSQL commands, then delete it
                            const string deploymentName = "ubuntu";
                            const string deploymentNamespace = "default";
                            var ubuntuDeployment = kubernetesManager.GetUbuntuDeploymentTemplate();
                            await kubernetesClient.AppsV1.CreateNamespacedDeploymentAsync(ubuntuDeployment, deploymentNamespace);
                            await ExecuteQueriesOnAzurePostgreSQLDbFromK8(deploymentName, deploymentNamespace);
                            await kubernetesClient.AppsV1.DeleteNamespacedDeploymentAsync(deploymentName, deploymentNamespace);

                            await kubernetesManager.DeployHelmChartToClusterAsync();
                        }
                    }

                    if (kubernetesClient is not null)
                    {
                        await kubernetesManager.WaitForCromwellAsync(kubernetesClient);
                    }
                }
                finally
                {
                    kubernetesManager.DeleteTempFiles();
                }

                batchAccount = await GetExistingBatchAccountAsync(configuration.BatchAccountName);
                var maxPerFamilyQuota = batchAccount.DedicatedCoreQuotaPerVMFamilyEnforced ? batchAccount.DedicatedCoreQuotaPerVMFamily.Select(q => q.CoreQuota).Where(q => 0 != q) : Enumerable.Repeat(batchAccount.DedicatedCoreQuota ?? 0, 1);
                var isBatchQuotaAvailable = batchAccount.LowPriorityCoreQuota > 0 || (batchAccount.DedicatedCoreQuota > 0 && maxPerFamilyQuota.Append(0).Max() > 0);

                int exitCode;

                if (isBatchQuotaAvailable)
                {
                    if (configuration.SkipTestWorkflow)
                    {
                        exitCode = 0;
                    }
                    else
                    {
                        var isTestWorkflowSuccessful = await RunTestWorkflow(storageAccount, usePreemptibleVm: batchAccount.LowPriorityCoreQuota > 0);

                        if (!isTestWorkflowSuccessful)
                        {
                            await DeleteResourceGroupIfUserConsentsAsync();
                        }

                        exitCode = isTestWorkflowSuccessful ? 0 : 1;
                    }
                }
                else
                {
                    if (!configuration.SkipTestWorkflow)
                    {
                        ConsoleEx.WriteLine($"Could not run the test workflow.", ConsoleColor.Yellow);
                    }

                    ConsoleEx.WriteLine($"Deployment was successful, but Batch account {configuration.BatchAccountName} does not have sufficient core quota to run workflows.", ConsoleColor.Yellow);
                    ConsoleEx.WriteLine($"Request Batch core quota: https://docs.microsoft.com/en-us/azure/batch/batch-quota-limit", ConsoleColor.Yellow);
                    ConsoleEx.WriteLine($"After receiving the quota, read the docs to run a test workflow and confirm successful deployment.", ConsoleColor.Yellow);
                    exitCode = 2;
                }

                ConsoleEx.WriteLine($"Completed in {mainTimer.Elapsed.TotalMinutes:n1} minutes.");

                return exitCode;
            }
            catch (ValidationException validationException)
            {
                DisplayValidationExceptionAndExit(validationException);
                return 1;
            }
            catch (Exception exc)
            {
                if (configuration.DebugLogging)
                {
                    if (exc is KubernetesException kExc)
                    {
                        ConsoleEx.WriteLine($"Kubenetes Status: {kExc.Status}");
                    }

                    if (exc is WebSocketException wExc)
                    {
                        ConsoleEx.WriteLine($"WebSocket ErrorCode: {wExc.WebSocketErrorCode}");
                    }

                    if (exc is HttpOperationException hExc)
                    {
                        ConsoleEx.WriteLine($"HTTP Response: {hExc.Response.Content}");
                    }
                    ConsoleEx.WriteLine(exc.StackTrace, ConsoleColor.Red);
                }

                if (!(exc is OperationCanceledException && cts.Token.IsCancellationRequested))
                {
                    ConsoleEx.WriteLine();
                    ConsoleEx.WriteLine($"{exc.GetType().Name}: {exc.Message}", ConsoleColor.Red);
                }

                ConsoleEx.WriteLine();
                Debugger.Break();
                WriteGeneralRetryMessageToConsole();
                await DeleteResourceGroupIfUserConsentsAsync();
                return 1;
            }
        }

        private async Task<Vault> ValidateAndGetExistingKeyVault()
        {
            if (string.IsNullOrWhiteSpace(configuration.KeyVaultName))
            {
                return null;
            }

            return (await GetKeyVaultAsync(configuration.KeyVaultName))
                ?? throw new ValidationException($"If key vault name is provided, it must already exist in region {configuration.RegionName}, and be accessible to the current user.", displayExample: false);
        }

        private async Task<FlexibleServerModel.Server> ValidateAndGetExistingPostgresqlServer()
        {
            if (string.IsNullOrWhiteSpace(configuration.PostgreSqlServerName))
            {
                return null;
            }

            return (await GetExistingPostgresqlService(configuration.PostgreSqlServerName))
                ?? throw new ValidationException($"If Postgresql server name is provided, the server must already exist in region {configuration.RegionName}, and be accessible to the current user.", displayExample: false);
        }

        private async Task<ManagedCluster> ValidateAndGetExistingAKSClusterAsync()
        {
            if (string.IsNullOrWhiteSpace(configuration.AksClusterName))
            {
                return null;
            }

            return (await GetExistingAKSClusterAsync(configuration.AksClusterName))
                ?? throw new ValidationException($"If AKS cluster name is provided, the cluster must already exist in region {configuration.RegionName}, and be accessible to the current user.", displayExample: false);
        }

        private async Task<FlexibleServerModel.Server> GetExistingPostgresqlService(string serverName)
        {
            return (await Task.WhenAll(subscriptionIds.Select(async s =>
            {
                try
                {
                    var client = new FlexibleServer.PostgreSQLManagementClient(tokenCredentials) { SubscriptionId = s };
                    return await client.Servers.ListAsync();
                }
                catch (Exception e)
                {
                    ConsoleEx.WriteLine(e.Message);
                    return null;
                }
            })))
                .Where(a => a is not null)
                .SelectMany(a => a)
                .SingleOrDefault(a => a.Name.Equals(serverName, StringComparison.OrdinalIgnoreCase) && Regex.Replace(a.Location, @"\s+", "").Equals(configuration.RegionName, StringComparison.OrdinalIgnoreCase));
        }

        private async Task<ManagedCluster> GetExistingAKSClusterAsync(string aksClusterName)
        {
            return (await Task.WhenAll(subscriptionIds.Select(async s =>
            {
                try
                {
                    var client = new ContainerServiceClient(tokenCredentials) { SubscriptionId = s };
                    return await client.ManagedClusters.ListAsync();
                }
                catch (Exception e)
                {
                    ConsoleEx.WriteLine(e.Message);
                    return null;
                }
            })))
                .Where(a => a is not null)
                .SelectMany(a => a)
                .SingleOrDefault(a => a.Name.Equals(aksClusterName, StringComparison.OrdinalIgnoreCase) && a.Location.Equals(configuration.RegionName, StringComparison.OrdinalIgnoreCase));
        }

        private async Task<ManagedCluster> ProvisionManagedCluster(IResource resourceGroupObject, IIdentity managedIdentity, IGenericResource logAnalyticsWorkspace, INetwork virtualNetwork, string subnetName, bool privateNetworking)
        {
            var resourceGroup = resourceGroupObject.Name;
            var nodePoolName = "nodepool1";
            var containerServiceClient = new ContainerServiceClient(azureCredentials) { SubscriptionId = configuration.SubscriptionId };
            var cluster = new ManagedCluster
            {
                AddonProfiles = new Dictionary<string, ManagedClusterAddonProfile>
                {
                    { "omsagent", new ManagedClusterAddonProfile(true, new Dictionary<string, string>() { { "logAnalyticsWorkspaceResourceID", logAnalyticsWorkspace.Id } }) }
                },
                Location = configuration.RegionName,
                DnsPrefix = configuration.AksClusterName,
                NetworkProfile = new ContainerServiceNetworkProfile
                {
                    NetworkPlugin = NetworkPlugin.Azure,
                    ServiceCidr = configuration.KubernetesServiceCidr,
                    DnsServiceIP = configuration.KubernetesDnsServiceIP,
                    DockerBridgeCidr = configuration.KubernetesDockerBridgeCidr,
                    NetworkPolicy = NetworkPolicy.Azure
                },
                Identity = new ManagedClusterIdentity(managedIdentity.PrincipalId, managedIdentity.TenantId, Microsoft.Azure.Management.ContainerService.Models.ResourceIdentityType.UserAssigned)
                {
                    UserAssignedIdentities = new Dictionary<string, ManagedClusterIdentityUserAssignedIdentitiesValue>()
                }
            };
            cluster.Identity.UserAssignedIdentities.Add(managedIdentity.Id, new ManagedClusterIdentityUserAssignedIdentitiesValue(managedIdentity.PrincipalId, managedIdentity.ClientId));
            cluster.IdentityProfile = new Dictionary<string, ManagedClusterPropertiesIdentityProfileValue>
            {
                { "kubeletidentity", new ManagedClusterPropertiesIdentityProfileValue(managedIdentity.Id, managedIdentity.ClientId, managedIdentity.PrincipalId) }
            };
            cluster.AgentPoolProfiles = new List<ManagedClusterAgentPoolProfile>
            {
                new ManagedClusterAgentPoolProfile()
                {
                    Name = nodePoolName,
                    Count = configuration.AksPoolSize,
                    VmSize = configuration.VmSize,
                    OsDiskSizeGB = 128,
                    OsDiskType = OSDiskType.Managed,
                    Type = "VirtualMachineScaleSets",
                    EnableAutoScaling = false,
                    EnableNodePublicIP = false,
                    OsType = "Linux",
                    Mode = "System",
                    VnetSubnetID = virtualNetwork.Subnets[subnetName].Inner.Id,
                }
            };

            if (privateNetworking)
            {
                cluster.ApiServerAccessProfile = new ManagedClusterAPIServerAccessProfile()
                {
                    EnablePrivateCluster = true,
                    EnablePrivateClusterPublicFQDN = true
                };
            }

            return await Execute(
                $"Creating AKS Cluster: {configuration.AksClusterName}...",
                () => containerServiceClient.ManagedClusters.CreateOrUpdateAsync(resourceGroup, configuration.AksClusterName, cluster));
        }

        private static Dictionary<string, string> GetDefaultValues(string[] files)
        {
            var settings = new Dictionary<string, string>();

            foreach (var file in files)
            {
                settings = settings.Union(Utility.DelimitedTextToDictionary(Utility.GetFileContent("scripts", file))).ToDictionary(kv => kv.Key, kv => kv.Value);
            }

            return settings;
        }

        private Dictionary<string, string> ConfigureSettings(string managedIdentityClientId, Dictionary<string, string> settings = null, Version installedVersion = null)
        {
            settings ??= new();
            var defaults = GetDefaultValues(new[] { "env-00-coa-version.txt", "env-01-account-names.txt", "env-02-internal-images.txt", "env-03-external-images.txt", "env-04-settings.txt" });

            // We always overwrite the CoA version
            UpdateSetting(settings, defaults, "CromwellOnAzureVersion", default(string), ignoreDefaults: false);

            // Process images
            UpdateSetting(settings, defaults, "CromwellImageName", configuration.CromwellVersion, v => $"broadinstitute/cromwell:{v}");
            UpdateSetting(settings, defaults, "TesImageName", configuration.TesImageName);
            UpdateSetting(settings, defaults, "TriggerServiceImageName", configuration.TriggerServiceImageName);

            // Additional non-personalized settings
            UpdateSetting(settings, defaults, "BatchNodesSubnetId", configuration.BatchNodesSubnetId);
            UpdateSetting(settings, defaults, "DockerInDockerImageName", configuration.DockerInDockerImageName);
            UpdateSetting(settings, defaults, "BlobxferImageName", configuration.BlobxferImageName);
            UpdateSetting(settings, defaults, "DisableBatchNodesPublicIpAddress", configuration.DisableBatchNodesPublicIpAddress, b => b.GetValueOrDefault().ToString(), configuration.DisableBatchNodesPublicIpAddress.GetValueOrDefault().ToString());

            if (installedVersion is null)
            {
<<<<<<< HEAD
                UpdateSetting(settings, defaults, "BatchPrefix", configuration.BatchPrefix, ignoreDefaults: true);
=======
                var provisionPostgreSqlOnAzure = configuration.ProvisionPostgreSqlOnAzure.GetValueOrDefault();
                UpdateSetting(settings, defaults, "Name", configuration.Name, ignoreDefaults: true);
>>>>>>> 65c3c220
                UpdateSetting(settings, defaults, "DefaultStorageAccountName", configuration.StorageAccountName, ignoreDefaults: true);
                UpdateSetting(settings, defaults, "BatchAccountName", configuration.BatchAccountName, ignoreDefaults: true);
                UpdateSetting(settings, defaults, "ApplicationInsightsAccountName", configuration.ApplicationInsightsAccountName, ignoreDefaults: true);
                UpdateSetting(settings, defaults, "ManagedIdentityClientId", managedIdentityClientId, ignoreDefaults: true);
                UpdateSetting(settings, defaults, "AzureServicesAuthConnectionString", managedIdentityClientId, s => $"RunAs=App;AppId={s}", ignoreDefaults: true);
                UpdateSetting(settings, defaults, "KeyVaultName", configuration.KeyVaultName, ignoreDefaults: true);
                UpdateSetting(settings, defaults, "AksCoANamespace", configuration.AksCoANamespace, ignoreDefaults: true);
                UpdateSetting(settings, defaults, "CrossSubscriptionAKSDeployment", configuration.CrossSubscriptionAKSDeployment);
                UpdateSetting(settings, defaults, "PostgreSqlServerName", configuration.PostgreSqlServerName, ignoreDefaults: true);
                UpdateSetting(settings, defaults, "PostgreSqlServerNameSuffix", configuration.PostgreSqlServerNameSuffix, ignoreDefaults: true);
                UpdateSetting(settings, defaults, "PostgreSqlServerPort", configuration.PostgreSqlServerPort.ToString(), ignoreDefaults: true);
                UpdateSetting(settings, defaults, "PostgreSqlServerSslMode", configuration.PostgreSqlServerSslMode, ignoreDefaults: true);
                UpdateSetting(settings, defaults, "PostgreSqlTesDatabaseName", configuration.PostgreSqlTesDatabaseName, ignoreDefaults: true);
                UpdateSetting(settings, defaults, "PostgreSqlTesDatabaseUserLogin", GetFormattedPostgresqlUser(isCromwellPostgresUser: false), ignoreDefaults: true);
                UpdateSetting(settings, defaults, "PostgreSqlTesDatabaseUserPassword", configuration.PostgreSqlTesUserPassword, ignoreDefaults: true);
                UpdateSetting(settings, defaults, "PostgreSqlCromwellDatabaseName", configuration.PostgreSqlCromwellDatabaseName, ignoreDefaults: true);
                UpdateSetting(settings, defaults, "PostgreSqlCromwellDatabaseUserLogin", GetFormattedPostgresqlUser(isCromwellPostgresUser: true), ignoreDefaults: true);
                UpdateSetting(settings, defaults, "PostgreSqlCromwellDatabaseUserPassword", configuration.PostgreSqlCromwellUserPassword, ignoreDefaults: true);
                UpdateSetting(settings, defaults, "UsePostgreSqlSingleServer", provisionPostgreSqlOnAzure ? configuration.UsePostgreSqlSingleServer.ToString() : string.Empty, ignoreDefaults: true);
            }

            BackFillSettings(settings, defaults);
            return settings;
        }

        /// <summary>
        /// Pupulates <paramref name="settings"/> with missing values.
        /// </summary>
        /// <param name="settings">Property bag being updated.</param>
        /// <param name="defaults">Property bag containing default values.</param>
        /// <remarks>Copy to settings any missing values found in defaults</remarks>
        private static void BackFillSettings(Dictionary<string, string> settings, Dictionary<string, string> defaults)
        {
            foreach (var key in defaults.Keys.Except(settings.Keys))
            {
                settings[key] = defaults[key];
            }
        }

        /// <summary>
        /// Updates <paramref name="settings"/>.
        /// </summary>
        /// <typeparam name="T">Type of <paramref name="value"/>.</typeparam>
        /// <param name="settings">Property bag being updated.</param>
        /// <param name="defaults">Property bag containing default values.</param>
        /// <param name="key">Key of value in both <paramref name="settings"/> and <paramref name="defaults"/></param>
        /// <param name="value">Configuration value to set. Nullable. See remarks.</param>
        /// <param name="ConvertValue">Function that converts <paramref name="value"/> to a string. Can be used for formatting. Defaults to returning the value's string.</param>
        /// <param name="defaultValue">Value to use if <paramref name="defaults"/> does not contain a record for <paramref name="key"/> when <paramref name="value"/> is null.</param>
        /// <param name="ignoreDefaults">True to never use value from <paramref name="defaults"/>, False to never keep the value from <paramref name="settings"/>, null to follow remarks.</param>
        /// <remarks>
        /// If value is null, keep the value already in settings. If the key is not in settings, set the corresponding value from defaults. If key is not found in defaults, use defaultValue.
        /// Otherwise, convert value to a string using convertValue().
        /// </remarks>
        private static void UpdateSetting<T>(Dictionary<string, string> settings, Dictionary<string, string> defaults, string key, T value, Func<T, string> ConvertValue = default, string defaultValue = "", bool? ignoreDefaults = null)
        {
            ConvertValue ??= new(v => v switch
            {
                string s => s,
                _ => v?.ToString(),
            });

            var valueIsNull = value is null;
            var valueIsEmpty = !valueIsNull && value switch
            {
                string s => string.IsNullOrWhiteSpace(s),
                _ => string.IsNullOrWhiteSpace(value?.ToString()),
            };

            if (valueIsNull && settings.ContainsKey(key) && ignoreDefaults != false)
            {
                return; // No changes to this setting, no need to rewrite it.
            }

            var GetDefault = new Func<string>(() => ignoreDefaults switch
            {
                true => defaultValue,
                _ => defaults.TryGetValue(key, out var @default) ? @default : defaultValue,
            });

            settings[key] = valueIsEmpty || valueIsNull ? GetDefault() : ConvertValue(value);
        }
        private static Microsoft.Azure.Management.Fluent.Azure.IAuthenticated GetAzureClient(AzureCredentials azureCredentials)
            => Microsoft.Azure.Management.Fluent.Azure
                .Configure()
                .WithLogLevel(HttpLoggingDelegatingHandler.Level.Basic)
                .Authenticate(azureCredentials);

        private IResourceManager GetResourceManagerClient(AzureCredentials azureCredentials)
            => ResourceManager
                .Configure()
                .WithLogLevel(HttpLoggingDelegatingHandler.Level.Basic)
                .Authenticate(azureCredentials)
                .WithSubscription(configuration.SubscriptionId);

        private async Task RegisterResourceProvidersAsync()
        {
            var unregisteredResourceProviders = await GetRequiredResourceProvidersNotRegisteredAsync();

            if (unregisteredResourceProviders.Count == 0)
            {
                return;
            }

            try
            {
                await Execute(
                    $"Registering resource providers...",
                    async () =>
                    {
                        await Task.WhenAll(
                            unregisteredResourceProviders.Select(rp =>
                                resourceManagerClient.Providers.RegisterAsync(rp))
                        );

                        // RP registration takes a few minutes; poll until done registering

                        while (!cts.IsCancellationRequested)
                        {
                            unregisteredResourceProviders = await GetRequiredResourceProvidersNotRegisteredAsync();

                            if (unregisteredResourceProviders.Count == 0)
                            {
                                break;
                            }

                            await Task.Delay(System.TimeSpan.FromSeconds(15));
                        }
                    });
            }
            catch (Microsoft.Rest.Azure.CloudException ex) when (ex.ToCloudErrorType() == CloudErrorType.AuthorizationFailed)
            {
                ConsoleEx.WriteLine();
                ConsoleEx.WriteLine("Unable to programatically register the required resource providers.", ConsoleColor.Red);
                ConsoleEx.WriteLine("This can happen if you don't have the Owner or Contributor role assignment for the subscription.", ConsoleColor.Red);
                ConsoleEx.WriteLine();
                ConsoleEx.WriteLine("Please contact the Owner or Contributor of your Azure subscription, and have them:", ConsoleColor.Yellow);
                ConsoleEx.WriteLine();
                ConsoleEx.WriteLine("1. Navigate to https://portal.azure.com", ConsoleColor.Yellow);
                ConsoleEx.WriteLine("2. Select Subscription -> Resource Providers", ConsoleColor.Yellow);
                ConsoleEx.WriteLine("3. Select each of the following and click Register:", ConsoleColor.Yellow);
                ConsoleEx.WriteLine();
                unregisteredResourceProviders.ForEach(rp => ConsoleEx.WriteLine($"- {rp}", ConsoleColor.Yellow));
                ConsoleEx.WriteLine();
                ConsoleEx.WriteLine("After completion, please re-attempt deployment.");

                Environment.Exit(1);
            }
        }

        private async Task<List<string>> GetRequiredResourceProvidersNotRegisteredAsync()
        {
            var cloudResourceProviders = await resourceManagerClient.Providers.ListAsync();

            var notRegisteredResourceProviders = requiredResourceProviders
                .Intersect(cloudResourceProviders
                    .Where(rp => !rp.RegistrationState.Equals("Registered", StringComparison.OrdinalIgnoreCase))
                    .Select(rp => rp.Namespace), StringComparer.OrdinalIgnoreCase)
                .ToList();

            return notRegisteredResourceProviders;
        }

<<<<<<< HEAD
        private async Task ConfigureVmAsync(ConnectionInfo sshConnectionInfo, IIdentity managedIdentity)
        {
            // If the user was added or password reset via Azure portal, assure that the user will not be prompted
            // for password on each command and make bash the default shell.
            await ExecuteCommandOnVirtualMachineAsync(sshConnectionInfo, $"echo '{configuration.VmPassword}' | sudo -S -p '' /bin/bash -c \"echo '{configuration.VmUsername} ALL=(ALL) NOPASSWD:ALL' > /etc/sudoers.d/z_{configuration.VmUsername}\"");
            await ExecuteCommandOnVirtualMachineAsync(sshConnectionInfo, $"sudo usermod --shell /bin/bash {configuration.VmUsername}");

            if (configuration.Update)
            {
                await ExecuteCommandOnVirtualMachineAsync(sshConnectionInfo, $"sudo systemctl stop cromwellazure");
            }

            await MountDataDiskOnTheVirtualMachineAsync(sshConnectionInfo);
            await ExecuteCommandOnVirtualMachineAsync(sshConnectionInfo, $"sudo mkdir -p {CromwellAzureRootDir} && sudo chown {configuration.VmUsername} {CromwellAzureRootDir} && sudo chmod ug=rwx,o= {CromwellAzureRootDir}");
            await WriteNonPersonalizedFilesToVmAsync(sshConnectionInfo);
            await RunInstallationScriptAsync(sshConnectionInfo);
            await HandleCustomImagesAsync(sshConnectionInfo);
            await HandleConfigurationPropertiesAsync(sshConnectionInfo);

            if (!configuration.Update)
            {
                await WritePersonalizedFilesToVmAsync(sshConnectionInfo, managedIdentity);
            }
        }

        private static async Task<Version> GetInstalledCromwellOnAzureVersionAsync(ConnectionInfo sshConnectionInfo)
        {
            var versionString = (await ExecuteCommandOnVirtualMachineWithRetriesAsync(sshConnectionInfo, $@"grep -sPo 'CromwellOnAzureVersion=\K(.*)$' {CromwellAzureRootDir}/env-00-coa-version.txt || :")).Output;

            return !string.IsNullOrEmpty(versionString) && Version.TryParse(versionString, out var version) ? version : null;
        }

        private Task MountDataDiskOnTheVirtualMachineAsync(ConnectionInfo sshConnectionInfo)
            => Execute(
                $"Mounting data disk to the VM...",
                async () =>
                {
                    await UploadFilesToVirtualMachineAsync(sshConnectionInfo, (Utility.GetFileContent("scripts", "mount-data-disk.sh"), $"/tmp/mount-data-disk.sh", true));
                    await ExecuteCommandOnVirtualMachineWithRetriesAsync(sshConnectionInfo, $"/tmp/mount-data-disk.sh");
                });

        private Task WriteNonPersonalizedFilesToVmAsync(ConnectionInfo sshConnectionInfo)
            => Execute(
                $"Writing files to the VM...",
                () => UploadFilesToVirtualMachineAsync(
                    sshConnectionInfo,
                    new[] {
                        (Utility.GetFileContent("scripts", "startup.sh"), $"{CromwellAzureRootDir}/startup.sh", true),
                        (Utility.GetFileContent("scripts", "wait-for-it.sh"), $"{CromwellAzureRootDir}/wait-for-it/wait-for-it.sh", true),
                        (Utility.GetFileContent("scripts", "install-cromwellazure.sh"), $"{CromwellAzureRootDir}/install-cromwellazure.sh", true),
                        (Utility.GetFileContent("scripts", "mount_containers.sh"), $"{CromwellAzureRootDir}/mount_containers.sh", true),
                        (Utility.GetFileContent("scripts", "env-02-internal-images.txt"), $"{CromwellAzureRootDir}/env-02-internal-images.txt", false),
                        (Utility.GetFileContent("scripts", "env-03-external-images.txt"), $"{CromwellAzureRootDir}/env-03-external-images.txt", false),
                        (Utility.GetFileContent("scripts", "docker-compose.yml"), $"{CromwellAzureRootDir}/docker-compose.yml", false),
                        (Utility.GetFileContent("scripts", "cromwellazure.service"), "/lib/systemd/system/cromwellazure.service", false),
                        (Utility.GetFileContent("scripts", "mount.blobfuse"), "/usr/sbin/mount.blobfuse", true)
                    }.Concat(!configuration.ProvisionPostgreSqlOnAzure.GetValueOrDefault()
                        ? new[] {
                        (Utility.GetFileContent("scripts", "env-12-local-my-sql-db.txt"), $"{CromwellAzureRootDir}/env-12-local-my-sql-db.txt", false),
                        (Utility.GetFileContent("scripts", "docker-compose.mysql.yml"), $"{CromwellAzureRootDir}/docker-compose.mysql.yml", false),
                        (Utility.GetFileContent("scripts", "mysql", "init-user.sql"), $"{CromwellAzureRootDir}/mysql-init/init-user.sql", false),
                        (Utility.GetFileContent("scripts", "mysql", "unlock-change-log.sql"), $"{CromwellAzureRootDir}/mysql-init/unlock-change-log.sql", false)
                        }
                        : Array.Empty<(string, string, bool)>())
                     .ToArray()
                    ));

        private Task WriteCoaVersionToVmAsync(ConnectionInfo sshConnectionInfo)
            => Execute(
                $"Writing CoA version file to the VM...",
                () => UploadFilesToVirtualMachineAsync(sshConnectionInfo, (Utility.GetFileContent("scripts", "env-00-coa-version.txt"), $"{CromwellAzureRootDir}/env-00-coa-version.txt", false)));

        private Task RunInstallationScriptAsync(ConnectionInfo sshConnectionInfo)
            => Execute(
                $"Running installation script on the VM...",
                async () =>
                {
                    await ExecuteCommandOnVirtualMachineAsync(sshConnectionInfo, $"sudo {CromwellAzureRootDir}/install-cromwellazure.sh");
                    await ExecuteCommandOnVirtualMachineAsync(sshConnectionInfo, $"sudo usermod -aG docker {configuration.VmUsername}");

                    if (configuration.ProvisionPostgreSqlOnAzure.GetValueOrDefault())
                    {
                        await ExecuteCommandOnVirtualMachineAsync(sshConnectionInfo, $"sudo apt install -y postgresql-client");
                    }
                });

        private async Task WritePersonalizedFilesToVmAsync(ConnectionInfo sshConnectionInfo, IIdentity managedIdentity)
        {
            var env04SettingsContent = Utility.GetFileContent("scripts", "env-04-settings.txt");
            env04SettingsContent = env04SettingsContent.Replace("{DefaultName}", configuration.BatchPrefix);

            if (!configuration.ProvisionPostgreSqlOnAzure.GetValueOrDefault())
            {
                var env04Settings = Utility.DelimitedTextToDictionary(env04SettingsContent);
                env04Settings["MYSQL_ROOT_PASSWORD"] = Utility.GeneratePassword();
                env04SettingsContent = Utility.DictionaryToDelimitedText(env04Settings);
            }

            var uploadList = new List<(string, string, bool)>
            {
                (Utility.PersonalizeContent(new []
                {
                    new Utility.ConfigReplaceTextItem("{DefaultStorageAccountName}", configuration.StorageAccountName),
                    new Utility.ConfigReplaceTextItem("{CosmosDbAccountName}", configuration.CosmosDbAccountName),
                    new Utility.ConfigReplaceTextItem("{BatchAccountName}", configuration.BatchAccountName),
                    new Utility.ConfigReplaceTextItem("{ApplicationInsightsAccountName}", configuration.ApplicationInsightsAccountName),
                    new Utility.ConfigReplaceTextItem("{ManagedIdentityClientId}", managedIdentity.ClientId),
                    new Utility.ConfigReplaceTextItem("{PostgreSqlServerName}", configuration.ProvisionPostgreSqlOnAzure.GetValueOrDefault() ? configuration.PostgreSqlServerName : String.Empty),
                }, "scripts", "env-01-account-names.txt"),
                $"{CromwellAzureRootDir}/env-01-account-names.txt", false),

                (env04SettingsContent, $"{CromwellAzureRootDir}/env-04-settings.txt", false)
            };

            if (configuration.ProvisionPostgreSqlOnAzure.GetValueOrDefault())
            {
                uploadList.Add((Utility.PersonalizeContent(new[]
                {
                    new Utility.ConfigReplaceTextItem("{PostgreSqlCromwellDatabaseName}", configuration.PostgreSqlCromwellDatabaseName),
                    new Utility.ConfigReplaceTextItem("{PostgreSqlTesDatabaseName}", configuration.PostgreSqlTesDatabaseName),
                    new Utility.ConfigReplaceTextItem("{PostgreSqlCromwellUserLogin}", configuration.PostgreSqlCromwellUserLogin),
                    new Utility.ConfigReplaceTextItem("{PostgreSqlCromwellUserPassword}", configuration.PostgreSqlCromwellUserPassword),
                    new Utility.ConfigReplaceTextItem("{PostgreSqlTesUserLogin}", configuration.PostgreSqlTesUserLogin),
                    new Utility.ConfigReplaceTextItem("{PostgreSqlTesUserPassword}", configuration.PostgreSqlTesUserPassword),
                }, "scripts", "env-13-postgre-sql-db.txt"),
                $"{CromwellAzureRootDir}/env-13-postgre-sql-db.txt", false));
            }

            await UploadFilesToVirtualMachineAsync(
               sshConnectionInfo,
               uploadList.ToArray());
        }

        private async Task HandleCustomImagesAsync(ConnectionInfo sshConnectionInfo)
        {
            await HandleCustomImageAsync(sshConnectionInfo, configuration.CromwellVersion, configuration.CustomCromwellImagePath, "env-05-custom-cromwell-image-name.txt", "CromwellImageName", cromwellVersion => $"broadinstitute/cromwell:{cromwellVersion}");
            await HandleCustomImageAsync(sshConnectionInfo, configuration.TesImageName, configuration.CustomTesImagePath, "env-06-custom-tes-image-name.txt", "TesImageName");
            await HandleCustomImageAsync(sshConnectionInfo, configuration.TriggerServiceImageName, configuration.CustomTriggerServiceImagePath, "env-07-custom-trigger-service-image-name.txt", "TriggerServiceImageName");
        }

        private static async Task HandleCustomImageAsync(ConnectionInfo sshConnectionInfo, string imageNameOrTag, string customImagePath, string envFileName, string envFileKey, Func<string, string> imageNameFactory = null)
        {
            async Task CopyCustomDockerImageAsync(string customImagePath)
            {
                var startTime = DateTime.UtcNow;
                var line = ConsoleEx.WriteLine($"Copying custom image from {customImagePath} to the VM...");
                var remotePath = $"{CromwellAzureRootDir}/{Path.GetFileName(customImagePath)}";
                await UploadFilesToVirtualMachineAsync(sshConnectionInfo, (File.OpenRead(customImagePath), remotePath, false));
                WriteExecutionTime(line, startTime);
            }

            async Task<string> LoadCustomDockerImageAsync(string customImagePath)
            {
                var startTime = DateTime.UtcNow;
                var line = ConsoleEx.WriteLine($"Loading custom image {customImagePath} on the VM...");
                var remotePath = $"{CromwellAzureRootDir}/{Path.GetFileName(customImagePath)}";
                var (loadedImageName, _, _) = await ExecuteCommandOnVirtualMachineAsync(sshConnectionInfo, $"imageName=$(sudo docker load -i {remotePath}) && rm {remotePath} && imageName=$(expr \"$imageName\" : 'Loaded.*: \\(.*\\)') && echo $imageName");
                WriteExecutionTime(line, startTime);

                return loadedImageName;
            }

            if (imageNameOrTag is not null && imageNameOrTag.Equals(string.Empty))
            {
                await DeleteFileFromVirtualMachineAsync(sshConnectionInfo, $"{CromwellAzureRootDir}/{envFileName}");
            }
            else if (!string.IsNullOrEmpty(imageNameOrTag))
            {
                var actualImageName = imageNameFactory is not null ? imageNameFactory(imageNameOrTag) : imageNameOrTag;
                await UploadFilesToVirtualMachineAsync(sshConnectionInfo, ($"{envFileKey}={actualImageName}", $"{CromwellAzureRootDir}/{envFileName}", false));
            }
            else if (!string.IsNullOrEmpty(customImagePath))
            {
                await CopyCustomDockerImageAsync(customImagePath);
                var loadedImageName = await LoadCustomDockerImageAsync(customImagePath);
                await UploadFilesToVirtualMachineAsync(sshConnectionInfo, ($"{envFileKey}={loadedImageName}", $"{CromwellAzureRootDir}/{envFileName}", false));
            }
        }

        private async Task HandleConfigurationPropertiesAsync(ConnectionInfo sshConnectionInfo)
        {
            await HandleConfigurationPropertyAsync(sshConnectionInfo, "BatchNodesSubnetId", configuration.BatchNodesSubnetId, "env-08-batch-nodes-subnet-id.txt");
            await HandleConfigurationPropertyAsync(sshConnectionInfo, "DockerInDockerImageName", configuration.DockerInDockerImageName, "env-09-docker-in-docker-image-name.txt");
            await HandleConfigurationPropertyAsync(sshConnectionInfo, "BlobxferImageName", configuration.BlobxferImageName, "env-10-blobxfer-image-name.txt");
            await HandleConfigurationPropertyAsync(sshConnectionInfo, "DisableBatchNodesPublicIpAddress", configuration.DisableBatchNodesPublicIpAddress, "env-11-disable-batch-nodes-public-ip-address.txt");
        }

        private static async Task HandleConfigurationPropertyAsync(ConnectionInfo sshConnectionInfo, string key, string value, string envFileName)
        {
            // If the value is provided and empty, remove the property from the VM
            // If the value is not empty, create/update the property on the VM
            // If the value is not provided, don't do anything, the property may or may not exist on the VM
            // Properties are kept in env-* files, aggregated to .env file at VM startup, and used in docker-compose.yml as environment variables
            if (!string.IsNullOrEmpty(value))
            {
                await UploadFilesToVirtualMachineAsync(sshConnectionInfo, ($"{key}={value}", $"{CromwellAzureRootDir}/{envFileName}", false));
            }
            else if (value is not null)
            {
                await DeleteFileFromVirtualMachineAsync(sshConnectionInfo, $"{CromwellAzureRootDir}/{envFileName}");
            }
        }

        private static async Task HandleConfigurationPropertyAsync(ConnectionInfo sshConnectionInfo, string key, bool? value, string envFileName)
        {
            if (value.HasValue)
            {
                await HandleConfigurationPropertyAsync(sshConnectionInfo, key, value.Value.ToString(), envFileName);
            }
        }

        private Task RebootVmAsync(ConnectionInfo sshConnectionInfo)
            => Execute(
                "Rebooting VM...",
                async () =>
                {
                    try
                    {
                        await ExecuteCommandOnVirtualMachineAsync(sshConnectionInfo, "nohup sudo -b bash -c 'reboot' &>/dev/null");
                    }
                    catch (SshConnectionException)
                    {
                        return;
                    }
                });


=======
>>>>>>> 65c3c220
        private Task AssignManagedIdOperatorToResourceAsync(IIdentity managedIdentity, IResource resource)
        {
            // https://docs.microsoft.com/en-us/azure/role-based-access-control/built-in-roles#managed-identity-operator
            var roleDefinitionId = $"/subscriptions/{configuration.SubscriptionId}/providers/Microsoft.Authorization/roleDefinitions/f1a07417-d97a-45cb-824c-7a7467783830";
            return Execute(
                $"Assigning Managed ID Operator role for the managed id to resource group scope...",
                () => roleAssignmentHashConflictRetryPolicy.ExecuteAsync(
                    () => azureSubscriptionClient.AccessManagement.RoleAssignments
                        .Define(Guid.NewGuid().ToString())
                        .ForObjectId(managedIdentity.PrincipalId)
                        .WithRoleDefinition(roleDefinitionId)
                        .WithResourceScope(resource)
                        .CreateAsync(cts.Token)));
        }

        private Task AssignVmAsDataReaderToStorageAccountAsync(IIdentity managedIdentity, IStorageAccount storageAccount)
        {
            // https://docs.microsoft.com/en-us/azure/role-based-access-control/built-in-roles#storage-blob-data-reader
            var roleDefinitionId = $"/subscriptions/{configuration.SubscriptionId}/providers/Microsoft.Authorization/roleDefinitions/2a2b9908-6ea1-4ae2-8e65-a410df84e7d1";

            return Execute(
                $"Assigning Storage Blob Data Reader role for user-managed identity to Storage Account resource scope...",
                () => roleAssignmentHashConflictRetryPolicy.ExecuteAsync(
                    () => azureSubscriptionClient.AccessManagement.RoleAssignments
                        .Define(Guid.NewGuid().ToString())
                        .ForObjectId(managedIdentity.PrincipalId)
                        .WithRoleDefinition(roleDefinitionId)
                        .WithResourceScope(storageAccount)
                        .CreateAsync(cts.Token)));
        }

        private Task AssignVmAsContributorToStorageAccountAsync(IIdentity managedIdentity, IResource storageAccount)
            => Execute(
                $"Assigning {BuiltInRole.Contributor} role for user-managed identity to Storage Account resource scope...",
                () => roleAssignmentHashConflictRetryPolicy.ExecuteAsync(
                    () => azureSubscriptionClient.AccessManagement.RoleAssignments
                        .Define(Guid.NewGuid().ToString())
                        .ForObjectId(managedIdentity.PrincipalId)
                        .WithBuiltInRole(BuiltInRole.Contributor)
                        .WithResourceScope(storageAccount)
                        .CreateAsync(cts.Token)));

        private Task<IStorageAccount> CreateStorageAccountAsync()
            => Execute(
                $"Creating Storage Account: {configuration.StorageAccountName}...",
                () => azureSubscriptionClient.StorageAccounts
                    .Define(configuration.StorageAccountName)
                    .WithRegion(configuration.RegionName)
                    .WithExistingResourceGroup(configuration.ResourceGroupName)
                    .WithGeneralPurposeAccountKindV2()
                    .WithOnlyHttpsTraffic()
                    .WithSku(StorageAccountSkuType.Standard_LRS)
                    .CreateAsync(cts.Token));

        private async Task<IStorageAccount> GetExistingStorageAccountAsync(string storageAccountName)
            => await GetExistingStorageAccountAsync(storageAccountName, azureClient, subscriptionIds, configuration);

        public static async Task<IStorageAccount> GetExistingStorageAccountAsync(string storageAccountName, Microsoft.Azure.Management.Fluent.Azure.IAuthenticated azureClient, IEnumerable<string> subscriptionIds, Configuration configuration)
            => (await Task.WhenAll(subscriptionIds.Select(async s =>
            {
                try
                {
                    return await azureClient.WithSubscription(s).StorageAccounts.ListAsync();
                }
                catch (Exception)
                {
                    // Ignore exception if a user does not have the required role to list storage accounts in a subscription
                    return null;
                }
            })))
                .Where(a => a is not null)
                .SelectMany(a => a)
                .SingleOrDefault(a => a.Name.Equals(storageAccountName, StringComparison.OrdinalIgnoreCase) && a.RegionName.Equals(configuration.RegionName, StringComparison.OrdinalIgnoreCase));

        private async Task<BatchAccount> GetExistingBatchAccountAsync(string batchAccountName)
            => (await Task.WhenAll(subscriptionIds.Select(async s =>
            {
                try
                {
                    var client = new BatchManagementClient(tokenCredentials) { SubscriptionId = s };
                    return await client.BatchAccount.ListAsync();
                }
                catch (Exception e)
                {
                    ConsoleEx.WriteLine(e.Message);
                    return null;
                }
            })))
                .Where(a => a is not null)
                .SelectMany(a => a)
                .SingleOrDefault(a => a.Name.Equals(batchAccountName, StringComparison.OrdinalIgnoreCase) && a.Location.Equals(configuration.RegionName, StringComparison.OrdinalIgnoreCase));

        private async Task CreateDefaultStorageContainersAsync(IStorageAccount storageAccount)
        {
            var blobClient = await GetBlobClientAsync(storageAccount);

            var defaultContainers = new List<string> { WorkflowsContainerName, InputsContainerName, "cromwell-executions", "cromwell-workflow-logs", "outputs", ConfigurationContainerName };
            await Task.WhenAll(defaultContainers.Select(c => blobClient.GetBlobContainerClient(c).CreateIfNotExistsAsync(cancellationToken: cts.Token)));
        }

        private Task WriteNonPersonalizedFilesToStorageAccountAsync(IStorageAccount storageAccount)
            => Execute(
                $"Writing readme.txt files to '{WorkflowsContainerName}' storage container...",
                async () =>
                {
                    await UploadTextToStorageAccountAsync(storageAccount, WorkflowsContainerName, "new/readme.txt", "Upload a trigger file to this virtual directory to create a new workflow. Additional information here: https://github.com/microsoft/CromwellOnAzure");
                    await UploadTextToStorageAccountAsync(storageAccount, WorkflowsContainerName, "abort/readme.txt", "Upload an empty file to this virtual directory to abort an existing workflow. The empty file's name shall be the Cromwell workflow ID you wish to cancel.  Additional information here: https://github.com/microsoft/CromwellOnAzure");
                });

        private Task WritePersonalizedFilesToStorageAccountAsync(IStorageAccount storageAccount, string managedIdentityName)
            => Execute(
                $"Writing {ContainersToMountFileName} and {CromwellConfigurationFileName} files to '{ConfigurationContainerName}' storage container...",
                async () =>
                {
                    await UploadTextToStorageAccountAsync(storageAccount, ConfigurationContainerName, ContainersToMountFileName, Utility.PersonalizeContent(new[]
                    {
                        new Utility.ConfigReplaceTextItem("{DefaultStorageAccountName}", configuration.StorageAccountName),
                        new Utility.ConfigReplaceTextItem("{ManagedIdentityName}", managedIdentityName)
                    }, "scripts", ContainersToMountFileName));

                    // Configure Cromwell config file for PostgreSQL on Azure.
                    if (configuration.ProvisionPostgreSqlOnAzure.GetValueOrDefault())
                    {
                        await UploadTextToStorageAccountAsync(storageAccount, ConfigurationContainerName, CromwellConfigurationFileName, Utility.PersonalizeContent(new[]
                        {
                            new Utility.ConfigReplaceTextItem("{DatabaseUrl}", $"\"jdbc:postgresql://{configuration.PostgreSqlServerName}.postgres.database.azure.com/{configuration.PostgreSqlCromwellDatabaseName}?sslmode=require\""),
                            new Utility.ConfigReplaceTextItem("{DatabaseUser}", configuration.UsePostgreSqlSingleServer ? $"\"{configuration.PostgreSqlCromwellUserLogin}@{configuration.PostgreSqlServerName}\"": $"\"{configuration.PostgreSqlCromwellUserLogin}\""),
                            new Utility.ConfigReplaceTextItem("{DatabasePassword}", $"\"{configuration.PostgreSqlCromwellUserPassword}\""),
                            new Utility.ConfigReplaceTextItem("{DatabaseDriver}", $"\"org.postgresql.Driver\""),
                            new Utility.ConfigReplaceTextItem("{DatabaseProfile}", "\"slick.jdbc.PostgresProfile$\""),
                        }, "scripts", CromwellConfigurationFileName));
                    }

                    await UploadTextToStorageAccountAsync(storageAccount, ConfigurationContainerName, AllowedVmSizesFileName, Utility.GetFileContent("scripts", AllowedVmSizesFileName));
                });

        private Task AssignVmAsContributorToBatchAccountAsync(IIdentity managedIdentity, BatchAccount batchAccount)
            => Execute(
                $"Assigning {BuiltInRole.Contributor} role for user-managed identity to Batch Account resource scope...",
                () => roleAssignmentHashConflictRetryPolicy.ExecuteAsync(
                    () => azureSubscriptionClient.AccessManagement.RoleAssignments
                        .Define(Guid.NewGuid().ToString())
                        .ForObjectId(managedIdentity.PrincipalId)
                        .WithBuiltInRole(BuiltInRole.Contributor)
                        .WithScope(batchAccount.Id)
                        .CreateAsync(cts.Token)));

        private async Task<FlexibleServerModel.Server> CreatePostgreSqlServerAndDatabaseAsync(FlexibleServer.IPostgreSQLManagementClient postgresManagementClient, ISubnet subnet, IPrivateDnsZone postgreSqlDnsZone)
        {
            if (!subnet.Inner.Delegations.Any())
            {
                subnet.Parent.Update().UpdateSubnet(subnet.Name).WithDelegation("Microsoft.DBforPostgreSQL/flexibleServers");
                await subnet.Parent.Update().ApplyAsync();
            }

            FlexibleServerModel.Server server = null;

            await Execute(
                $"Creating Azure Flexible Server for PostgreSQL: {configuration.PostgreSqlServerName}...",
                async () =>
                {
                    server = await postgresManagementClient.Servers.CreateAsync(
                        configuration.ResourceGroupName, configuration.PostgreSqlServerName,
                        new FlexibleServerModel.Server(
                           location: configuration.RegionName,
                           version: configuration.PostgreSqlVersion,
                           sku: new Sku(configuration.PostgreSqlSkuName, configuration.PostgreSqlTier),
                           storage: new FlexibleServerModel.Storage(configuration.PostgreSqlStorageSize),
                           administratorLogin: configuration.PostgreSqlAdministratorLogin,
                           administratorLoginPassword: configuration.PostgreSqlAdministratorPassword,
                           network: new FlexibleServerModel.Network(publicNetworkAccess: "Disabled", delegatedSubnetResourceId: subnet.Inner.Id, privateDnsZoneArmResourceId: postgreSqlDnsZone.Id),
                           highAvailability: new FlexibleServerModel.HighAvailability("Disabled")
                        ));
                });

            await Execute(
                $"Creating PostgreSQL Cromwell database: {configuration.PostgreSqlCromwellDatabaseName}...",
                () => postgresManagementClient.Databases.CreateAsync(
                    configuration.ResourceGroupName, configuration.PostgreSqlServerName, configuration.PostgreSqlCromwellDatabaseName,
                    new FlexibleServerModel.Database()));

            await Execute(
                $"Creating PostgreSQL TES database: {configuration.PostgreSqlTesDatabaseName}...",
                () => postgresManagementClient.Databases.CreateAsync(
                    configuration.ResourceGroupName, configuration.PostgreSqlServerName, configuration.PostgreSqlTesDatabaseName,
                    new FlexibleServerModel.Database()));

            return server;
        }

        private async Task<SingleServerModel.Server> CreateSinglePostgreSqlServerAndDatabaseAsync(SingleServer.IPostgreSQLManagementClient postgresManagementClient, ISubnet subnet, IPrivateDnsZone postgreSqlDnsZone)
        {
            SingleServerModel.Server server = null;

            await Execute(
                $"Creating Azure Single Server for PostgreSQL: {configuration.PostgreSqlServerName}...",
                async () =>
                {
                    server = await postgresManagementClient.Servers.CreateAsync(
                        configuration.ResourceGroupName, configuration.PostgreSqlServerName,
                        new SingleServerModel.ServerForCreate(
                           new SingleServerModel.ServerPropertiesForDefaultCreate(
                               administratorLogin: configuration.PostgreSqlAdministratorLogin,
                               administratorLoginPassword: configuration.PostgreSqlAdministratorPassword,
                               version: configuration.PostgreSqlVersion,
                               publicNetworkAccess: "Disabled",
                               storageProfile: new Microsoft.Azure.Management.PostgreSQL.Models.StorageProfile(
                                   storageMB: configuration.PostgreSqlStorageSize * 1000)),
                           configuration.RegionName,
                           sku: new Microsoft.Azure.Management.PostgreSQL.Models.Sku("GP_Gen5_4")
                       ));

                    var privateEndpoint = await networkManagementClient.PrivateEndpoints.CreateOrUpdateAsync(configuration.ResourceGroupName, "pe-postgres1",
                        new Microsoft.Azure.Management.Network.Models.PrivateEndpoint(
                            name: "pe-coa-postgresql",
                            location: configuration.RegionName,
                            privateLinkServiceConnections: new List<Microsoft.Azure.Management.Network.Models.PrivateLinkServiceConnection>()
                            { new PrivateLinkServiceConnection(name: "pe-coa-postgresql", privateLinkServiceId: server.Id, groupIds: new List<string>(){"postgresqlServer"}) },
                            subnet: new Subnet(subnet.Inner.Id)));
                    var networkInterfaceName = privateEndpoint.NetworkInterfaces.First().Id.Split("/").Last();
                    var networkInterface = await networkManagementClient.NetworkInterfaces.GetAsync(configuration.ResourceGroupName, networkInterfaceName);

                    await postgreSqlDnsZone
                        .Update()
                        .DefineARecordSet(server.Name)
                        .WithIPv4Address(networkInterface.IpConfigurations.First().PrivateIPAddress)
                        .Attach()
                        .ApplyAsync();
                });

            await Execute(
                $"Creating PostgreSQL cromwell database: {configuration.PostgreSqlCromwellDatabaseName}...",
                async () => await postgresManagementClient.Databases.CreateOrUpdateAsync(
                    configuration.ResourceGroupName, configuration.PostgreSqlServerName, configuration.PostgreSqlCromwellDatabaseName,
                    new SingleServerModel.Database()));

            await Execute(
                $"Creating PostgreSQL tes database: {configuration.PostgreSqlTesDatabaseName}...",
                () => postgresManagementClient.Databases.CreateOrUpdateAsync(
                    configuration.ResourceGroupName, configuration.PostgreSqlServerName, configuration.PostgreSqlTesDatabaseName,
                    new SingleServerModel.Database()));
            return server;
        }

        private async Task AssignVmAsBillingReaderToSubscriptionAsync(IIdentity managedIdentity)
        {
            try
            {
                await Execute(
                    $"Assigning {BuiltInRole.BillingReader} role for user-managed identity to Subscription scope...",
                    () => roleAssignmentHashConflictRetryPolicy.ExecuteAsync(
                        () => azureSubscriptionClient.AccessManagement.RoleAssignments
                            .Define(Guid.NewGuid().ToString())
                            .ForObjectId(managedIdentity.PrincipalId)
                            .WithBuiltInRole(BuiltInRole.BillingReader)
                            .WithSubscriptionScope(configuration.SubscriptionId)
                            .CreateAsync(cts.Token)));
            }
            catch (Microsoft.Rest.Azure.CloudException)
            {
                DisplayBillingReaderInsufficientAccessLevelWarning();
            }
        }

        private Task AssignVmAsContributorToAppInsightsAsync(IIdentity managedIdentity, IResource appInsights)
            => Execute(
                $"Assigning {BuiltInRole.Contributor} role for user-managed identity to App Insights resource scope...",
                () => roleAssignmentHashConflictRetryPolicy.ExecuteAsync(
                    () => azureSubscriptionClient.AccessManagement.RoleAssignments
                        .Define(Guid.NewGuid().ToString())
                        .ForObjectId(managedIdentity.PrincipalId)
                        .WithBuiltInRole(BuiltInRole.Contributor)
                        .WithResourceScope(appInsights)
                        .CreateAsync(cts.Token)));

        private Task<(INetwork virtualNetwork, ISubnet vmSubnet, ISubnet postgreSqlSubnet)> CreateVnetAndSubnetsAsync(IResourceGroup resourceGroup)
          => Execute(
                $"Creating virtual network and subnets: {configuration.VnetName}...",
                async () =>
                {
                    var vnetDefinition = azureSubscriptionClient.Networks
                        .Define(configuration.VnetName)
                        .WithRegion(configuration.RegionName)
                        .WithExistingResourceGroup(resourceGroup)
                        .WithAddressSpace(configuration.VnetAddressSpace)
                        .DefineSubnet(configuration.VmSubnetName).WithAddressPrefix(configuration.VmSubnetAddressSpace).Attach();

                    vnetDefinition = configuration.ProvisionPostgreSqlOnAzure.GetValueOrDefault()
                        ? vnetDefinition.DefineSubnet(configuration.PostgreSqlSubnetName).WithAddressPrefix(configuration.PostgreSqlSubnetAddressSpace).WithDelegation("Microsoft.DBforPostgreSQL/flexibleServers").Attach()
                        : vnetDefinition;

                    var vnet = await vnetDefinition.CreateAsync();

                    return (vnet, vnet.Subnets.FirstOrDefault(s => s.Key.Equals(configuration.VmSubnetName, StringComparison.OrdinalIgnoreCase)).Value, vnet.Subnets.FirstOrDefault(s => s.Key.Equals(configuration.PostgreSqlSubnetName, StringComparison.OrdinalIgnoreCase)).Value);
                });

        private string GetFormattedPostgresqlUser(bool isCromwellPostgresUser)
        {
            string user = isCromwellPostgresUser ?
                configuration.PostgreSqlCromwellUserLogin :
                configuration.PostgreSqlTesUserLogin;

            if (configuration.UsePostgreSqlSingleServer)
            {
                return $"{user}@{configuration.PostgreSqlServerName}";
            }

            return user;
        }

        private string GetCreateCromwellUserString()
        {
            return $"CREATE USER {configuration.PostgreSqlCromwellUserLogin} WITH PASSWORD '{configuration.PostgreSqlCromwellUserPassword}'; GRANT ALL PRIVILEGES ON DATABASE {configuration.PostgreSqlCromwellDatabaseName} TO {configuration.PostgreSqlCromwellUserLogin};";
        }

        private string GetCreateTesUserString()
        {
            return $"CREATE USER {configuration.PostgreSqlTesUserLogin} WITH PASSWORD '{configuration.PostgreSqlTesUserPassword}'; GRANT ALL PRIVILEGES ON DATABASE {configuration.PostgreSqlTesDatabaseName} TO {configuration.PostgreSqlTesUserLogin};";
        }

        private string GetPostgreSQLCreateCromwellUserCommand(bool useSingleServer, string dbName, string sqlCommand)
        {
            if (useSingleServer)
            {
                return $"PGPASSWORD={configuration.PostgreSqlAdministratorPassword} psql -U {configuration.PostgreSqlAdministratorLogin}@{configuration.PostgreSqlServerName} -h {configuration.PostgreSqlServerName}.postgres.database.azure.com -d {dbName}  -v sslmode=true -c \"{sqlCommand}\"";
            }
            else
            {
                return $"psql postgresql://{configuration.PostgreSqlAdministratorLogin}:{configuration.PostgreSqlAdministratorPassword}@{configuration.PostgreSqlServerName}.postgres.database.azure.com/{dbName} -c \"{sqlCommand}\"";
            }
        }

        private Task<IPrivateDnsZone> CreatePrivateDnsZoneAsync(INetwork virtualNetwork, string name, string title)
            => Execute(
                $"Creating private DNS Zone for {title}...",
                async () =>
                {
                    // Note: for a potential future implementation of this method without Fluent,
                    // please see commit cbffa28 in #392
                    var dnsZone = await azureSubscriptionClient.PrivateDnsZones
                        .Define(name)
                        .WithExistingResourceGroup(configuration.ResourceGroupName)
                        .DefineVirtualNetworkLink($"{virtualNetwork.Name}-link")
                        .WithReferencedVirtualNetworkId(virtualNetwork.Id)
                        .DisableAutoRegistration()
                        .Attach()
                        .CreateAsync();
                    return dnsZone;
                });

        private Task ExecuteQueriesOnAzurePostgreSQLDbFromK8(string podName, string aksNamespace)
            => Execute(
                $"Executing script to create users in tes_db and cromwell_db...",
                async () => 
                {
                    var cromwellScript = GetCreateCromwellUserString();
                    var tesScript = GetCreateTesUserString();
                    var serverPath = $"{configuration.PostgreSqlServerName}.postgres.database.azure.com";
                    var adminUser = configuration.PostgreSqlAdministratorLogin;

                    if (configuration.UsePostgreSqlSingleServer)
                    {
                        adminUser = $"{configuration.PostgreSqlAdministratorLogin}@{configuration.PostgreSqlServerName}";
                    }

                    var commands = new List<string[]> {
                        new string[] { "apt", "update" },
                        new string[] { "apt", "install", "-y", "postgresql-client" },
                        new string[] { "bash", "-lic", $"echo {configuration.PostgreSqlServerName}.postgres.database.azure.com:{configuration.PostgreSqlServerPort}:{configuration.PostgreSqlCromwellDatabaseName}:{adminUser}:{configuration.PostgreSqlAdministratorPassword} > ~/.pgpass" },
                        new string[] { "bash", "-lic", $"echo {configuration.PostgreSqlServerName}.postgres.database.azure.com:{configuration.PostgreSqlServerPort}:{configuration.PostgreSqlTesDatabaseName}:{adminUser}:{configuration.PostgreSqlAdministratorPassword} >> ~/.pgpass" },
                        new string[] { "bash", "-lic", "chmod 0600 ~/.pgpass" },
                        new string[] { "/usr/bin/psql", "-h", serverPath, "-U", adminUser, "-d", configuration.PostgreSqlCromwellDatabaseName, "-c", cromwellScript },
                        new string[] { "/usr/bin/psql", "-h", serverPath, "-U", adminUser, "-d", configuration.PostgreSqlTesDatabaseName, "-c", tesScript }
                    };

                    await kubernetesManager.ExecuteCommandsOnPodAsync(kubernetesClient, podName, commands, aksNamespace);
                });

        private static async Task SetStorageKeySecret(string vaultUrl, string secretName, string secretValue)
        {
            var client = new SecretClient(new Uri(vaultUrl), new DefaultAzureCredential());
            await client.SetSecretAsync(secretName, secretValue);
        }

        private Task<Vault> GetKeyVaultAsync(string vaultName)
        {
            var keyVaultManagementClient = new KeyVaultManagementClient(azureCredentials) { SubscriptionId = configuration.SubscriptionId };
            return keyVaultManagementClient.Vaults.GetAsync(configuration.ResourceGroupName, vaultName);
        }

        private Task<Vault> CreateKeyVaultAsync(string vaultName, IIdentity managedIdentity, ISubnet subnet)
            => Execute(
                $"Creating Key Vault: {vaultName}...",
                async () =>
                {
                    var tenantId = managedIdentity.TenantId;
                    var secrets = new List<string>
                    {
                        "get",
                        "list",
                        "set",
                        "delete",
                        "backup",
                        "restore",
                        "recover",
                        "purge"
                    };

                    var keyVaultManagementClient = new KeyVaultManagementClient(azureCredentials) { SubscriptionId = configuration.SubscriptionId };
                    var properties = new VaultCreateOrUpdateParameters()
                    {
                        Location = configuration.RegionName,
                        Properties = new VaultProperties()
                        {
                            TenantId = new Guid(tenantId),
                            Sku = new Microsoft.Azure.Management.KeyVault.Models.Sku(SkuName.Standard),
                            NetworkAcls = new NetworkRuleSet()
                            {
                                DefaultAction = configuration.PrivateNetworking.GetValueOrDefault() ? "Deny" : "Allow"
                            },
                            AccessPolicies = new List<AccessPolicyEntry>()
                            {
                                new AccessPolicyEntry()
                                {
                                    TenantId = new Guid(tenantId),
                                    ObjectId = await GetUserObjectId(),
                                    Permissions = new Permissions()
                                    {
                                        Secrets = secrets
                                    }
                                },
                                new AccessPolicyEntry()
                                {
                                    TenantId = new Guid(tenantId),
                                    ObjectId = managedIdentity.PrincipalId,
                                    Permissions = new Permissions()
                                    {
                                        Secrets = secrets
                                    }
                                }
                            }
                        }
                    };

                    var vault = await keyVaultManagementClient.Vaults.CreateOrUpdateAsync(configuration.ResourceGroupName, vaultName, properties);

                    if (configuration.PrivateNetworking.GetValueOrDefault())
                    {
                        var privateEndpoint = await networkManagementClient.PrivateEndpoints.CreateOrUpdateAsync(configuration.ResourceGroupName, "pe-keyvault",
                            new Microsoft.Azure.Management.Network.Models.PrivateEndpoint(
                                name: "pe-coa-keyvault",
                                location: configuration.RegionName,
                                privateLinkServiceConnections: new List<Microsoft.Azure.Management.Network.Models.PrivateLinkServiceConnection>()
                                { new PrivateLinkServiceConnection(name: "pe-coa-keyvault", privateLinkServiceId: vault.Id, groupIds: new List<string>(){"vault"}) },
                                subnet: new Subnet(subnet.Inner.Id)));

                        var networkInterfaceName = privateEndpoint.NetworkInterfaces.First().Id.Split("/").Last();
                        var networkInterface = await networkManagementClient.NetworkInterfaces.GetAsync(configuration.ResourceGroupName, networkInterfaceName);

                        var dnsZone = await CreatePrivateDnsZoneAsync(subnet.Parent, "privatelink.vaultcore.azure.net", "KeyVault");
                        await dnsZone
                            .Update()
                            .DefineARecordSet(vault.Name)
                            .WithIPv4Address(networkInterface.IpConfigurations.First().PrivateIPAddress)
                            .Attach()
                            .ApplyAsync();
                    }

                    return vault;

                    async ValueTask<string> GetUserObjectId()
                    {
                        const string graphUri = "https://graph.windows.net";
                        var credentials = new AzureCredentials(default, new TokenCredentials(new RefreshableAzureServiceTokenProvider(graphUri)), tenantId, AzureEnvironment.AzureGlobalCloud);
                        using GraphRbacManagementClient rbacClient = new(Configure().WithEnvironment(AzureEnvironment.AzureGlobalCloud).WithCredentials(credentials).WithBaseUri(graphUri).Build()) { TenantID = tenantId };
                        credentials.InitializeServiceClient(rbacClient);
                        return (await rbacClient.SignedInUser.GetAsync()).ObjectId;
                    }
                });

        private Task<IGenericResource> CreateLogAnalyticsWorkspaceResourceAsync(string workspaceName)
            => Execute(
                $"Creating Log Analytics Workspace: {workspaceName}...",
                () => ResourceManager
                    .Configure()
                    .Authenticate(azureCredentials)
                    .WithSubscription(configuration.SubscriptionId)
                    .GenericResources.Define(workspaceName)
                    .WithRegion(configuration.RegionName)
                    .WithExistingResourceGroup(configuration.ResourceGroupName)
                    .WithResourceType("workspaces")
                    .WithProviderNamespace("Microsoft.OperationalInsights")
                    .WithoutPlan()
                    .WithApiVersion("2020-08-01")
                    .WithParentResource(string.Empty)
                    .CreateAsync(cts.Token));

        private Task<IGenericResource> CreateAppInsightsResourceAsync(string logAnalyticsArmId)
            => Execute(
                $"Creating Application Insights: {configuration.ApplicationInsightsAccountName}...",
                () => ResourceManager
                    .Configure()
                    .Authenticate(azureCredentials)
                    .WithSubscription(configuration.SubscriptionId)
                    .GenericResources.Define(configuration.ApplicationInsightsAccountName)
                    .WithRegion(configuration.RegionName)
                    .WithExistingResourceGroup(configuration.ResourceGroupName)
                    .WithResourceType("components")
                    .WithProviderNamespace("microsoft.insights")
                    .WithoutPlan()
                    .WithApiVersion("2020-02-02")
                    .WithParentResource(string.Empty)
                    .WithProperties(new Dictionary<string, string>() {
                        { "Application_Type", "other" } ,
                        { "WorkspaceResourceId", logAnalyticsArmId }
                    })
                    .CreateAsync(cts.Token));

        private Task<BatchAccount> CreateBatchAccountAsync(string storageAccountId)
            => Execute(
                $"Creating Batch Account: {configuration.BatchAccountName}...",
                () => new BatchManagementClient(tokenCredentials) { SubscriptionId = configuration.SubscriptionId }
                    .BatchAccount
                    .CreateAsync(
                        configuration.ResourceGroupName,
                        configuration.BatchAccountName,
                        new BatchAccountCreateParameters(
                            configuration.RegionName,
                            autoStorage: configuration.PrivateNetworking.GetValueOrDefault() ? new AutoStorageBaseProperties { StorageAccountId = storageAccountId } : null),
                        cts.Token));

        private Task<IResourceGroup> CreateResourceGroupAsync()
        {
            var tags = !string.IsNullOrWhiteSpace(configuration.Tags) ? Utility.DelimitedTextToDictionary(configuration.Tags, "=", ",") : null;

            var resourceGroupDefinition = azureSubscriptionClient
                .ResourceGroups
                .Define(configuration.ResourceGroupName)
                .WithRegion(configuration.RegionName);

            resourceGroupDefinition = tags is not null ? resourceGroupDefinition.WithTags(tags) : resourceGroupDefinition;

            return Execute(
                $"Creating Resource Group: {configuration.ResourceGroupName}...",
                () => resourceGroupDefinition.CreateAsync());
        }

        private Task<IIdentity> CreateUserManagedIdentityAsync(IResourceGroup resourceGroup)
        {
            // Resource group name supports periods and parenthesis but identity doesn't. Replacing them with hyphens.
            var managedIdentityName = $"{resourceGroup.Name.Replace(".", "-").Replace("(", "-").Replace(")", "-")}-identity";

            return Execute(
                $"Obtaining user-managed identity: {managedIdentityName}...",
                async () => await azureSubscriptionClient.Identities.GetByResourceGroupAsync(configuration.ResourceGroupName, managedIdentityName)
                    ?? await azureSubscriptionClient.Identities.Define(managedIdentityName)
                        .WithRegion(configuration.RegionName)
                        .WithExistingResourceGroup(resourceGroup)
                        .CreateAsync());
        }

        private async Task DeleteResourceGroupAsync()
        {
            var startTime = DateTime.UtcNow;
            var line = ConsoleEx.WriteLine("Deleting resource group...");
            await azureSubscriptionClient.ResourceGroups.DeleteByNameAsync(configuration.ResourceGroupName, CancellationToken.None);
            WriteExecutionTime(line, startTime);
        }

<<<<<<< HEAD
        private Task PatchCromwellConfigurationFileV200Async(IStorageAccount storageAccount)
            => Execute(
                $"Patching '{CromwellConfigurationFileName}' in '{ConfigurationContainerName}' storage container...",
                async () =>
                {
                    await UploadTextToStorageAccountAsync(storageAccount, ConfigurationContainerName, CromwellConfigurationFileName, Utility.PersonalizeContent(new[]
                    {
                        // Replace "enabled = true" with "enabled = false" in call-caching element
                        (Utility.ConfigReplaceTextItemBase)new Utility.ConfigReplaceRegExItemText(@"^(\s*call-caching\s*{[^}]*enabled\s*[=:]{1}\s*)(true)$", "$1false", RegexOptions.Multiline),
                        // Add "preemptible: true" to default-runtime-attributes element, if preemptible is not already present
                        new Utility.ConfigReplaceRegExItemEvaluator(@"(?![\s\S]*preemptible)^(\s*default-runtime-attributes\s*{)([^}]*$)(\s*})$", match => $"{match.Groups[1].Value}{match.Groups[2].Value}\n          preemptible: true{match.Groups[3].Value}", RegexOptions.Multiline),
                    }, (await DownloadTextFromStorageAccountAsync(storageAccount, ConfigurationContainerName, CromwellConfigurationFileName, cts)) ?? Utility.GetFileContent("scripts", CromwellConfigurationFileName)));
                });

        private Task PatchContainersToMountFileV210Async(IStorageAccount storageAccount, string managedIdentityName)
            => Execute(
                $"Adding public datasettestinputs/dataset container to '{ContainersToMountFileName}' file in '{ConfigurationContainerName}' storage container...",
                async () =>
                {
                    var containersToMountText = await DownloadTextFromStorageAccountAsync(storageAccount, ConfigurationContainerName, ContainersToMountFileName, cts);

                    if (containersToMountText is not null)
                    {
                        // Add datasettestinputs container if not already present
                        if (!containersToMountText.Contains("datasettestinputs.blob.core.windows.net/dataset"))
                        {
                            // [SuppressMessage("Microsoft.Security", "CS002:SecretInNextLine", Justification="SAS token for public use")]
                            var dataSetUrl = "https://datasettestinputs.blob.core.windows.net/dataset?sv=2018-03-28&sr=c&si=coa&sig=nKoK6dxjtk5172JZfDH116N6p3xTs7d%2Bs5EAUE4qqgM%3D";
                            containersToMountText = $"{containersToMountText.TrimEnd()}\n{dataSetUrl}";
                        }

                        containersToMountText = containersToMountText
                            .Replace("where the VM has Contributor role", $"where the identity '{managedIdentityName}' has 'Contributor' role")
                            .Replace("where VM's identity", "where CoA VM")
                            .Replace("that the VM's identity has Contributor role", $"that the identity '{managedIdentityName}' has 'Contributor' role");

                        await UploadTextToStorageAccountAsync(storageAccount, ConfigurationContainerName, ContainersToMountFileName, containersToMountText);
                    }
                });

        private Task PatchContainersToMountFileV220Async(IStorageAccount storageAccount)
            => Execute(
                $"Commenting out msgenpublicdata/inputs in '{ContainersToMountFileName}' file in '{ConfigurationContainerName}' storage container. It will be removed in v2.3...",
                async () =>
                {
                    var containersToMountText = await DownloadTextFromStorageAccountAsync(storageAccount, ConfigurationContainerName, ContainersToMountFileName, cts);

                    if (containersToMountText is not null)
                    {
                        containersToMountText = containersToMountText.Replace("https://msgenpublicdata", $"#https://msgenpublicdata");

                        await UploadTextToStorageAccountAsync(storageAccount, ConfigurationContainerName, ContainersToMountFileName, containersToMountText);
                    }
                });

        private Task PatchContainersToMountFileV240Async(IStorageAccount storageAccount)
            => Execute(
                $"Removing reference to msgenpublicdata/inputs in '{ContainersToMountFileName}' file in '{ConfigurationContainerName}' storage container...",
                async () =>
                {
                    var containersToMountText = await DownloadTextFromStorageAccountAsync(storageAccount, ConfigurationContainerName, ContainersToMountFileName, cts);

                    if (containersToMountText is not null)
                    {
                        var regex = new Regex("^.*msgenpublicdata.blob.core.windows.net/inputs.*(\n|\r|\r\n)", RegexOptions.Multiline);
                        containersToMountText = regex.Replace(containersToMountText, string.Empty);

                        await UploadTextToStorageAccountAsync(storageAccount, ConfigurationContainerName, ContainersToMountFileName, containersToMountText);
                    }
                });

        private Task PatchAccountNamesFileV240Async(ConnectionInfo sshConnectionInfo, IIdentity managedIdentity)
            => Execute(
                $"Adding Managed Identity ClientId to 'env-01-account-names.txt' file on the VM...",
                async () =>
                {
                    var accountNames = Utility.DelimitedTextToDictionary((await ExecuteCommandOnVirtualMachineWithRetriesAsync(sshConnectionInfo, $"cat {CromwellAzureRootDir}/env-01-account-names.txt")).Output);
                    accountNames["ManagedIdentityClientId"] = managedIdentity.ClientId;

                    await UploadFilesToVirtualMachineAsync(sshConnectionInfo, (Utility.DictionaryToDelimitedText(accountNames), $"{CromwellAzureRootDir}/env-01-account-names.txt", false));
                });

        private async Task MitigateChaosDbV250Async(ICosmosDBAccount cosmosDb)
            => await Execute("#ChaosDB remedition (regenerating CosmosDB primary key)...",
                () => cosmosDb.RegenerateKeyAsync(KeyKind.Primary.Value));

        private Task PatchCromwellConfigurationFileV300Async(IStorageAccount storageAccount)
            => Execute(
                $"Patching '{CromwellConfigurationFileName}' in '{ConfigurationContainerName}' storage container...",
                async () =>
                {
                    var cromwellConfigText = await DownloadTextFromStorageAccountAsync(storageAccount, ConfigurationContainerName, CromwellConfigurationFileName, cts);
                    var tesBackendParametersRegex = new Regex(@"^(\s*endpoint.*)([\s\S]*)", RegexOptions.Multiline);

                    // Add "use_tes_11_preview_backend_parameters = true" to TES config, after endpoint setting, if use_tes_11_preview_backend_parameters is not already present
                    if (!cromwellConfigText.Contains("use_tes_11_preview_backend_parameters", StringComparison.OrdinalIgnoreCase))
                    {
                        cromwellConfigText = tesBackendParametersRegex.Replace(cromwellConfigText, match => $"{match.Groups[1].Value}\n        use_tes_11_preview_backend_parameters = true{match.Groups[2].Value}");
                    }

                    await UploadTextToStorageAccountAsync(storageAccount, ConfigurationContainerName, CromwellConfigurationFileName, cromwellConfigText);
                });

        private async Task UpgradeBlobfuseV300Async(ConnectionInfo sshConnectionInfo)
            => await Execute("Upgrading blobfuse to 1.4.3...",
                () => ExecuteCommandOnVirtualMachineWithRetriesAsync(sshConnectionInfo, "sudo apt-get update ; sudo apt-get --only-upgrade install blobfuse=1.4.3"));

        private async Task DisableDockerServiceV300Async(ConnectionInfo sshConnectionInfo)
            => await Execute("Disabling auto-start of Docker service...",
                () => ExecuteCommandOnVirtualMachineWithRetriesAsync(sshConnectionInfo, "sudo systemctl disable docker"));

        private Task PatchCromwellConfigurationFileV310Async(IStorageAccount storageAccount)
            => Execute(
                $"Patching '{CromwellConfigurationFileName}' in '{ConfigurationContainerName}' storage container...",
                async () =>
                {
                    var cromwellConfigText = await DownloadTextFromStorageAccountAsync(storageAccount, ConfigurationContainerName, CromwellConfigurationFileName, cts);
                    var akkaHttpRegex = new Regex(@"(\s*akka\.http\.host-connection-pool\.pool-implementation.*$)", RegexOptions.Multiline);
                    cromwellConfigText = akkaHttpRegex.Replace(cromwellConfigText, match => string.Empty);

                    await UploadTextToStorageAccountAsync(storageAccount, ConfigurationContainerName, CromwellConfigurationFileName, cromwellConfigText);
                });

        private async Task PatchMySqlDbRootPasswordV320Async(ConnectionInfo sshConnectionInfo)
        {
            if (!configuration.ProvisionPostgreSqlOnAzure.GetValueOrDefault())
            {
                await Execute(
                    $"Adding new setting to 'env-04-settings.txt' file on the VM...",
                    async () =>
                    {
                        var envSettings = Utility.DelimitedTextToDictionary((await ExecuteCommandOnVirtualMachineWithRetriesAsync(sshConnectionInfo, $"cat {CromwellAzureRootDir}/env-04-settings.txt")).Output);
                        // [SuppressMessage("Microsoft.Security", "CS002:SecretInNextLine", Justification="Previously hardcoded password only accessible within security context.")]
                        envSettings["MYSQL_ROOT_PASSWORD"] = "cromwell";
                        await UploadFilesToVirtualMachineAsync(sshConnectionInfo, (Utility.DictionaryToDelimitedText(envSettings), $"{CromwellAzureRootDir}/env-04-settings.txt", false));
                    }
                );
            }
        }

        private Task PatchAllowedVmSizesFileV320Async(IStorageAccount storageAccount)
            => Execute(
                $"Patching '{AllowedVmSizesFileName}' in '{ConfigurationContainerName}' storage container...",
                async () =>
                {
                    var allowedVmSizesText = await DownloadTextFromStorageAccountAsync(storageAccount, ConfigurationContainerName, AllowedVmSizesFileName, cts);

                    allowedVmSizesText = allowedVmSizesText
                        .Replace("Azure VM sizes used", "Azure VM sizes/families used")
                        .Replace("VM size names", "VM size or family names")
                        .Replace("# Standard_D3_v2", "# standardDv2Family");

                    await UploadTextToStorageAccountAsync(storageAccount, ConfigurationContainerName, AllowedVmSizesFileName, allowedVmSizesText);
                });

        private Task PatchContainersAddJobPreparationScriptV400Async(IStorageAccount storageAccount)
            => Execute(
                $"Adding job scripts...",
                () => UploadTextToStorageAccountAsync(storageAccount, InputsContainerName, "coa-tes/job-prep.sh", Utility.GetFileContent("scripts", "job-prep.sh")));

        private Task AddNewSettingsAsync(ConnectionInfo sshConnectionInfo)
            => Execute(
                $"Adding new settings to 'env-04-settings.txt' file on the VM...",
                async () =>
                {
                    var existingFileContent = await ExecuteCommandOnVirtualMachineAsync(sshConnectionInfo, $"cat {CromwellAzureRootDir}/env-04-settings.txt");
                    var existingSettings = Utility.DelimitedTextToDictionary(existingFileContent.Output.Trim());
                    var newSettings = Utility.DelimitedTextToDictionary(Utility.GetFileContent("scripts", "env-04-settings.txt"));
                    newSettings["BatchPrefix"] = configuration.BatchPrefix;

                    foreach (var key in newSettings.Keys.Except(existingSettings.Keys))
                    {
                        existingSettings.Add(key, newSettings[key]);
                    }

                    var newFileContent = Utility.DictionaryToDelimitedText(existingSettings);

                    await UploadFilesToVirtualMachineAsync(
                        sshConnectionInfo,
                        new[] {
                            (newFileContent, $"{CromwellAzureRootDir}/env-04-settings.txt", false)
                        });
                });

        private async Task SetCosmosDbContainerAutoScaleAsync(ICosmosDBAccount cosmosDb)
        {
            var tesDb = await cosmosDb.GetSqlDatabaseAsync(Constants.CosmosDbDatabaseId);
            var taskContainer = await tesDb.GetSqlContainerAsync(Constants.CosmosDbContainerId);
            var requestThroughput = await taskContainer.GetThroughputSettingsAsync();

            if (requestThroughput is not null && requestThroughput.Throughput is not null && requestThroughput.AutopilotSettings?.MaxThroughput is null)
            {
                var key = (await cosmosDb.ListKeysAsync()).PrimaryMasterKey;
                var cosmosClient = new CosmosRestClient(cosmosDb.DocumentEndpoint, key);

                // If the container has request throughput setting configured, and it is currently manual, set it to auto
                await Execute(
                    $"Switching the throughput setting for CosmosDb container 'Tasks' in database 'TES' from Manual to Autoscale...",
                    () => cosmosClient.SwitchContainerRequestThroughputToAutoAsync(Constants.CosmosDbDatabaseId, Constants.CosmosDbContainerId));
            }
        }

        private static ConnectionInfo GetSshConnectionInfo(IVirtualMachine linuxVm, string vmUsername, string vmPassword)
        {
            var publicIPAddress = linuxVm.GetPrimaryPublicIPAddress();

            return new ConnectionInfo(
                publicIPAddress is not null ? publicIPAddress.Fqdn : linuxVm.GetPrimaryNetworkInterface().PrimaryPrivateIP,
                vmUsername,
                new PasswordAuthenticationMethod(vmUsername, vmPassword));
        }

=======
>>>>>>> 65c3c220
        private static void ValidateMainIdentifierPrefix(string prefix)
        {
            const int maxLength = 12;

            if (prefix.Any(c => !char.IsLetter(c)))
            {
                throw new ValidationException($"MainIdentifierPrefix must only contain letters.");
            }

            if (prefix.Length > maxLength)
            {
                throw new ValidationException($"MainIdentifierPrefix too long - must be {maxLength} characters or less.");
            }
        }

        private void ValidateRegionName(string regionName)
        {
            var validRegionNames = azureSubscriptionClient.GetCurrentSubscription().ListLocations().Select(loc => loc.Region.Name);

            if (!validRegionNames.Contains(regionName, StringComparer.OrdinalIgnoreCase))
            {
                throw new ValidationException($"Invalid region name '{regionName}'. Valid names are: {string.Join(", ", validRegionNames)}");
            }
        }

        private async Task ValidateSubscriptionAndResourceGroupAsync(Configuration configuration)
        {
            const string ownerRoleId = "8e3af657-a8ff-443c-a75c-2fe8c4bcb635";
            const string contributorRoleId = "b24988ac-6180-42a0-ab88-20f7382dd24c";
            const string userAccessAdministratorRoleId = "18d7d88d-d35e-4fb5-a5c3-7773c20a72d9";

            var azure = Microsoft.Azure.Management.Fluent.Azure
                .Configure()
                .WithLogLevel(HttpLoggingDelegatingHandler.Level.Basic)
                .Authenticate(azureCredentials);

            var subscriptionExists = (await azure.Subscriptions.ListAsync()).Any(sub => sub.SubscriptionId.Equals(configuration.SubscriptionId, StringComparison.OrdinalIgnoreCase));

            if (!subscriptionExists)
            {
                throw new ValidationException($"Invalid or inaccessible subcription id '{configuration.SubscriptionId}'. Make sure that subscription exists and that you are either an Owner or have Contributor and User Access Administrator roles on the subscription.", displayExample: false);
            }

            var rgExists = !string.IsNullOrEmpty(configuration.ResourceGroupName) && await azureSubscriptionClient.ResourceGroups.ContainAsync(configuration.ResourceGroupName);

            if (!string.IsNullOrEmpty(configuration.ResourceGroupName) && !rgExists)
            {
                throw new ValidationException($"If ResourceGroupName is provided, the resource group must already exist.", displayExample: false);
            }

            var token = (await tokenProvider.GetAuthenticationHeaderAsync(CancellationToken.None)).Parameter;
            var currentPrincipalObjectId = new JwtSecurityTokenHandler().ReadJwtToken(token).Claims.FirstOrDefault(c => c.Type == "oid").Value;

            var currentPrincipalSubscriptionRoleIds = (await azureSubscriptionClient.AccessManagement.RoleAssignments.Inner.ListForScopeWithHttpMessagesAsync($"/subscriptions/{configuration.SubscriptionId}", new ODataQuery<RoleAssignmentFilter>($"atScope() and assignedTo('{currentPrincipalObjectId}')")))
                .Body.AsContinuousCollection(link => Extensions.Synchronize(() => azureSubscriptionClient.AccessManagement.RoleAssignments.Inner.ListForScopeNextWithHttpMessagesAsync(link)).Body)
                .Select(b => b.RoleDefinitionId.Split(new[] { '/' }).Last());

            var isuserAccessAdministrator = currentPrincipalSubscriptionRoleIds.Contains(userAccessAdministratorRoleId);

            if (!currentPrincipalSubscriptionRoleIds.Contains(ownerRoleId) && !(currentPrincipalSubscriptionRoleIds.Contains(contributorRoleId) && isuserAccessAdministrator))
            {
                if (!rgExists)
                {
                    throw new ValidationException($"Insufficient access to deploy. You must be: 1) Owner of the subscription, or 2) Contributor and User Access Administrator of the subscription, or 3) Owner of the resource group", displayExample: false);
                }

                var currentPrincipalRgRoleIds = (await azureSubscriptionClient.AccessManagement.RoleAssignments.Inner.ListForScopeWithHttpMessagesAsync($"/subscriptions/{configuration.SubscriptionId}/resourceGroups/{configuration.ResourceGroupName}", new ODataQuery<RoleAssignmentFilter>($"atScope() and assignedTo('{currentPrincipalObjectId}')")))
                    .Body.AsContinuousCollection(link => Extensions.Synchronize(() => azureSubscriptionClient.AccessManagement.RoleAssignments.Inner.ListForScopeNextWithHttpMessagesAsync(link)).Body)
                    .Select(b => b.RoleDefinitionId.Split(new[] { '/' }).Last());

                if (!currentPrincipalRgRoleIds.Contains(ownerRoleId))
                {
                    throw new ValidationException($"Insufficient access to deploy. You must be: 1) Owner of the subscription, or 2) Contributor and User Access Administrator of the subscription, or 3) Owner of the resource group", displayExample: false);
                }

                if (!isuserAccessAdministrator)
                {
                    SkipBillingReaderRoleAssignment = true;
                    DisplayBillingReaderInsufficientAccessLevelWarning();
                }
            }

            if (configuration.UsePostgreSqlSingleServer && int.Parse(configuration.PostgreSqlVersion) > 11)
            {
                // https://learn.microsoft.com/en-us/azure/postgresql/single-server/concepts-version-policy
                ConsoleEx.WriteLine($"Warning: as of 2/7/2023, Azure Database for PostgreSQL Single Server only supports up to PostgreSQL version 11", ConsoleColor.Yellow);
                ConsoleEx.WriteLine($"{nameof(configuration.PostgreSqlVersion)} is currently set to {configuration.PostgreSqlVersion}", ConsoleColor.Yellow);
                ConsoleEx.WriteLine($"Deployment will continue but could fail; please consider including '--{nameof(configuration.PostgreSqlVersion)} 11'", ConsoleColor.Yellow);
                ConsoleEx.WriteLine("More info: https://learn.microsoft.com/en-us/azure/postgresql/single-server/concepts-version-policy");
            }
        }

        private async Task<IStorageAccount> ValidateAndGetExistingStorageAccountAsync()
        {
            if (configuration.StorageAccountName is null)
            {
                return null;
            }

            return (await GetExistingStorageAccountAsync(configuration.StorageAccountName))
                ?? throw new ValidationException($"If StorageAccountName is provided, the storage account must already exist in region {configuration.RegionName}, and be accessible to the current user.", displayExample: false);
        }

        private async Task<BatchAccount> ValidateAndGetExistingBatchAccountAsync()
        {
            if (configuration.BatchAccountName is null)
            {
                return null;
            }

            return (await GetExistingBatchAccountAsync(configuration.BatchAccountName))
                ?? throw new ValidationException($"If BatchAccountName is provided, the batch account must already exist in region {configuration.RegionName}, and be accessible to the current user.", displayExample: false);
        }

        private async Task<(INetwork virtualNetwork, ISubnet vmSubnet, ISubnet postgreSqlSubnet)?> ValidateAndGetExistingVirtualNetworkAsync()
        {
            static bool AllOrNoneSet(params string[] values) => values.All(v => !string.IsNullOrEmpty(v)) || values.All(v => string.IsNullOrEmpty(v));
            static bool NoneSet(params string[] values) => values.All(v => string.IsNullOrEmpty(v));

            if (NoneSet(configuration.VnetResourceGroupName, configuration.VnetName, configuration.VmSubnetName))
            {
                if (configuration.PrivateNetworking.GetValueOrDefault())
                {
                    throw new ValidationException($"{nameof(configuration.VnetResourceGroupName)}, {nameof(configuration.VnetName)} and {nameof(configuration.VmSubnetName)} are required when using private networking.");
                }

                return null;
            }

            if (configuration.ProvisionPostgreSqlOnAzure == true && !AllOrNoneSet(configuration.VnetResourceGroupName, configuration.VnetName, configuration.VmSubnetName, configuration.PostgreSqlSubnetName))
            {
                throw new ValidationException($"{nameof(configuration.VnetResourceGroupName)}, {nameof(configuration.VnetName)}, {nameof(configuration.VmSubnetName)} and {nameof(configuration.PostgreSqlSubnetName)} are required when using an existing virtual network and {nameof(configuration.ProvisionPostgreSqlOnAzure)} is set.");
            }

            if (!AllOrNoneSet(configuration.VnetResourceGroupName, configuration.VnetName, configuration.VmSubnetName))
            {
                throw new ValidationException($"{nameof(configuration.VnetResourceGroupName)}, {nameof(configuration.VnetName)} and {nameof(configuration.VmSubnetName)} are required when using an existing virtual network.");
            }

            if (!(await azureSubscriptionClient.ResourceGroups.ListAsync(true)).Any(rg => rg.Name.Equals(configuration.VnetResourceGroupName, StringComparison.OrdinalIgnoreCase)))
            {
                throw new ValidationException($"Resource group '{configuration.VnetResourceGroupName}' does not exist.");
            }

            var vnet = await azureSubscriptionClient.Networks.GetByResourceGroupAsync(configuration.VnetResourceGroupName, configuration.VnetName);

            if (vnet is null)
            {
                throw new ValidationException($"Virtual network '{configuration.VnetName}' does not exist in resource group '{configuration.VnetResourceGroupName}'.");
            }

            if (!vnet.RegionName.Equals(configuration.RegionName, StringComparison.OrdinalIgnoreCase))
            {
                throw new ValidationException($"Virtual network '{configuration.VnetName}' must be in the same region that you are deploying to ({configuration.RegionName}).");
            }

            var vmSubnet = vnet.Subnets.FirstOrDefault(s => s.Key.Equals(configuration.VmSubnetName, StringComparison.OrdinalIgnoreCase)).Value;

            if (vmSubnet is null)
            {
                throw new ValidationException($"Virtual network '{configuration.VnetName}' does not contain subnet '{configuration.VmSubnetName}'");
            }

            var resourceGraphClient = new ResourceGraphClient(tokenCredentials);
            var postgreSqlSubnet = vnet.Subnets.FirstOrDefault(s => s.Key.Equals(configuration.PostgreSqlSubnetName, StringComparison.OrdinalIgnoreCase)).Value;

            if (configuration.ProvisionPostgreSqlOnAzure == true)
            {
                if (postgreSqlSubnet is null)
                {
                    throw new ValidationException($"Virtual network '{configuration.VnetName}' does not contain subnet '{configuration.PostgreSqlSubnetName}'");
                }

                var delegatedServices = postgreSqlSubnet.Inner.Delegations.Select(d => d.ServiceName);
                var hasOtherDelegations = delegatedServices.Any(s => s != "Microsoft.DBforPostgreSQL/flexibleServers");
                var hasNoDelegations = !delegatedServices.Any();

                if (hasOtherDelegations)
                {
                    throw new ValidationException($"Subnet '{configuration.PostgreSqlSubnetName}' can have 'Microsoft.DBforPostgreSQL/flexibleServers' delegation only.");
                }

                var resourcesInPostgreSqlSubnetQuery = $"where type =~ 'Microsoft.Network/networkInterfaces' | where properties.ipConfigurations[0].properties.subnet.id == '{postgreSqlSubnet.Inner.Id}'";
                var resourcesExist = (await resourceGraphClient.ResourcesAsync(new QueryRequest(new[] { configuration.SubscriptionId }, resourcesInPostgreSqlSubnetQuery))).TotalRecords > 0;

                if (hasNoDelegations && resourcesExist)
                {
                    throw new ValidationException($"Subnet '{configuration.PostgreSqlSubnetName}' must be either empty or have 'Microsoft.DBforPostgreSQL/flexibleServers' delegation.");
                }
            }

            return (vnet, vmSubnet, postgreSqlSubnet);
        }

        private async Task ValidateBatchAccountQuotaAsync()
        {
            var accountQuota = (await new BatchManagementClient(tokenCredentials) { SubscriptionId = configuration.SubscriptionId }.Location.GetQuotasAsync(configuration.RegionName)).AccountQuota;
            var existingBatchAccountCount = (await new BatchManagementClient(tokenCredentials) { SubscriptionId = configuration.SubscriptionId }.BatchAccount.ListAsync()).AsEnumerable().Count(b => b.Location.Equals(configuration.RegionName));

            if (existingBatchAccountCount >= accountQuota)
            {
                throw new ValidationException($"The regional Batch account quota ({accountQuota} account(s) per region) for the specified subscription has been reached. Submit a support request to increase the quota or choose another region.", displayExample: false);
            }
        }

        private async Task ValidateVmAsync()
        {
            var computeSkus = (await generalRetryPolicy.ExecuteAsync(() =>
                azureSubscriptionClient.ComputeSkus.ListbyRegionAndResourceTypeAsync(
                    Region.Create(configuration.RegionName),
                    ComputeResourceType.VirtualMachines)))
                .Where(s => !s.Restrictions.Any())
                .Select(s => s.Name.Value)
                .ToList();

            if (!computeSkus.Any())
            {
                throw new ValidationException($"Your subscription doesn't support virtual machine creation in {configuration.RegionName}.  Please create an Azure Support case: https://docs.microsoft.com/en-us/azure/azure-portal/supportability/how-to-create-azure-support-request", displayExample: false);
            }
            else if (!computeSkus.Any(s => s.Equals(configuration.VmSize, StringComparison.OrdinalIgnoreCase)))
            {
                throw new ValidationException($"The VmSize {configuration.VmSize} is not available or does not exist in {configuration.RegionName}.  You can use 'az vm list-skus --location {configuration.RegionName} --output table' to find an available VM.", displayExample: false);
            }
        }

        private static async Task<BlobServiceClient> GetBlobClientAsync(IStorageAccount storageAccount)
            => new(
                new Uri($"https://{storageAccount.Name}.blob.core.windows.net"),
                new StorageSharedKeyCredential(
                    storageAccount.Name,
                    (await storageAccount.GetKeysAsync())[0].Value));

        private async Task ValidateTokenProviderAsync()
        {
            try
            {
                await Execute("Retrieving Azure management token...", () => new AzureServiceTokenProvider("RunAs=Developer; DeveloperTool=AzureCli").GetAccessTokenAsync("https://management.azure.com/"));
            }
            catch (AzureServiceTokenProviderException ex)
            {
                ConsoleEx.WriteLine("No access token found.  Please install the Azure CLI and login with 'az login'", ConsoleColor.Red);
                ConsoleEx.WriteLine("Link: https://docs.microsoft.com/en-us/cli/azure/install-azure-cli");
                ConsoleEx.WriteLine($"Error details: {ex.Message}");
                Environment.Exit(1);
            }
        }

        private void ValidateInitialCommandLineArgsAsync()
        {
            void ThrowIfProvidedForUpdate(object attributeValue, string attributeName)
            {
                if (configuration.Update && attributeValue is not null)
                {
                    throw new ValidationException($"{attributeName} must not be provided when updating", false);
                }
            }

            void ThrowIfNotProvidedForUpdate(string attributeValue, string attributeName)
            {
                if (configuration.Update && string.IsNullOrWhiteSpace(attributeValue))
                {
                    throw new ValidationException($"{attributeName} is required for update.", false);
                }
            }


            void ThrowIfNotProvided(string attributeValue, string attributeName)
            {
                if (string.IsNullOrWhiteSpace(attributeValue))
                {
                    throw new ValidationException($"{attributeName} is required.", false);
                }
            }

            void ThrowIfNotProvidedForInstall(string attributeValue, string attributeName)
            {
                if (!configuration.Update && string.IsNullOrWhiteSpace(attributeValue))
                {
                    throw new ValidationException($"{attributeName} is required.", false);
                }
            }

            void ThrowIfTagsFormatIsUnacceptable(string attributeValue, string attributeName)
            {
                if (string.IsNullOrWhiteSpace(attributeValue))
                {
                    return;
                }

                try
                {
                    Utility.DelimitedTextToDictionary(attributeValue, "=", ",");
                }
                catch
                {
                    throw new ValidationException($"{attributeName} is specified in incorrect format. Try as TagName=TagValue,TagName=TagValue in double quotes", false);
                }
            }

            void ValidateHelmInstall(string helmPath, string featureName)
            {
                if (!File.Exists(helmPath))
                {
                    throw new ValidationException($"Helm must be installed and set with the {featureName} flag. You can find instructions for install Helm here: https://helm.sh/docs/intro/install/");
                }
            }

            ThrowIfNotProvided(configuration.SubscriptionId, nameof(configuration.SubscriptionId));

            ThrowIfNotProvidedForInstall(configuration.RegionName, nameof(configuration.RegionName));

            ThrowIfNotProvidedForUpdate(configuration.ResourceGroupName, nameof(configuration.ResourceGroupName));

<<<<<<< HEAD
            if (updateAksKnown)
            {
                if (!configuration.UseAks)
                {
                    ThrowIfNotProvidedForUpdate(configuration.VmPassword, nameof(configuration.VmPassword));
                }
            }
            else
            {
                ThrowIfProvidedForUpdate(configuration.RegionName, nameof(configuration.RegionName));
            }

            ThrowIfProvidedForUpdate(configuration.BatchPrefix, nameof(configuration.BatchPrefix));
=======
            ThrowIfProvidedForUpdate(configuration.RegionName, nameof(configuration.RegionName));
>>>>>>> 65c3c220
            ThrowIfProvidedForUpdate(configuration.BatchAccountName, nameof(configuration.BatchAccountName));
            ThrowIfProvidedForUpdate(configuration.CrossSubscriptionAKSDeployment, nameof(configuration.CrossSubscriptionAKSDeployment));
            ThrowIfProvidedForUpdate(configuration.ProvisionPostgreSqlOnAzure, nameof(configuration.ProvisionPostgreSqlOnAzure));
            ThrowIfProvidedForUpdate(configuration.ApplicationInsightsAccountName, nameof(configuration.ApplicationInsightsAccountName));
            ThrowIfProvidedForUpdate(configuration.PrivateNetworking, nameof(configuration.PrivateNetworking));
            ThrowIfProvidedForUpdate(configuration.VnetName, nameof(configuration.VnetName));
            ThrowIfProvidedForUpdate(configuration.VnetResourceGroupName, nameof(configuration.VnetResourceGroupName));
            ThrowIfProvidedForUpdate(configuration.SubnetName, nameof(configuration.SubnetName));
            ThrowIfProvidedForUpdate(configuration.Tags, nameof(configuration.Tags));
            ThrowIfTagsFormatIsUnacceptable(configuration.Tags, nameof(configuration.Tags));

            ThrowIfNotProvidedForUpdate(configuration.AksClusterName, nameof(configuration.AksClusterName));

            if (!configuration.ManualHelmDeployment)
            {
                ValidateHelmInstall(configuration.HelmBinaryPath, nameof(configuration.HelmBinaryPath));
            }

            if (configuration.ProvisionPostgreSqlOnAzure is null)
            {
<<<<<<< HEAD
                ThrowIfNotProvidedForUpdate(configuration.AksClusterName, nameof(configuration.AksClusterName));

                if (!configuration.ManualHelmDeployment)
                {
                    ValidateDependantFeature(configuration.UseAks, nameof(configuration.UseAks), !string.IsNullOrWhiteSpace(configuration.HelmBinaryPath), nameof(configuration.HelmBinaryPath));
                    ValidateHelmInstall(configuration.HelmBinaryPath, nameof(configuration.HelmBinaryPath));
                }

                if (configuration.ProvisionPostgreSqlOnAzure is null)
                {
                    configuration.ProvisionPostgreSqlOnAzure = true;
                }
                else
                {
                    ValidateDependantFeature(configuration.UseAks, nameof(configuration.UseAks), configuration.ProvisionPostgreSqlOnAzure.GetValueOrDefault(), nameof(configuration.ProvisionPostgreSqlOnAzure));
                }
            }

            if (!configuration.Update)
            {
                if (configuration.BatchPrefix?.Length > 11 || (configuration.BatchPrefix?.Any(c => !char.IsAsciiLetterOrDigit(c)) ?? false))
                {
                    throw new ValidationException("BatchPrefix must not be longer than 11 chars and may contain only ASCII letters or digits", false);
                }
            }
=======
                configuration.ProvisionPostgreSqlOnAzure = true;
            }            
>>>>>>> 65c3c220
        }

        private static void DisplayBillingReaderInsufficientAccessLevelWarning()
        {
            ConsoleEx.WriteLine("Warning: insufficient subscription access level to assign the Billing Reader", ConsoleColor.Yellow);
            ConsoleEx.WriteLine("role for the VM to your Azure Subscription.", ConsoleColor.Yellow);
            ConsoleEx.WriteLine("Deployment will continue, but only default VM prices will be used for your workflows,", ConsoleColor.Yellow);
            ConsoleEx.WriteLine("since the Billing Reader role is required to access RateCard API pricing data.", ConsoleColor.Yellow);
            ConsoleEx.WriteLine("To resolve this in the future, have your Azure subscription Owner or Contributor", ConsoleColor.Yellow);
            ConsoleEx.WriteLine("assign the Billing Reader role for the VM's managed identity to your Azure Subscription scope.", ConsoleColor.Yellow);
            ConsoleEx.WriteLine("More info: https://github.com/microsoft/CromwellOnAzure/blob/master/docs/troubleshooting-guide.md#dynamic-cost-optimization-and-ratecard-api-access", ConsoleColor.Yellow);
        }

        private static void DisplayValidationExceptionAndExit(ValidationException validationException)
        {
            ConsoleEx.WriteLine(validationException.Reason, ConsoleColor.Red);

            if (validationException.DisplayExample)
            {
                ConsoleEx.WriteLine();
                ConsoleEx.WriteLine($"Example: ", ConsoleColor.Green).Write($"deploy-cromwell-on-azure --subscriptionid {Guid.NewGuid()} --regionname westus2 --mainidentifierprefix coa", ConsoleColor.White);
            }

            Environment.Exit(1);
        }

        private async Task DeleteResourceGroupIfUserConsentsAsync()
        {
            if (!isResourceGroupCreated)
            {
                return;
            }

            var userResponse = string.Empty;

            if (!configuration.Silent)
            {
                ConsoleEx.WriteLine();
                ConsoleEx.Write("Delete the resource group?  Type 'yes' and press enter, or, press any key to exit: ");
                userResponse = ConsoleEx.ReadLine();
            }

            if (userResponse.Equals("yes", StringComparison.OrdinalIgnoreCase) || (configuration.Silent && configuration.DeleteResourceGroupOnFailure))
            {
                await DeleteResourceGroupAsync();
            }
        }

        private async Task<bool> RunTestWorkflow(IStorageAccount storageAccount, bool usePreemptibleVm = true)
        {
            var startTime = DateTime.UtcNow;
            var line = ConsoleEx.WriteLine("Running a test workflow...");
            var isTestWorkflowSuccessful = await TestWorkflowAsync(storageAccount, usePreemptibleVm);
            WriteExecutionTime(line, startTime);

            if (isTestWorkflowSuccessful)
            {
                ConsoleEx.WriteLine();
                ConsoleEx.WriteLine($"Test workflow succeeded.", ConsoleColor.Green);
                ConsoleEx.WriteLine();
                ConsoleEx.WriteLine("Learn more about how to use Cromwell on Azure: https://github.com/microsoft/CromwellOnAzure");
                ConsoleEx.WriteLine();
            }
            else
            {
                ConsoleEx.WriteLine();
                ConsoleEx.WriteLine($"Test workflow failed.", ConsoleColor.Red);
                ConsoleEx.WriteLine();
                WriteGeneralRetryMessageToConsole();
                ConsoleEx.WriteLine();
            }

            return isTestWorkflowSuccessful;
        }

        private static void WriteGeneralRetryMessageToConsole()
            => ConsoleEx.WriteLine("Please try deployment again, and create an issue if this continues to fail: https://github.com/microsoft/CromwellOnAzure/issues");

        private async Task<bool> TestWorkflowAsync(IStorageAccount storageAccount, bool usePreemptibleVm = true)
        {
            const string testDirectoryName = "test";
            const string wdlFileName = "test.wdl";
            const string workflowInputsFileName = "testInputs.json";
            const string inputFileName = "inputFile.txt";
            const string inputFileContent = "Hello from inputFile.txt!";

            var id = Guid.NewGuid();
            var wdlFileContent = Utility.GetFileContent(wdlFileName);
            var workflowInputsFileContent = Utility.GetFileContent(workflowInputsFileName).Replace("{InputFilePath}", $"/{storageAccount.Name}/{InputsContainerName}/{testDirectoryName}/{inputFileName}");

            if (!usePreemptibleVm)
            {
                wdlFileContent = wdlFileContent.Replace("preemptible: true", "preemptible: false", StringComparison.OrdinalIgnoreCase);
            }

            var workflowTrigger = new Workflow
            {
                WorkflowUrl = $"/{storageAccount.Name}/{InputsContainerName}/{testDirectoryName}/{wdlFileName}",
                WorkflowInputsUrl = $"/{storageAccount.Name}/{InputsContainerName}/{testDirectoryName}/{workflowInputsFileName}"
            };

            await UploadTextToStorageAccountAsync(storageAccount, InputsContainerName, $"{testDirectoryName}/{wdlFileName}", wdlFileContent);
            await UploadTextToStorageAccountAsync(storageAccount, InputsContainerName, $"{testDirectoryName}/{workflowInputsFileName}", workflowInputsFileContent);
            await UploadTextToStorageAccountAsync(storageAccount, InputsContainerName, $"{testDirectoryName}/{inputFileName}", inputFileContent);
            await UploadTextToStorageAccountAsync(storageAccount, WorkflowsContainerName, $"new/{id}.json", JsonConvert.SerializeObject(workflowTrigger, Formatting.Indented));

            return await IsWorkflowSuccessfulAfterLongPollingAsync(storageAccount, WorkflowsContainerName, id);
        }

        private static async Task<bool> IsWorkflowSuccessfulAfterLongPollingAsync(IStorageAccount storageAccount, string containerName, Guid id)
        {
            var container = (await GetBlobClientAsync(storageAccount)).GetBlobContainerClient(containerName);

            while (true)
            {
                try
                {
                    var succeeded = container.GetBlobs(prefix: $"succeeded/{id}").Count() == 1;
                    var failed = container.GetBlobs(prefix: $"failed/{id}").Count() == 1;

                    if (succeeded || failed)
                    {
                        return succeeded && !failed;
                    }
                }
                catch (Exception exc)
                {
                    // "Server is busy" occasionally can be ignored
                    ConsoleEx.WriteLine(exc.Message);
                }

                await Task.Delay(System.TimeSpan.FromSeconds(10));
            }
        }

        public Task Execute(string message, Func<Task> func)
            => Execute(message, async () => { await func(); return false; });

        private async Task<T> Execute<T>(string message, Func<Task<T>> func)
        {
            const int retryCount = 3;

            var startTime = DateTime.UtcNow;
            var line = ConsoleEx.WriteLine(message);

            for (var i = 0; i < retryCount; i++)
            {
                try
                {
                    cts.Token.ThrowIfCancellationRequested();
                    var result = await func();
                    WriteExecutionTime(line, startTime);
                    return result;
                }
                catch (Microsoft.Rest.Azure.CloudException cloudException) when (cloudException.ToCloudErrorType() == CloudErrorType.ExpiredAuthenticationToken)
                {
                }
                catch (OperationCanceledException) when (cts.Token.IsCancellationRequested)
                {
                    line.Write(" Cancelled", ConsoleColor.Red);
                    return await Task.FromCanceled<T>(cts.Token);
                }
                catch (Exception ex)
                {
                    line.Write($" Failed. {ex.GetType().Name}: {ex.Message}", ConsoleColor.Red);
                    cts.Cancel();
                    throw;
                }
            }

            line.Write($" Failed", ConsoleColor.Red);
            cts.Cancel();
            throw new Exception($"Failed after {retryCount} attempts");
        }

        private static void WriteExecutionTime(ConsoleEx.Line line, DateTime startTime)
            => line.Write($" Completed in {DateTime.UtcNow.Subtract(startTime).TotalSeconds:n0}s", ConsoleColor.Green);

        public static async Task<string> DownloadTextFromStorageAccountAsync(IStorageAccount storageAccount, string containerName, string blobName, CancellationTokenSource cts)
        {
            var blobClient = await GetBlobClientAsync(storageAccount);
            var container = blobClient.GetBlobContainerClient(containerName);

            return (await container.GetBlobClient(blobName).DownloadContentAsync(cts.Token)).Value.Content.ToString();
        }

        private async Task UploadTextToStorageAccountAsync(IStorageAccount storageAccount, string containerName, string blobName, string content)
            => await UploadTextToStorageAccountAsync(storageAccount, containerName, blobName, content, cts.Token);

        public static async Task UploadTextToStorageAccountAsync(IStorageAccount storageAccount, string containerName, string blobName, string content, CancellationToken token)
        {
            var blobClient = await GetBlobClientAsync(storageAccount);
            var container = blobClient.GetBlobContainerClient(containerName);

            await container.CreateIfNotExistsAsync();
            await container.GetBlobClient(blobName).UploadAsync(BinaryData.FromString(content), true, token);
        }

        private class ValidationException : Exception
        {
            public string Reason { get; set; }
            public bool DisplayExample { get; set; }

            public ValidationException(string reason, bool displayExample = true)
            {
                Reason = reason;
                DisplayExample = displayExample;
            }
        }
    }
}<|MERGE_RESOLUTION|>--- conflicted
+++ resolved
@@ -8,11 +8,7 @@
 using System.IO;
 using System.Linq;
 using System.Net.WebSockets;
-<<<<<<< HEAD
 using System.Security.Cryptography;
-using System.Text;
-=======
->>>>>>> 65c3c220
 using System.Text.RegularExpressions;
 using System.Threading;
 using System.Threading.Tasks;
@@ -254,14 +250,6 @@
                             managedIdentity = azureSubscriptionClient.Identities.ListByResourceGroup(configuration.ResourceGroupName).Where(id => id.ClientId == managedIdentityClientId).FirstOrDefault()
                                 ?? throw new ValidationException($"Managed Identity {managedIdentityClientId} does not exist in region {configuration.RegionName} or is not accessible to the current user.");
 
-<<<<<<< HEAD
-                            if (accountNames.TryGetValue("BatchPrefix", out var name))
-                            {
-                                configuration.BatchPrefix = name;
-                            }
-
-=======
->>>>>>> 65c3c220
                             // Override any configuration that is used by the update.
                             var aksValues = await kubernetesManager.GetAKSSettingsAsync(storageAccount);
                             var versionString = aksValues["CromwellOnAzureVersion"];
@@ -276,12 +264,6 @@
 
                     if (!configuration.Update)
                     {
-<<<<<<< HEAD
-                        if (configuration.UseAks)
-                        {
-                            kubernetesManager = new KubernetesManager(configuration, azureCredentials, cts);
-                        }
-
                         if (string.IsNullOrWhiteSpace(configuration.BatchPrefix))
                         {
                             var blob = new byte[5];
@@ -289,8 +271,6 @@
                             configuration.BatchPrefix = CommonUtilities.Base32.ConvertToBase32(blob).TrimEnd('=');
                         }
 
-=======
->>>>>>> 65c3c220
                         ValidateRegionName(configuration.RegionName);
                         ValidateMainIdentifierPrefix(configuration.MainIdentifierPrefix);
                         storageAccount = await ValidateAndGetExistingStorageAccountAsync();
@@ -737,12 +717,8 @@
 
             if (installedVersion is null)
             {
-<<<<<<< HEAD
+                var provisionPostgreSqlOnAzure = configuration.ProvisionPostgreSqlOnAzure.GetValueOrDefault();
                 UpdateSetting(settings, defaults, "BatchPrefix", configuration.BatchPrefix, ignoreDefaults: true);
-=======
-                var provisionPostgreSqlOnAzure = configuration.ProvisionPostgreSqlOnAzure.GetValueOrDefault();
-                UpdateSetting(settings, defaults, "Name", configuration.Name, ignoreDefaults: true);
->>>>>>> 65c3c220
                 UpdateSetting(settings, defaults, "DefaultStorageAccountName", configuration.StorageAccountName, ignoreDefaults: true);
                 UpdateSetting(settings, defaults, "BatchAccountName", configuration.BatchAccountName, ignoreDefaults: true);
                 UpdateSetting(settings, defaults, "ApplicationInsightsAccountName", configuration.ApplicationInsightsAccountName, ignoreDefaults: true);
@@ -906,236 +882,6 @@
             return notRegisteredResourceProviders;
         }
 
-<<<<<<< HEAD
-        private async Task ConfigureVmAsync(ConnectionInfo sshConnectionInfo, IIdentity managedIdentity)
-        {
-            // If the user was added or password reset via Azure portal, assure that the user will not be prompted
-            // for password on each command and make bash the default shell.
-            await ExecuteCommandOnVirtualMachineAsync(sshConnectionInfo, $"echo '{configuration.VmPassword}' | sudo -S -p '' /bin/bash -c \"echo '{configuration.VmUsername} ALL=(ALL) NOPASSWD:ALL' > /etc/sudoers.d/z_{configuration.VmUsername}\"");
-            await ExecuteCommandOnVirtualMachineAsync(sshConnectionInfo, $"sudo usermod --shell /bin/bash {configuration.VmUsername}");
-
-            if (configuration.Update)
-            {
-                await ExecuteCommandOnVirtualMachineAsync(sshConnectionInfo, $"sudo systemctl stop cromwellazure");
-            }
-
-            await MountDataDiskOnTheVirtualMachineAsync(sshConnectionInfo);
-            await ExecuteCommandOnVirtualMachineAsync(sshConnectionInfo, $"sudo mkdir -p {CromwellAzureRootDir} && sudo chown {configuration.VmUsername} {CromwellAzureRootDir} && sudo chmod ug=rwx,o= {CromwellAzureRootDir}");
-            await WriteNonPersonalizedFilesToVmAsync(sshConnectionInfo);
-            await RunInstallationScriptAsync(sshConnectionInfo);
-            await HandleCustomImagesAsync(sshConnectionInfo);
-            await HandleConfigurationPropertiesAsync(sshConnectionInfo);
-
-            if (!configuration.Update)
-            {
-                await WritePersonalizedFilesToVmAsync(sshConnectionInfo, managedIdentity);
-            }
-        }
-
-        private static async Task<Version> GetInstalledCromwellOnAzureVersionAsync(ConnectionInfo sshConnectionInfo)
-        {
-            var versionString = (await ExecuteCommandOnVirtualMachineWithRetriesAsync(sshConnectionInfo, $@"grep -sPo 'CromwellOnAzureVersion=\K(.*)$' {CromwellAzureRootDir}/env-00-coa-version.txt || :")).Output;
-
-            return !string.IsNullOrEmpty(versionString) && Version.TryParse(versionString, out var version) ? version : null;
-        }
-
-        private Task MountDataDiskOnTheVirtualMachineAsync(ConnectionInfo sshConnectionInfo)
-            => Execute(
-                $"Mounting data disk to the VM...",
-                async () =>
-                {
-                    await UploadFilesToVirtualMachineAsync(sshConnectionInfo, (Utility.GetFileContent("scripts", "mount-data-disk.sh"), $"/tmp/mount-data-disk.sh", true));
-                    await ExecuteCommandOnVirtualMachineWithRetriesAsync(sshConnectionInfo, $"/tmp/mount-data-disk.sh");
-                });
-
-        private Task WriteNonPersonalizedFilesToVmAsync(ConnectionInfo sshConnectionInfo)
-            => Execute(
-                $"Writing files to the VM...",
-                () => UploadFilesToVirtualMachineAsync(
-                    sshConnectionInfo,
-                    new[] {
-                        (Utility.GetFileContent("scripts", "startup.sh"), $"{CromwellAzureRootDir}/startup.sh", true),
-                        (Utility.GetFileContent("scripts", "wait-for-it.sh"), $"{CromwellAzureRootDir}/wait-for-it/wait-for-it.sh", true),
-                        (Utility.GetFileContent("scripts", "install-cromwellazure.sh"), $"{CromwellAzureRootDir}/install-cromwellazure.sh", true),
-                        (Utility.GetFileContent("scripts", "mount_containers.sh"), $"{CromwellAzureRootDir}/mount_containers.sh", true),
-                        (Utility.GetFileContent("scripts", "env-02-internal-images.txt"), $"{CromwellAzureRootDir}/env-02-internal-images.txt", false),
-                        (Utility.GetFileContent("scripts", "env-03-external-images.txt"), $"{CromwellAzureRootDir}/env-03-external-images.txt", false),
-                        (Utility.GetFileContent("scripts", "docker-compose.yml"), $"{CromwellAzureRootDir}/docker-compose.yml", false),
-                        (Utility.GetFileContent("scripts", "cromwellazure.service"), "/lib/systemd/system/cromwellazure.service", false),
-                        (Utility.GetFileContent("scripts", "mount.blobfuse"), "/usr/sbin/mount.blobfuse", true)
-                    }.Concat(!configuration.ProvisionPostgreSqlOnAzure.GetValueOrDefault()
-                        ? new[] {
-                        (Utility.GetFileContent("scripts", "env-12-local-my-sql-db.txt"), $"{CromwellAzureRootDir}/env-12-local-my-sql-db.txt", false),
-                        (Utility.GetFileContent("scripts", "docker-compose.mysql.yml"), $"{CromwellAzureRootDir}/docker-compose.mysql.yml", false),
-                        (Utility.GetFileContent("scripts", "mysql", "init-user.sql"), $"{CromwellAzureRootDir}/mysql-init/init-user.sql", false),
-                        (Utility.GetFileContent("scripts", "mysql", "unlock-change-log.sql"), $"{CromwellAzureRootDir}/mysql-init/unlock-change-log.sql", false)
-                        }
-                        : Array.Empty<(string, string, bool)>())
-                     .ToArray()
-                    ));
-
-        private Task WriteCoaVersionToVmAsync(ConnectionInfo sshConnectionInfo)
-            => Execute(
-                $"Writing CoA version file to the VM...",
-                () => UploadFilesToVirtualMachineAsync(sshConnectionInfo, (Utility.GetFileContent("scripts", "env-00-coa-version.txt"), $"{CromwellAzureRootDir}/env-00-coa-version.txt", false)));
-
-        private Task RunInstallationScriptAsync(ConnectionInfo sshConnectionInfo)
-            => Execute(
-                $"Running installation script on the VM...",
-                async () =>
-                {
-                    await ExecuteCommandOnVirtualMachineAsync(sshConnectionInfo, $"sudo {CromwellAzureRootDir}/install-cromwellazure.sh");
-                    await ExecuteCommandOnVirtualMachineAsync(sshConnectionInfo, $"sudo usermod -aG docker {configuration.VmUsername}");
-
-                    if (configuration.ProvisionPostgreSqlOnAzure.GetValueOrDefault())
-                    {
-                        await ExecuteCommandOnVirtualMachineAsync(sshConnectionInfo, $"sudo apt install -y postgresql-client");
-                    }
-                });
-
-        private async Task WritePersonalizedFilesToVmAsync(ConnectionInfo sshConnectionInfo, IIdentity managedIdentity)
-        {
-            var env04SettingsContent = Utility.GetFileContent("scripts", "env-04-settings.txt");
-            env04SettingsContent = env04SettingsContent.Replace("{DefaultName}", configuration.BatchPrefix);
-
-            if (!configuration.ProvisionPostgreSqlOnAzure.GetValueOrDefault())
-            {
-                var env04Settings = Utility.DelimitedTextToDictionary(env04SettingsContent);
-                env04Settings["MYSQL_ROOT_PASSWORD"] = Utility.GeneratePassword();
-                env04SettingsContent = Utility.DictionaryToDelimitedText(env04Settings);
-            }
-
-            var uploadList = new List<(string, string, bool)>
-            {
-                (Utility.PersonalizeContent(new []
-                {
-                    new Utility.ConfigReplaceTextItem("{DefaultStorageAccountName}", configuration.StorageAccountName),
-                    new Utility.ConfigReplaceTextItem("{CosmosDbAccountName}", configuration.CosmosDbAccountName),
-                    new Utility.ConfigReplaceTextItem("{BatchAccountName}", configuration.BatchAccountName),
-                    new Utility.ConfigReplaceTextItem("{ApplicationInsightsAccountName}", configuration.ApplicationInsightsAccountName),
-                    new Utility.ConfigReplaceTextItem("{ManagedIdentityClientId}", managedIdentity.ClientId),
-                    new Utility.ConfigReplaceTextItem("{PostgreSqlServerName}", configuration.ProvisionPostgreSqlOnAzure.GetValueOrDefault() ? configuration.PostgreSqlServerName : String.Empty),
-                }, "scripts", "env-01-account-names.txt"),
-                $"{CromwellAzureRootDir}/env-01-account-names.txt", false),
-
-                (env04SettingsContent, $"{CromwellAzureRootDir}/env-04-settings.txt", false)
-            };
-
-            if (configuration.ProvisionPostgreSqlOnAzure.GetValueOrDefault())
-            {
-                uploadList.Add((Utility.PersonalizeContent(new[]
-                {
-                    new Utility.ConfigReplaceTextItem("{PostgreSqlCromwellDatabaseName}", configuration.PostgreSqlCromwellDatabaseName),
-                    new Utility.ConfigReplaceTextItem("{PostgreSqlTesDatabaseName}", configuration.PostgreSqlTesDatabaseName),
-                    new Utility.ConfigReplaceTextItem("{PostgreSqlCromwellUserLogin}", configuration.PostgreSqlCromwellUserLogin),
-                    new Utility.ConfigReplaceTextItem("{PostgreSqlCromwellUserPassword}", configuration.PostgreSqlCromwellUserPassword),
-                    new Utility.ConfigReplaceTextItem("{PostgreSqlTesUserLogin}", configuration.PostgreSqlTesUserLogin),
-                    new Utility.ConfigReplaceTextItem("{PostgreSqlTesUserPassword}", configuration.PostgreSqlTesUserPassword),
-                }, "scripts", "env-13-postgre-sql-db.txt"),
-                $"{CromwellAzureRootDir}/env-13-postgre-sql-db.txt", false));
-            }
-
-            await UploadFilesToVirtualMachineAsync(
-               sshConnectionInfo,
-               uploadList.ToArray());
-        }
-
-        private async Task HandleCustomImagesAsync(ConnectionInfo sshConnectionInfo)
-        {
-            await HandleCustomImageAsync(sshConnectionInfo, configuration.CromwellVersion, configuration.CustomCromwellImagePath, "env-05-custom-cromwell-image-name.txt", "CromwellImageName", cromwellVersion => $"broadinstitute/cromwell:{cromwellVersion}");
-            await HandleCustomImageAsync(sshConnectionInfo, configuration.TesImageName, configuration.CustomTesImagePath, "env-06-custom-tes-image-name.txt", "TesImageName");
-            await HandleCustomImageAsync(sshConnectionInfo, configuration.TriggerServiceImageName, configuration.CustomTriggerServiceImagePath, "env-07-custom-trigger-service-image-name.txt", "TriggerServiceImageName");
-        }
-
-        private static async Task HandleCustomImageAsync(ConnectionInfo sshConnectionInfo, string imageNameOrTag, string customImagePath, string envFileName, string envFileKey, Func<string, string> imageNameFactory = null)
-        {
-            async Task CopyCustomDockerImageAsync(string customImagePath)
-            {
-                var startTime = DateTime.UtcNow;
-                var line = ConsoleEx.WriteLine($"Copying custom image from {customImagePath} to the VM...");
-                var remotePath = $"{CromwellAzureRootDir}/{Path.GetFileName(customImagePath)}";
-                await UploadFilesToVirtualMachineAsync(sshConnectionInfo, (File.OpenRead(customImagePath), remotePath, false));
-                WriteExecutionTime(line, startTime);
-            }
-
-            async Task<string> LoadCustomDockerImageAsync(string customImagePath)
-            {
-                var startTime = DateTime.UtcNow;
-                var line = ConsoleEx.WriteLine($"Loading custom image {customImagePath} on the VM...");
-                var remotePath = $"{CromwellAzureRootDir}/{Path.GetFileName(customImagePath)}";
-                var (loadedImageName, _, _) = await ExecuteCommandOnVirtualMachineAsync(sshConnectionInfo, $"imageName=$(sudo docker load -i {remotePath}) && rm {remotePath} && imageName=$(expr \"$imageName\" : 'Loaded.*: \\(.*\\)') && echo $imageName");
-                WriteExecutionTime(line, startTime);
-
-                return loadedImageName;
-            }
-
-            if (imageNameOrTag is not null && imageNameOrTag.Equals(string.Empty))
-            {
-                await DeleteFileFromVirtualMachineAsync(sshConnectionInfo, $"{CromwellAzureRootDir}/{envFileName}");
-            }
-            else if (!string.IsNullOrEmpty(imageNameOrTag))
-            {
-                var actualImageName = imageNameFactory is not null ? imageNameFactory(imageNameOrTag) : imageNameOrTag;
-                await UploadFilesToVirtualMachineAsync(sshConnectionInfo, ($"{envFileKey}={actualImageName}", $"{CromwellAzureRootDir}/{envFileName}", false));
-            }
-            else if (!string.IsNullOrEmpty(customImagePath))
-            {
-                await CopyCustomDockerImageAsync(customImagePath);
-                var loadedImageName = await LoadCustomDockerImageAsync(customImagePath);
-                await UploadFilesToVirtualMachineAsync(sshConnectionInfo, ($"{envFileKey}={loadedImageName}", $"{CromwellAzureRootDir}/{envFileName}", false));
-            }
-        }
-
-        private async Task HandleConfigurationPropertiesAsync(ConnectionInfo sshConnectionInfo)
-        {
-            await HandleConfigurationPropertyAsync(sshConnectionInfo, "BatchNodesSubnetId", configuration.BatchNodesSubnetId, "env-08-batch-nodes-subnet-id.txt");
-            await HandleConfigurationPropertyAsync(sshConnectionInfo, "DockerInDockerImageName", configuration.DockerInDockerImageName, "env-09-docker-in-docker-image-name.txt");
-            await HandleConfigurationPropertyAsync(sshConnectionInfo, "BlobxferImageName", configuration.BlobxferImageName, "env-10-blobxfer-image-name.txt");
-            await HandleConfigurationPropertyAsync(sshConnectionInfo, "DisableBatchNodesPublicIpAddress", configuration.DisableBatchNodesPublicIpAddress, "env-11-disable-batch-nodes-public-ip-address.txt");
-        }
-
-        private static async Task HandleConfigurationPropertyAsync(ConnectionInfo sshConnectionInfo, string key, string value, string envFileName)
-        {
-            // If the value is provided and empty, remove the property from the VM
-            // If the value is not empty, create/update the property on the VM
-            // If the value is not provided, don't do anything, the property may or may not exist on the VM
-            // Properties are kept in env-* files, aggregated to .env file at VM startup, and used in docker-compose.yml as environment variables
-            if (!string.IsNullOrEmpty(value))
-            {
-                await UploadFilesToVirtualMachineAsync(sshConnectionInfo, ($"{key}={value}", $"{CromwellAzureRootDir}/{envFileName}", false));
-            }
-            else if (value is not null)
-            {
-                await DeleteFileFromVirtualMachineAsync(sshConnectionInfo, $"{CromwellAzureRootDir}/{envFileName}");
-            }
-        }
-
-        private static async Task HandleConfigurationPropertyAsync(ConnectionInfo sshConnectionInfo, string key, bool? value, string envFileName)
-        {
-            if (value.HasValue)
-            {
-                await HandleConfigurationPropertyAsync(sshConnectionInfo, key, value.Value.ToString(), envFileName);
-            }
-        }
-
-        private Task RebootVmAsync(ConnectionInfo sshConnectionInfo)
-            => Execute(
-                "Rebooting VM...",
-                async () =>
-                {
-                    try
-                    {
-                        await ExecuteCommandOnVirtualMachineAsync(sshConnectionInfo, "nohup sudo -b bash -c 'reboot' &>/dev/null");
-                    }
-                    catch (SshConnectionException)
-                    {
-                        return;
-                    }
-                });
-
-
-=======
->>>>>>> 65c3c220
         private Task AssignManagedIdOperatorToResourceAsync(IIdentity managedIdentity, IResource resource)
         {
             // https://docs.microsoft.com/en-us/azure/role-based-access-control/built-in-roles#managed-identity-operator
@@ -1705,221 +1451,6 @@
             WriteExecutionTime(line, startTime);
         }
 
-<<<<<<< HEAD
-        private Task PatchCromwellConfigurationFileV200Async(IStorageAccount storageAccount)
-            => Execute(
-                $"Patching '{CromwellConfigurationFileName}' in '{ConfigurationContainerName}' storage container...",
-                async () =>
-                {
-                    await UploadTextToStorageAccountAsync(storageAccount, ConfigurationContainerName, CromwellConfigurationFileName, Utility.PersonalizeContent(new[]
-                    {
-                        // Replace "enabled = true" with "enabled = false" in call-caching element
-                        (Utility.ConfigReplaceTextItemBase)new Utility.ConfigReplaceRegExItemText(@"^(\s*call-caching\s*{[^}]*enabled\s*[=:]{1}\s*)(true)$", "$1false", RegexOptions.Multiline),
-                        // Add "preemptible: true" to default-runtime-attributes element, if preemptible is not already present
-                        new Utility.ConfigReplaceRegExItemEvaluator(@"(?![\s\S]*preemptible)^(\s*default-runtime-attributes\s*{)([^}]*$)(\s*})$", match => $"{match.Groups[1].Value}{match.Groups[2].Value}\n          preemptible: true{match.Groups[3].Value}", RegexOptions.Multiline),
-                    }, (await DownloadTextFromStorageAccountAsync(storageAccount, ConfigurationContainerName, CromwellConfigurationFileName, cts)) ?? Utility.GetFileContent("scripts", CromwellConfigurationFileName)));
-                });
-
-        private Task PatchContainersToMountFileV210Async(IStorageAccount storageAccount, string managedIdentityName)
-            => Execute(
-                $"Adding public datasettestinputs/dataset container to '{ContainersToMountFileName}' file in '{ConfigurationContainerName}' storage container...",
-                async () =>
-                {
-                    var containersToMountText = await DownloadTextFromStorageAccountAsync(storageAccount, ConfigurationContainerName, ContainersToMountFileName, cts);
-
-                    if (containersToMountText is not null)
-                    {
-                        // Add datasettestinputs container if not already present
-                        if (!containersToMountText.Contains("datasettestinputs.blob.core.windows.net/dataset"))
-                        {
-                            // [SuppressMessage("Microsoft.Security", "CS002:SecretInNextLine", Justification="SAS token for public use")]
-                            var dataSetUrl = "https://datasettestinputs.blob.core.windows.net/dataset?sv=2018-03-28&sr=c&si=coa&sig=nKoK6dxjtk5172JZfDH116N6p3xTs7d%2Bs5EAUE4qqgM%3D";
-                            containersToMountText = $"{containersToMountText.TrimEnd()}\n{dataSetUrl}";
-                        }
-
-                        containersToMountText = containersToMountText
-                            .Replace("where the VM has Contributor role", $"where the identity '{managedIdentityName}' has 'Contributor' role")
-                            .Replace("where VM's identity", "where CoA VM")
-                            .Replace("that the VM's identity has Contributor role", $"that the identity '{managedIdentityName}' has 'Contributor' role");
-
-                        await UploadTextToStorageAccountAsync(storageAccount, ConfigurationContainerName, ContainersToMountFileName, containersToMountText);
-                    }
-                });
-
-        private Task PatchContainersToMountFileV220Async(IStorageAccount storageAccount)
-            => Execute(
-                $"Commenting out msgenpublicdata/inputs in '{ContainersToMountFileName}' file in '{ConfigurationContainerName}' storage container. It will be removed in v2.3...",
-                async () =>
-                {
-                    var containersToMountText = await DownloadTextFromStorageAccountAsync(storageAccount, ConfigurationContainerName, ContainersToMountFileName, cts);
-
-                    if (containersToMountText is not null)
-                    {
-                        containersToMountText = containersToMountText.Replace("https://msgenpublicdata", $"#https://msgenpublicdata");
-
-                        await UploadTextToStorageAccountAsync(storageAccount, ConfigurationContainerName, ContainersToMountFileName, containersToMountText);
-                    }
-                });
-
-        private Task PatchContainersToMountFileV240Async(IStorageAccount storageAccount)
-            => Execute(
-                $"Removing reference to msgenpublicdata/inputs in '{ContainersToMountFileName}' file in '{ConfigurationContainerName}' storage container...",
-                async () =>
-                {
-                    var containersToMountText = await DownloadTextFromStorageAccountAsync(storageAccount, ConfigurationContainerName, ContainersToMountFileName, cts);
-
-                    if (containersToMountText is not null)
-                    {
-                        var regex = new Regex("^.*msgenpublicdata.blob.core.windows.net/inputs.*(\n|\r|\r\n)", RegexOptions.Multiline);
-                        containersToMountText = regex.Replace(containersToMountText, string.Empty);
-
-                        await UploadTextToStorageAccountAsync(storageAccount, ConfigurationContainerName, ContainersToMountFileName, containersToMountText);
-                    }
-                });
-
-        private Task PatchAccountNamesFileV240Async(ConnectionInfo sshConnectionInfo, IIdentity managedIdentity)
-            => Execute(
-                $"Adding Managed Identity ClientId to 'env-01-account-names.txt' file on the VM...",
-                async () =>
-                {
-                    var accountNames = Utility.DelimitedTextToDictionary((await ExecuteCommandOnVirtualMachineWithRetriesAsync(sshConnectionInfo, $"cat {CromwellAzureRootDir}/env-01-account-names.txt")).Output);
-                    accountNames["ManagedIdentityClientId"] = managedIdentity.ClientId;
-
-                    await UploadFilesToVirtualMachineAsync(sshConnectionInfo, (Utility.DictionaryToDelimitedText(accountNames), $"{CromwellAzureRootDir}/env-01-account-names.txt", false));
-                });
-
-        private async Task MitigateChaosDbV250Async(ICosmosDBAccount cosmosDb)
-            => await Execute("#ChaosDB remedition (regenerating CosmosDB primary key)...",
-                () => cosmosDb.RegenerateKeyAsync(KeyKind.Primary.Value));
-
-        private Task PatchCromwellConfigurationFileV300Async(IStorageAccount storageAccount)
-            => Execute(
-                $"Patching '{CromwellConfigurationFileName}' in '{ConfigurationContainerName}' storage container...",
-                async () =>
-                {
-                    var cromwellConfigText = await DownloadTextFromStorageAccountAsync(storageAccount, ConfigurationContainerName, CromwellConfigurationFileName, cts);
-                    var tesBackendParametersRegex = new Regex(@"^(\s*endpoint.*)([\s\S]*)", RegexOptions.Multiline);
-
-                    // Add "use_tes_11_preview_backend_parameters = true" to TES config, after endpoint setting, if use_tes_11_preview_backend_parameters is not already present
-                    if (!cromwellConfigText.Contains("use_tes_11_preview_backend_parameters", StringComparison.OrdinalIgnoreCase))
-                    {
-                        cromwellConfigText = tesBackendParametersRegex.Replace(cromwellConfigText, match => $"{match.Groups[1].Value}\n        use_tes_11_preview_backend_parameters = true{match.Groups[2].Value}");
-                    }
-
-                    await UploadTextToStorageAccountAsync(storageAccount, ConfigurationContainerName, CromwellConfigurationFileName, cromwellConfigText);
-                });
-
-        private async Task UpgradeBlobfuseV300Async(ConnectionInfo sshConnectionInfo)
-            => await Execute("Upgrading blobfuse to 1.4.3...",
-                () => ExecuteCommandOnVirtualMachineWithRetriesAsync(sshConnectionInfo, "sudo apt-get update ; sudo apt-get --only-upgrade install blobfuse=1.4.3"));
-
-        private async Task DisableDockerServiceV300Async(ConnectionInfo sshConnectionInfo)
-            => await Execute("Disabling auto-start of Docker service...",
-                () => ExecuteCommandOnVirtualMachineWithRetriesAsync(sshConnectionInfo, "sudo systemctl disable docker"));
-
-        private Task PatchCromwellConfigurationFileV310Async(IStorageAccount storageAccount)
-            => Execute(
-                $"Patching '{CromwellConfigurationFileName}' in '{ConfigurationContainerName}' storage container...",
-                async () =>
-                {
-                    var cromwellConfigText = await DownloadTextFromStorageAccountAsync(storageAccount, ConfigurationContainerName, CromwellConfigurationFileName, cts);
-                    var akkaHttpRegex = new Regex(@"(\s*akka\.http\.host-connection-pool\.pool-implementation.*$)", RegexOptions.Multiline);
-                    cromwellConfigText = akkaHttpRegex.Replace(cromwellConfigText, match => string.Empty);
-
-                    await UploadTextToStorageAccountAsync(storageAccount, ConfigurationContainerName, CromwellConfigurationFileName, cromwellConfigText);
-                });
-
-        private async Task PatchMySqlDbRootPasswordV320Async(ConnectionInfo sshConnectionInfo)
-        {
-            if (!configuration.ProvisionPostgreSqlOnAzure.GetValueOrDefault())
-            {
-                await Execute(
-                    $"Adding new setting to 'env-04-settings.txt' file on the VM...",
-                    async () =>
-                    {
-                        var envSettings = Utility.DelimitedTextToDictionary((await ExecuteCommandOnVirtualMachineWithRetriesAsync(sshConnectionInfo, $"cat {CromwellAzureRootDir}/env-04-settings.txt")).Output);
-                        // [SuppressMessage("Microsoft.Security", "CS002:SecretInNextLine", Justification="Previously hardcoded password only accessible within security context.")]
-                        envSettings["MYSQL_ROOT_PASSWORD"] = "cromwell";
-                        await UploadFilesToVirtualMachineAsync(sshConnectionInfo, (Utility.DictionaryToDelimitedText(envSettings), $"{CromwellAzureRootDir}/env-04-settings.txt", false));
-                    }
-                );
-            }
-        }
-
-        private Task PatchAllowedVmSizesFileV320Async(IStorageAccount storageAccount)
-            => Execute(
-                $"Patching '{AllowedVmSizesFileName}' in '{ConfigurationContainerName}' storage container...",
-                async () =>
-                {
-                    var allowedVmSizesText = await DownloadTextFromStorageAccountAsync(storageAccount, ConfigurationContainerName, AllowedVmSizesFileName, cts);
-
-                    allowedVmSizesText = allowedVmSizesText
-                        .Replace("Azure VM sizes used", "Azure VM sizes/families used")
-                        .Replace("VM size names", "VM size or family names")
-                        .Replace("# Standard_D3_v2", "# standardDv2Family");
-
-                    await UploadTextToStorageAccountAsync(storageAccount, ConfigurationContainerName, AllowedVmSizesFileName, allowedVmSizesText);
-                });
-
-        private Task PatchContainersAddJobPreparationScriptV400Async(IStorageAccount storageAccount)
-            => Execute(
-                $"Adding job scripts...",
-                () => UploadTextToStorageAccountAsync(storageAccount, InputsContainerName, "coa-tes/job-prep.sh", Utility.GetFileContent("scripts", "job-prep.sh")));
-
-        private Task AddNewSettingsAsync(ConnectionInfo sshConnectionInfo)
-            => Execute(
-                $"Adding new settings to 'env-04-settings.txt' file on the VM...",
-                async () =>
-                {
-                    var existingFileContent = await ExecuteCommandOnVirtualMachineAsync(sshConnectionInfo, $"cat {CromwellAzureRootDir}/env-04-settings.txt");
-                    var existingSettings = Utility.DelimitedTextToDictionary(existingFileContent.Output.Trim());
-                    var newSettings = Utility.DelimitedTextToDictionary(Utility.GetFileContent("scripts", "env-04-settings.txt"));
-                    newSettings["BatchPrefix"] = configuration.BatchPrefix;
-
-                    foreach (var key in newSettings.Keys.Except(existingSettings.Keys))
-                    {
-                        existingSettings.Add(key, newSettings[key]);
-                    }
-
-                    var newFileContent = Utility.DictionaryToDelimitedText(existingSettings);
-
-                    await UploadFilesToVirtualMachineAsync(
-                        sshConnectionInfo,
-                        new[] {
-                            (newFileContent, $"{CromwellAzureRootDir}/env-04-settings.txt", false)
-                        });
-                });
-
-        private async Task SetCosmosDbContainerAutoScaleAsync(ICosmosDBAccount cosmosDb)
-        {
-            var tesDb = await cosmosDb.GetSqlDatabaseAsync(Constants.CosmosDbDatabaseId);
-            var taskContainer = await tesDb.GetSqlContainerAsync(Constants.CosmosDbContainerId);
-            var requestThroughput = await taskContainer.GetThroughputSettingsAsync();
-
-            if (requestThroughput is not null && requestThroughput.Throughput is not null && requestThroughput.AutopilotSettings?.MaxThroughput is null)
-            {
-                var key = (await cosmosDb.ListKeysAsync()).PrimaryMasterKey;
-                var cosmosClient = new CosmosRestClient(cosmosDb.DocumentEndpoint, key);
-
-                // If the container has request throughput setting configured, and it is currently manual, set it to auto
-                await Execute(
-                    $"Switching the throughput setting for CosmosDb container 'Tasks' in database 'TES' from Manual to Autoscale...",
-                    () => cosmosClient.SwitchContainerRequestThroughputToAutoAsync(Constants.CosmosDbDatabaseId, Constants.CosmosDbContainerId));
-            }
-        }
-
-        private static ConnectionInfo GetSshConnectionInfo(IVirtualMachine linuxVm, string vmUsername, string vmPassword)
-        {
-            var publicIPAddress = linuxVm.GetPrimaryPublicIPAddress();
-
-            return new ConnectionInfo(
-                publicIPAddress is not null ? publicIPAddress.Fqdn : linuxVm.GetPrimaryNetworkInterface().PrimaryPrivateIP,
-                vmUsername,
-                new PasswordAuthenticationMethod(vmUsername, vmPassword));
-        }
-
-=======
->>>>>>> 65c3c220
         private static void ValidateMainIdentifierPrefix(string prefix)
         {
             const int maxLength = 12;
@@ -2233,23 +1764,9 @@
 
             ThrowIfNotProvidedForUpdate(configuration.ResourceGroupName, nameof(configuration.ResourceGroupName));
 
-<<<<<<< HEAD
-            if (updateAksKnown)
-            {
-                if (!configuration.UseAks)
-                {
-                    ThrowIfNotProvidedForUpdate(configuration.VmPassword, nameof(configuration.VmPassword));
-                }
-            }
-            else
-            {
-                ThrowIfProvidedForUpdate(configuration.RegionName, nameof(configuration.RegionName));
-            }
 
             ThrowIfProvidedForUpdate(configuration.BatchPrefix, nameof(configuration.BatchPrefix));
-=======
             ThrowIfProvidedForUpdate(configuration.RegionName, nameof(configuration.RegionName));
->>>>>>> 65c3c220
             ThrowIfProvidedForUpdate(configuration.BatchAccountName, nameof(configuration.BatchAccountName));
             ThrowIfProvidedForUpdate(configuration.CrossSubscriptionAKSDeployment, nameof(configuration.CrossSubscriptionAKSDeployment));
             ThrowIfProvidedForUpdate(configuration.ProvisionPostgreSqlOnAzure, nameof(configuration.ProvisionPostgreSqlOnAzure));
@@ -2270,36 +1787,16 @@
 
             if (configuration.ProvisionPostgreSqlOnAzure is null)
             {
-<<<<<<< HEAD
-                ThrowIfNotProvidedForUpdate(configuration.AksClusterName, nameof(configuration.AksClusterName));
-
-                if (!configuration.ManualHelmDeployment)
-                {
-                    ValidateDependantFeature(configuration.UseAks, nameof(configuration.UseAks), !string.IsNullOrWhiteSpace(configuration.HelmBinaryPath), nameof(configuration.HelmBinaryPath));
-                    ValidateHelmInstall(configuration.HelmBinaryPath, nameof(configuration.HelmBinaryPath));
-                }
-
-                if (configuration.ProvisionPostgreSqlOnAzure is null)
-                {
-                    configuration.ProvisionPostgreSqlOnAzure = true;
-                }
-                else
-                {
-                    ValidateDependantFeature(configuration.UseAks, nameof(configuration.UseAks), configuration.ProvisionPostgreSqlOnAzure.GetValueOrDefault(), nameof(configuration.ProvisionPostgreSqlOnAzure));
-                }
-            }
-
-            if (!configuration.Update)
-            {
-                if (configuration.BatchPrefix?.Length > 11 || (configuration.BatchPrefix?.Any(c => !char.IsAsciiLetterOrDigit(c)) ?? false))
-                {
-                    throw new ValidationException("BatchPrefix must not be longer than 11 chars and may contain only ASCII letters or digits", false);
-                }
-            }
-=======
                 configuration.ProvisionPostgreSqlOnAzure = true;
             }            
->>>>>>> 65c3c220
+
+            if (!configuration.Update)
+            {
+                if (configuration.BatchPrefix?.Length > 11 || (configuration.BatchPrefix?.Any(c => !char.IsAsciiLetterOrDigit(c)) ?? false))
+                {
+                    throw new ValidationException("BatchPrefix must not be longer than 11 chars and may contain only ASCII letters or digits", false);
+                }
+            }
         }
 
         private static void DisplayBillingReaderInsufficientAccessLevelWarning()
