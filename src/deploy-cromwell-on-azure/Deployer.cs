﻿// Copyright (c) Microsoft Corporation.
// Licensed under the MIT License.

using System;
using System.Collections.Generic;
using System.Diagnostics;
using System.IdentityModel.Tokens.Jwt;
using System.IO;
using System.IO.Compression;
using System.Linq;
using System.Net.WebSockets;
using System.Text;
using System.Text.RegularExpressions;
using System.Threading;
using System.Threading.Tasks;
using Azure.Identity;
using Azure.Security.KeyVault.Secrets;
using Azure.Storage;
using Azure.Storage.Blobs;
using Common;
using k8s;
using Microsoft.Azure.Management.Batch;
using Microsoft.Azure.Management.Batch.Models;
using Microsoft.Azure.Management.Compute.Fluent;
using Microsoft.Azure.Management.Compute.Fluent.Models;
using Microsoft.Azure.Management.ContainerRegistry.Fluent;
using Microsoft.Azure.Management.ContainerService;
using Microsoft.Azure.Management.ContainerService.Fluent;
using Microsoft.Azure.Management.ContainerService.Models;
using Microsoft.Azure.Management.CosmosDB.Fluent;
using Microsoft.Azure.Management.CosmosDB.Fluent.Models;
using Microsoft.Azure.Management.Fluent;
using Microsoft.Azure.Management.Graph.RBAC.Fluent;
using Microsoft.Azure.Management.Graph.RBAC.Fluent.Models;
using Microsoft.Azure.Management.KeyVault;
using Microsoft.Azure.Management.KeyVault.Fluent;
using Microsoft.Azure.Management.KeyVault.Models;
using Microsoft.Azure.Management.Msi.Fluent;
using Microsoft.Azure.Management.Network;
using Microsoft.Azure.Management.Network.Fluent;
using Microsoft.Azure.Management.Network.Models;
using Microsoft.Azure.Management.PostgreSQL;
using Microsoft.Azure.Management.PostgreSQL.FlexibleServers;
using Microsoft.Azure.Management.PrivateDns.Fluent;
using Microsoft.Azure.Management.ResourceGraph;
using Microsoft.Azure.Management.ResourceGraph.Models;
using Microsoft.Azure.Management.ResourceManager.Fluent;
using Microsoft.Azure.Management.ResourceManager.Fluent.Authentication;
using Microsoft.Azure.Management.ResourceManager.Fluent.Core;
using Microsoft.Azure.Management.Storage.Fluent;
using Microsoft.Azure.Services.AppAuthentication;
using Microsoft.Rest;
using Microsoft.Rest.Azure;
using Microsoft.Rest.Azure.OData;
using Newtonsoft.Json;
using Polly;
using Polly.Retry;
using Renci.SshNet;
using Renci.SshNet.Common;
using static Microsoft.Azure.Management.PostgreSQL.FlexibleServers.DatabasesOperationsExtensions;
using static Microsoft.Azure.Management.PostgreSQL.FlexibleServers.ServersOperationsExtensions;
using static Microsoft.Azure.Management.PostgreSQL.ServersOperationsExtensions;
using Extensions = Microsoft.Azure.Management.ResourceManager.Fluent.Core.Extensions;
using FlexibleServer = Microsoft.Azure.Management.PostgreSQL.FlexibleServers;
using FlexibleServerModel = Microsoft.Azure.Management.PostgreSQL.FlexibleServers.Models;
using IResource = Microsoft.Azure.Management.ResourceManager.Fluent.Core.IResource;
using KeyVaultManagementClient = Microsoft.Azure.Management.KeyVault.KeyVaultManagementClient;
using SingleServer = Microsoft.Azure.Management.PostgreSQL;
using SingleServerModel = Microsoft.Azure.Management.PostgreSQL.Models;
using Sku = Microsoft.Azure.Management.PostgreSQL.FlexibleServers.Models.Sku;

using static Microsoft.Azure.Management.ResourceManager.Fluent.Core.RestClient;

namespace CromwellOnAzureDeployer
{
    public class Deployer
    {
        private static readonly AsyncRetryPolicy roleAssignmentHashConflictRetryPolicy = Policy
            .Handle<Microsoft.Rest.Azure.CloudException>(cloudException => cloudException.Body.Code.Equals("HashConflictOnDifferentRoleAssignmentIds"))
            .RetryAsync();

        private static readonly AsyncRetryPolicy sshCommandRetryPolicy = Policy
            .Handle<Exception>(ex => !(ex is SshAuthenticationException && ex.Message.StartsWith("Permission")))
            .WaitAndRetryAsync(5, retryAttempt => System.TimeSpan.FromSeconds(5));

        private static readonly AsyncRetryPolicy generalRetryPolicy = Policy
            .Handle<Exception>()
            .WaitAndRetryAsync(3, retryAttempt => System.TimeSpan.FromSeconds(1));

        public const string WorkflowsContainerName = "workflows";
        public const string ConfigurationContainerName = "configuration";
        public const string CromwellConfigurationFileName = "cromwell-application.conf";
        public const string ContainersToMountFileName = "containers-to-mount";
        public const string PersonalizedSettingsFileName = "settings-user";
        public const string NonpersonalizedSettingsFileName = "settings-system";
        public const string AllowedVmSizesFileName = "allowed-vm-sizes";
        public const string InputsContainerName = "inputs";
        public const string CromwellAzureRootDir = "/data/cromwellazure";
        public const string CromwellAzureRootDirSymLink = "/cromwellazure";    // This path is present in all CoA versions
        public const string SettingsDelimiter = "=:=";
        public const string SshNsgRuleName = "SSH";

        private readonly CancellationTokenSource cts = new();

        private readonly List<string> requiredResourceProviders = new()
        {
            "Microsoft.Authorization",
            "Microsoft.Batch",
            "Microsoft.Compute",
            "Microsoft.DocumentDB",
            "Microsoft.OperationalInsights",
            "Microsoft.insights",
            "Microsoft.Network",
            "Microsoft.Storage"
        };

        private Configuration configuration { get; set; }
        private TokenCredentials tokenCredentials;
        private IAzure azureSubscriptionClient { get; set; }
        private Microsoft.Azure.Management.Fluent.Azure.IAuthenticated azureClient { get; set; }
        private IResourceManager resourceManagerClient { get; set; }
        private Microsoft.Azure.Management.Network.INetworkManagementClient networkManagementClient { get; set; }
        private AzureCredentials azureCredentials { get; set; }
        private FlexibleServer.IPostgreSQLManagementClient postgreSqlFlexManagementClient { get; set; }
        private SingleServer.IPostgreSQLManagementClient postgreSqlSingleManagementClient { get; set; }
        private IEnumerable<string> subscriptionIds { get; set; }
        private bool SkipBillingReaderRoleAssignment { get; set; }
        private bool isResourceGroupCreated { get; set; }
        private KubernetesManager kubernetesManager { get; set; }
        private IKubernetes kubernetesClient { get; set; }

        public Deployer(Configuration configuration)
        {
            this.configuration = configuration;
        }

        public async Task<int> DeployAsync()
        {
            var mainTimer = Stopwatch.StartNew();

            try
            {
                ValidateInitialCommandLineArgsAsync();

                ConsoleEx.WriteLine("Running...");

                await ValidateTokenProviderAsync();

                tokenCredentials = new TokenCredentials(new RefreshableAzureServiceTokenProvider("https://management.azure.com/"));
                azureCredentials = new AzureCredentials(tokenCredentials, null, null, AzureEnvironment.AzureGlobalCloud);
                azureClient = GetAzureClient(azureCredentials);
                azureSubscriptionClient = azureClient.WithSubscription(configuration.SubscriptionId);
                subscriptionIds = (await azureClient.Subscriptions.ListAsync()).Select(s => s.SubscriptionId);
                resourceManagerClient = GetResourceManagerClient(azureCredentials);
                kubernetesManager = new KubernetesManager(configuration, azureCredentials, cts);
                networkManagementClient = new Microsoft.Azure.Management.Network.NetworkManagementClient(azureCredentials) { SubscriptionId = configuration.SubscriptionId };
                postgreSqlFlexManagementClient = new FlexibleServer.PostgreSQLManagementClient(azureCredentials) { SubscriptionId = configuration.SubscriptionId };
                postgreSqlSingleManagementClient = new SingleServer.PostgreSQLManagementClient(azureCredentials) { SubscriptionId = configuration.SubscriptionId };

                await ValidateSubscriptionAndResourceGroupAsync(configuration);

                IResourceGroup resourceGroup = null;
                ManagedCluster aksCluster = null;
                BatchAccount batchAccount = null;
                IGenericResource logAnalyticsWorkspace = null;
                IGenericResource appInsights = null;
                ICosmosDBAccount cosmosDb = null;
                FlexibleServerModel.Server postgreSqlFlexServer = null;
                SingleServerModel.Server postgreSqlSingleServer = null;
                IStorageAccount storageAccount = null;
                var keyVaultUri = string.Empty;
                IVirtualMachine linuxVm = null;
                INetworkSecurityGroup networkSecurityGroup = null;
                IIdentity managedIdentity = null;
                ConnectionInfo sshConnectionInfo = null;
                IPrivateDnsZone postgreSqlDnsZone = null;

                try
                {
                    if (configuration.Update)
                    {
                        resourceGroup = await azureSubscriptionClient.ResourceGroups.GetByNameAsync(configuration.ResourceGroupName);
                        configuration.RegionName = resourceGroup.RegionName;

                        var targetVersion = Utility.DelimitedTextToDictionary(Utility.GetFileContent("scripts", "env-00-coa-version.txt")).GetValueOrDefault("CromwellOnAzureVersion");

                        ConsoleEx.WriteLine($"Upgrading Cromwell on Azure instance in resource group '{resourceGroup.Name}' to version {targetVersion}...");

                        var existingAksCluster = await ValidateAndGetExistingAKSClusterAsync();
                        configuration.UseAks = existingAksCluster is not null;

                        Dictionary<string, string> accountNames = null;
                        if (configuration.UseAks)
                        {
                            if (!string.IsNullOrEmpty(configuration.StorageAccountName))
                            {
                                storageAccount = await GetExistingStorageAccountAsync(configuration.StorageAccountName)
                                    ?? throw new ValidationException($"Storage account {configuration.StorageAccountName}, does not exist in region {configuration.RegionName} or is not accessible to the current user.");
                            }
                            else
                            {
                                var storageAccounts = await azureSubscriptionClient.StorageAccounts.ListByResourceGroupAsync(configuration.ResourceGroupName);

                                if (!storageAccounts.Any())
                                {
                                    throw new ValidationException($"Update was requested but resource group {configuration.ResourceGroupName} does not contain any storage accounts.");
                                }
                                if (storageAccounts.Count() > 1)
                                {
                                    throw new ValidationException($"Resource group {configuration.ResourceGroupName} contains multiple storage accounts. {nameof(configuration.StorageAccountName)} must be provided.");
                                }

                                storageAccount = storageAccounts.First();
                            }

                            accountNames = await kubernetesManager.GetAKSSettings(storageAccount);
                        }
                        else
                        {
                            var existingVms = await azureSubscriptionClient.VirtualMachines.ListByResourceGroupAsync(configuration.ResourceGroupName);

                            if (!existingVms.Any())
                            {
                                throw new ValidationException($"Update was requested but resource group {configuration.ResourceGroupName} does not contain any virtual machines.");
                            }

                            if (existingVms.Count() > 1 && string.IsNullOrWhiteSpace(configuration.VmName))
                            {
                                throw new ValidationException($"Resource group {configuration.ResourceGroupName} contains multiple virtual machines. {nameof(configuration.VmName)} must be provided.");
                            }

                            if (!string.IsNullOrWhiteSpace(configuration.VmName))
                            {
                                linuxVm = existingVms.FirstOrDefault(vm => vm.Name.Equals(configuration.VmName, StringComparison.OrdinalIgnoreCase));

                                if (linuxVm is null)
                                {
                                    throw new ValidationException($"Virtual machine {configuration.VmName} does not exist in resource group {configuration.ResourceGroupName}.");
                                }
                            }
                            else
                            {
                                linuxVm = existingVms.Single();
                            }

                            configuration.VmName = linuxVm.Name;
                            configuration.RegionName = linuxVm.RegionName;
                            configuration.PrivateNetworking = linuxVm.GetPrimaryPublicIPAddress() is null;
                            networkSecurityGroup = (await azureSubscriptionClient.NetworkSecurityGroups.ListByResourceGroupAsync(configuration.ResourceGroupName)).FirstOrDefault(g => g.NetworkInterfaceIds.Contains(linuxVm.GetPrimaryNetworkInterface().Id));

                            if (!configuration.PrivateNetworking.GetValueOrDefault() && networkSecurityGroup is null)
                            {
                                if (string.IsNullOrWhiteSpace(configuration.NetworkSecurityGroupName))
                                {
                                    configuration.NetworkSecurityGroupName = SdkContext.RandomResourceName($"{configuration.MainIdentifierPrefix}", 15);
                                }

                                networkSecurityGroup = await CreateNetworkSecurityGroupAsync(resourceGroup, configuration.NetworkSecurityGroupName);
                                await AssociateNicWithNetworkSecurityGroupAsync(linuxVm.GetPrimaryNetworkInterface(), networkSecurityGroup);
                            }

                            await EnableSsh(networkSecurityGroup);
                            sshConnectionInfo = GetSshConnectionInfo(linuxVm, configuration.VmUsername, configuration.VmPassword);
                            await WaitForSshConnectivityAsync(sshConnectionInfo);

                            accountNames = Utility.DelimitedTextToDictionary((await ExecuteCommandOnVirtualMachineWithRetriesAsync(sshConnectionInfo, $"cat {CromwellAzureRootDir}/env-01-account-names.txt || echo ''")).Output);

                            if (!accountNames.TryGetValue("DefaultStorageAccountName", out var storageAccountName))
                            {
                                throw new ValidationException($"Could not retrieve the default storage account name from virtual machine {configuration.VmName}.");
                            }

                            storageAccount = await GetExistingStorageAccountAsync(storageAccountName)
                                ?? throw new ValidationException($"Storage account {storageAccountName}, referenced by the VM configuration, does not exist in region {configuration.RegionName} or is not accessible to the current user.");

                            configuration.StorageAccountName = storageAccountName;
                        }

                        if (!accountNames.Any())
                        {
                            throw new ValidationException($"Could not retrieve account names from virtual machine {configuration.VmName}.");
                        }

                        if (!accountNames.TryGetValue("BatchAccountName", out var batchAccountName))
                        {
                            throw new ValidationException($"Could not retrieve the Batch account name from virtual machine {configuration.VmName}.");
                        }

                        batchAccount = await GetExistingBatchAccountAsync(batchAccountName)
                            ?? throw new ValidationException($"Batch account {batchAccountName}, referenced by the VM configuration, does not exist in region {configuration.RegionName} or is not accessible to the current user.");

                        configuration.BatchAccountName = batchAccountName;

                        if (!accountNames.TryGetValue("CosmosDbAccountName", out var cosmosDbAccountName))
                        {
                            throw new ValidationException($"Could not retrieve the CosmosDb account name from virtual machine {configuration.VmName}.");
                        }

                        cosmosDb = await GetExistingCosmosDbAccountAsync(cosmosDbAccountName)
                            ?? throw new ValidationException($"CosmosDb account {cosmosDbAccountName}, referenced by the VM configuration, does not exist in region {configuration.RegionName}");

                        configuration.CosmosDbAccountName = cosmosDbAccountName;

                        await WriteNonPersonalizedFilesToStorageAccountAsync(storageAccount);
                        // Note: Current behavior is to block switching from Docker MySQL to Azure PostgreSql on Update.
                        // However we do ancitipate including this change, this code is here to facilitate this future behavior.
                        configuration.PostgreSqlServerName = accountNames.GetValueOrDefault("PostgreSqlServerName");

                        if (existingAksCluster is not null)
                        {
                            if (accountNames.TryGetValue("CrossSubscriptionAKSDeployment", out var crossSubscriptionAKSDeployment))
                            {
                                bool.TryParse(crossSubscriptionAKSDeployment, out var parsed);
                                configuration.CrossSubscriptionAKSDeployment = parsed;
                            }

                            if (accountNames.TryGetValue("KeyVaultName", out var keyVaultName))
                            {
                                var keyVault = await GetKeyVaultAsync(keyVaultName);
                                keyVaultUri = keyVault.Properties.VaultUri;
                            }

                            if (!accountNames.TryGetValue("ManagedIdentityClientId", out var managedIdentityClientId))
                            {
                                throw new ValidationException($"Could not retrieve ManagedIdentityClientId.");
                            }

                            managedIdentity = azureSubscriptionClient.Identities.ListByResourceGroup(configuration.ResourceGroupName).Where(id => id.ClientId == managedIdentityClientId).FirstOrDefault()
                                ?? throw new ValidationException($"Managed Identity {managedIdentityClientId} does not exist in region {configuration.RegionName} or is not accessible to the current user.");

                            if (accountNames.TryGetValue("Name", out var name))
                            {
                                configuration.Name = name;
                            }

                            // Override any configuration that is used by the update.
                            var aksValues = await kubernetesManager.GetAKSSettings(storageAccount);
                            var versionString = aksValues["CromwellOnAzureVersion"];
                            var installedVersion = !string.IsNullOrEmpty(versionString) && Version.TryParse(versionString, out var version) ? version : null;
                            var settings = ConfigureSettings(managedIdentity, aksValues, installedVersion);

                            await kubernetesManager.UpgradeAKSDeployment(
                                settings,
                                resourceGroup,
                                storageAccount,
                                managedIdentity,
                                keyVaultUri);
                        }
                        else
                        {
                            await UpgradeVMDeployment(resourceGroup, accountNames, sshConnectionInfo, storageAccount, cosmosDb, linuxVm);
                        }
                    }

                    if (!configuration.Update)
                    {
                        ValidateRegionName(configuration.RegionName);
                        ValidateMainIdentifierPrefix(configuration.MainIdentifierPrefix);
                        storageAccount = await ValidateAndGetExistingStorageAccountAsync();
                        batchAccount = await ValidateAndGetExistingBatchAccountAsync();
                        cosmosDb = await ValidateAndGetExistingCosmosDbAccountAsync();
                        aksCluster = await ValidateAndGetExistingAKSClusterAsync();
                        postgreSqlFlexServer = await ValidateAndGetExistingPostgresqlServer();
                        var keyVault = await ValidateAndGetExistingKeyVault();

                        // Configuration preferences not currently settable by user.
                        if (string.IsNullOrWhiteSpace(configuration.PostgreSqlServerName) && configuration.ProvisionPostgreSqlOnAzure.GetValueOrDefault())
                        {
                            configuration.PostgreSqlServerName = SdkContext.RandomResourceName($"{configuration.MainIdentifierPrefix}-", 15);
                        }

                        configuration.PostgreSqlAdministratorPassword = Utility.GeneratePassword();
                        configuration.PostgreSqlCromwellUserPassword = Utility.GeneratePassword();
                        configuration.PostgreSqlTesUserPassword = Utility.GeneratePassword();

                        if (string.IsNullOrWhiteSpace(configuration.BatchAccountName))
                        {
                            configuration.BatchAccountName = SdkContext.RandomResourceName($"{configuration.MainIdentifierPrefix}", 15);
                        }

                        if (string.IsNullOrWhiteSpace(configuration.StorageAccountName))
                        {
                            configuration.StorageAccountName = SdkContext.RandomResourceName($"{configuration.MainIdentifierPrefix}", 24);
                        }

                        if (string.IsNullOrWhiteSpace(configuration.NetworkSecurityGroupName))
                        {
                            configuration.NetworkSecurityGroupName = SdkContext.RandomResourceName($"{configuration.MainIdentifierPrefix}", 15);
                        }

                        if (string.IsNullOrWhiteSpace(configuration.CosmosDbAccountName))
                        {
                            configuration.CosmosDbAccountName = SdkContext.RandomResourceName($"{configuration.MainIdentifierPrefix}-", 15);
                        }

                        if (string.IsNullOrWhiteSpace(configuration.ApplicationInsightsAccountName))
                        {
                            configuration.ApplicationInsightsAccountName = SdkContext.RandomResourceName($"{configuration.MainIdentifierPrefix}-", 15);
                        }

                        if (string.IsNullOrWhiteSpace(configuration.VmName))
                        {
                            configuration.VmName = SdkContext.RandomResourceName($"{configuration.MainIdentifierPrefix}-", 25);
                        }

                        if (string.IsNullOrWhiteSpace(configuration.VmPassword))
                        {
                            configuration.VmPassword = Utility.GeneratePassword();
                        }

                        if (string.IsNullOrWhiteSpace(configuration.AksClusterName))
                        {
                            configuration.AksClusterName = SdkContext.RandomResourceName($"{configuration.MainIdentifierPrefix}-", 25);
                        }

                        if (string.IsNullOrWhiteSpace(configuration.KeyVaultName))
                        {
                            configuration.KeyVaultName = SdkContext.RandomResourceName($"{configuration.MainIdentifierPrefix}-", 15);
                        }

                        await RegisterResourceProvidersAsync();
                        await ValidateVmAsync();

                        if (batchAccount is null)
                        {
                            await ValidateBatchAccountQuotaAsync();
                        }

                        var vnetAndSubnet = await ValidateAndGetExistingVirtualNetworkAsync();

                        if (string.IsNullOrWhiteSpace(configuration.ResourceGroupName))
                        {
                            configuration.ResourceGroupName = SdkContext.RandomResourceName($"{configuration.MainIdentifierPrefix}-", 15);
                            resourceGroup = await CreateResourceGroupAsync();
                            isResourceGroupCreated = true;
                        }
                        else
                        {
                            resourceGroup = await azureSubscriptionClient.ResourceGroups.GetByNameAsync(configuration.ResourceGroupName);
                        }

                        managedIdentity = await CreateUserManagedIdentityAsync(resourceGroup);

                        if (vnetAndSubnet is not null)
                        {
                            ConsoleEx.WriteLine($"Creating VM in existing virtual network {vnetAndSubnet.Value.virtualNetwork.Name} and subnet {vnetAndSubnet.Value.vmSubnet.Name}");
                        }

                        if (storageAccount is not null)
                        {
                            ConsoleEx.WriteLine($"Using existing Storage Account {storageAccount.Name}");
                        }

                        if (batchAccount is not null)
                        {
                            ConsoleEx.WriteLine($"Using existing Batch Account {batchAccount.Name}");
                        }

                        if (vnetAndSubnet is null)
                        {
                            configuration.VnetName = SdkContext.RandomResourceName($"{configuration.MainIdentifierPrefix}-", 15);
                            configuration.PostgreSqlSubnetName = String.IsNullOrEmpty(configuration.PostgreSqlSubnetName) && configuration.ProvisionPostgreSqlOnAzure.GetValueOrDefault() ? configuration.DefaultPostgreSqlSubnetName : configuration.PostgreSqlSubnetName;
                            configuration.VmSubnetName = String.IsNullOrEmpty(configuration.VmSubnetName) ? configuration.DefaultVmSubnetName : configuration.VmSubnetName;
                            vnetAndSubnet = await CreateVnetAndSubnetsAsync(resourceGroup);
                        }

                        if (string.IsNullOrWhiteSpace(configuration.LogAnalyticsArmId))
                        {
                            var workspaceName = SdkContext.RandomResourceName(configuration.MainIdentifierPrefix, 15);
                            logAnalyticsWorkspace = await CreateLogAnalyticsWorkspaceResourceAsync(workspaceName);
                            configuration.LogAnalyticsArmId = logAnalyticsWorkspace.Id;
                        }

                        await Task.Run(async () =>
                        {
                            storageAccount ??= await CreateStorageAccountAsync();
                            await CreateDefaultStorageContainersAsync(storageAccount);
                            await WriteNonPersonalizedFilesToStorageAccountAsync(storageAccount);
                            await WritePersonalizedFilesToStorageAccountAsync(storageAccount, managedIdentity.Name);
                            await AssignVmAsContributorToStorageAccountAsync(managedIdentity, storageAccount);
                            await AssignVmAsDataReaderToStorageAccountAsync(managedIdentity, storageAccount);
                            await AssignManagedIdOperatorToResourceAsync(managedIdentity, resourceGroup);
                        });

                        if (configuration.UseAks && configuration.CrossSubscriptionAKSDeployment.GetValueOrDefault())
                        {
                            await Task.Run(async () =>
                            {
                                keyVault ??= await CreateKeyVaultAsync(configuration.KeyVaultName, managedIdentity, vnetAndSubnet.Value.vmSubnet);
                                keyVaultUri = keyVault.Properties.VaultUri;
                                var keys = await storageAccount.GetKeysAsync();
                                await SetStorageKeySecret(keyVaultUri, KubernetesManager.StorageAccountKeySecretName, keys.First().Value);
                            });
                        }

                        if (configuration.ProvisionPostgreSqlOnAzure.GetValueOrDefault() && postgreSqlFlexServer == null)
                        {
                            postgreSqlDnsZone = await CreatePrivateDnsZoneAsync(vnetAndSubnet.Value.virtualNetwork, $"privatelink.postgres.database.azure.com", "PostgreSQL Server");
                        }

                        if (!SkipBillingReaderRoleAssignment)
                        {
                            await AssignVmAsBillingReaderToSubscriptionAsync(managedIdentity);
                        }

                        Task compute = null;
                        if (configuration.UseAks)
                        {
                            ConsoleEx.WriteLine();
                            ConsoleEx.WriteLine($"Resource group: {resourceGroup.Name}");
                            ConsoleEx.WriteLine($"K8S cluster: {configuration.AksClusterName}");
                            ConsoleEx.WriteLine($"K8S CoA namespace: {configuration.AksCoANamespace}");
                            ConsoleEx.WriteLine();
                            compute = Task.Run(async () =>
                            {
                                var settings = ConfigureSettings(managedIdentity, default, default);

                                if (aksCluster == null && !configuration.ManualHelmDeployment)
                                {
                                    await ProvisionManagedCluster(resourceGroup, managedIdentity, logAnalyticsWorkspace, vnetAndSubnet?.virtualNetwork, vnetAndSubnet?.vmSubnet.Name, configuration.PrivateNetworking.GetValueOrDefault());
                                }

                                await kubernetesManager.UpdateHelmValuesAsync(storageAccount, keyVaultUri, resourceGroup.Name, settings, managedIdentity);

                                if (configuration.ManualHelmDeployment)
                                {
                                    ConsoleEx.WriteLine("Please deploy helm chart, and press Enter to continue.");
                                    ConsoleEx.WriteLine("\tPostgreSQL command: " + GetPostgreSQLCreateCromwellUserCommand(configuration.UsePostgreSqlSingleServer));
                                    ConsoleEx.ReadLine();
                                }
                                else
                                {
                                    kubernetesClient = await kubernetesManager.GetKubernetesClient(resourceGroup);
                                    await kubernetesManager.DeployCoADependencies();
                                    await kubernetesManager.DeployHelmChartToClusterAsync();
                                }
                            });
                        }
                        else
                        {
                            ConsoleEx.WriteLine();
                            ConsoleEx.WriteLine($"Resource group: {resourceGroup.Name}");
                            ConsoleEx.WriteLine($"VM host: {configuration.VmName}.{configuration.RegionName}.cloudapp.azure.com");
                            ConsoleEx.WriteLine($"VM username: {configuration.VmUsername}");
                            ConsoleEx.WriteLine($"VM password: {configuration.VmPassword}");
                            ConsoleEx.WriteLine();
                            compute = CreateVirtualMachineAsync(managedIdentity, vnetAndSubnet?.virtualNetwork, vnetAndSubnet?.vmSubnet.Name)
                                .ContinueWith(async t =>
                                    {
                                        linuxVm = t.Result;

                                        if (!configuration.PrivateNetworking.GetValueOrDefault())
                                        {
                                            networkSecurityGroup = await CreateNetworkSecurityGroupAsync(resourceGroup, configuration.NetworkSecurityGroupName);
                                            await AssociateNicWithNetworkSecurityGroupAsync(linuxVm.GetPrimaryNetworkInterface(), networkSecurityGroup);
                                        }

                                        sshConnectionInfo = GetSshConnectionInfo(linuxVm, configuration.VmUsername, configuration.VmPassword);
                                        await WaitForSshConnectivityAsync(sshConnectionInfo);
                                        await ConfigureVmAsync(sshConnectionInfo, managedIdentity);

                                        if (configuration.ProvisionPostgreSqlOnAzure.GetValueOrDefault())
                                        {
                                            await CreatePostgreSqlCromwellDatabaseUser(sshConnectionInfo);
                                            await CreatePostgreSqlTesDatabaseUser(sshConnectionInfo);
                                        }
                                    },
                                    TaskContinuationOptions.OnlyOnRanToCompletion)
                                .Unwrap();
                        }

                        await Task.WhenAll(new Task[]
                        {
                            Task.Run(async () =>
                            {
                                batchAccount ??= await CreateBatchAccountAsync(storageAccount.Id);
                                await AssignVmAsContributorToBatchAccountAsync(managedIdentity, batchAccount);
                            }),
                            Task.Run(async () =>
                            {
                                appInsights = await CreateAppInsightsResourceAsync(configuration.LogAnalyticsArmId);
                                await AssignVmAsContributorToAppInsightsAsync(managedIdentity, appInsights);
                            }),
                            Task.Run(async () =>
                            {
                                cosmosDb ??= await CreateCosmosDbAsync();
                                await AssignVmAsContributorToCosmosDb(managedIdentity, cosmosDb);
                            }),
                            Task.Run(async () => {
                                if(configuration.ProvisionPostgreSqlOnAzure == true)
                                {
                                    if (configuration.UsePostgreSqlSingleServer)
                                    {
                                        postgreSqlSingleServer ??= await CreateSinglePostgreSqlServerAndDatabaseAsync(postgreSqlSingleManagementClient, vnetAndSubnet.Value.vmSubnet, postgreSqlDnsZone);
                                    }
                                    else
                                    {
                                        postgreSqlFlexServer ??= await CreatePostgreSqlServerAndDatabaseAsync(postgreSqlFlexManagementClient, vnetAndSubnet.Value.postgreSqlSubnet, postgreSqlDnsZone);
                                    }

                                    // Wait for either kubernetes pod to start or ssh connection info to be set.
                                    await compute;

                                    if (configuration.UseAks && !configuration.ManualHelmDeployment)
                                    {
                                        await ExecuteQueriesOnAzurePostgreSQLDbFromK8();
                                    }
                                }
                            }),

                            Task.Run(async () => await compute)
                        });
                    }

                    if (configuration.UseAks)
                    {
                        if (kubernetesClient is not null)
                        {
                            await kubernetesManager.WaitForCromwell(kubernetesClient);
                        }
                    }
                    else
                    {
                        await WriteCoaVersionToVmAsync(sshConnectionInfo);
                        await RebootVmAsync(sshConnectionInfo);
                        await WaitForSshConnectivityAsync(sshConnectionInfo);

                        if (!await IsStartupSuccessfulAsync(sshConnectionInfo))
                        {
                            ConsoleEx.WriteLine($"Startup script on the VM failed. Check {CromwellAzureRootDir}/startup.log for details", ConsoleColor.Red);
                            return 1;
                        }

                        if (await MountWarningsExistAsync(sshConnectionInfo))
                        {
                            ConsoleEx.WriteLine($"Found warnings in {CromwellAzureRootDir}/mount.blobfuse.log. Some storage containers may have failed to mount on the VM. Check the file for details.", ConsoleColor.Yellow);
                        }

                        await WaitForDockerComposeAsync(sshConnectionInfo);
                        await WaitForCromwellAsync(sshConnectionInfo);
                    }
                }
                finally
                {
                    if (!configuration.KeepSshPortOpen.GetValueOrDefault())
                    {
                        await DisableSsh(networkSecurityGroup);
                    }
                }

                batchAccount = await GetExistingBatchAccountAsync(configuration.BatchAccountName);
                var maxPerFamilyQuota = batchAccount.DedicatedCoreQuotaPerVMFamilyEnforced ? batchAccount.DedicatedCoreQuotaPerVMFamily.Select(q => q.CoreQuota).Where(q => 0 != q) : Enumerable.Repeat(batchAccount.DedicatedCoreQuota ?? 0, 1);
                var isBatchQuotaAvailable = batchAccount.LowPriorityCoreQuota > 0 || (batchAccount.DedicatedCoreQuota > 0 && maxPerFamilyQuota.Append(0).Max() > 0);

                int exitCode;

                if (isBatchQuotaAvailable)
                {
                    if (configuration.SkipTestWorkflow)
                    {
                        exitCode = 0;
                    }
                    else
                    {
                        var isTestWorkflowSuccessful = await RunTestWorkflow(storageAccount, usePreemptibleVm: batchAccount.LowPriorityCoreQuota > 0);

                        if (!isTestWorkflowSuccessful)
                        {
                            await DeleteResourceGroupIfUserConsentsAsync();
                        }

                        exitCode = isTestWorkflowSuccessful ? 0 : 1;
                    }
                }
                else
                {
                    if (!configuration.SkipTestWorkflow)
                    {
                        ConsoleEx.WriteLine($"Could not run the test workflow.", ConsoleColor.Yellow);
                    }

                    ConsoleEx.WriteLine($"Deployment was successful, but Batch account {configuration.BatchAccountName} does not have sufficient core quota to run workflows.", ConsoleColor.Yellow);
                    ConsoleEx.WriteLine($"Request Batch core quota: https://docs.microsoft.com/en-us/azure/batch/batch-quota-limit", ConsoleColor.Yellow);
                    ConsoleEx.WriteLine($"After receiving the quota, read the docs to run a test workflow and confirm successful deployment.", ConsoleColor.Yellow);
                    exitCode = 2;
                }

                ConsoleEx.WriteLine($"Completed in {mainTimer.Elapsed.TotalMinutes:n1} minutes.");

                return exitCode;
            }
            catch (ValidationException validationException)
            {
                DisplayValidationExceptionAndExit(validationException);
                return 1;
            }
            catch (Exception exc)
            {
                if (configuration.DebugLogging)
                {
                    if (exc is KubernetesException kExc)
                    {
                        ConsoleEx.WriteLine($"Kubenetes Status: {kExc.Status}");
                    }

                    if (exc is WebSocketException wExc)
                    {
                        ConsoleEx.WriteLine($"WebSocket ErrorCode: {wExc.WebSocketErrorCode}");
                    }

                    if (exc is HttpOperationException hExc)
                    {
                        ConsoleEx.WriteLine($"HTTP Response: {hExc.Response.Content}");
                    }
                    ConsoleEx.WriteLine(exc.StackTrace, ConsoleColor.Red);
                }

                if (!(exc is OperationCanceledException && cts.Token.IsCancellationRequested))
                {
                    ConsoleEx.WriteLine();
                    ConsoleEx.WriteLine($"{exc.GetType().Name}: {exc.Message}", ConsoleColor.Red);
                }

                ConsoleEx.WriteLine();
                Debugger.Break();
                WriteGeneralRetryMessageToConsole();
                await DeleteResourceGroupIfUserConsentsAsync();
                return 1;
            }
        }

        private async Task<Vault> ValidateAndGetExistingKeyVault()
        {
            if (string.IsNullOrWhiteSpace(configuration.KeyVaultName))
            {
                return null;
            }

            return (await GetKeyVaultAsync(configuration.KeyVaultName))
                ?? throw new ValidationException($"If key vault name is provided, it must already exist in region {configuration.RegionName}, and be accessible to the current user.", displayExample: false);
        }

        private async Task<FlexibleServerModel.Server> ValidateAndGetExistingPostgresqlServer()
        {
            if (string.IsNullOrWhiteSpace(configuration.PostgreSqlServerName))
            {
                return null;
            }

            return (await GetExistingPostgresqlService(configuration.PostgreSqlServerName))
                ?? throw new ValidationException($"If Postgresql server name is provided, the server must already exist in region {configuration.RegionName}, and be accessible to the current user.", displayExample: false);
        }

        private async Task<ManagedCluster> ValidateAndGetExistingAKSClusterAsync()
        {
            if (string.IsNullOrWhiteSpace(configuration.AksClusterName))
            {
                return null;
            }

            return (await GetExistingAKSClusterAsync(configuration.AksClusterName))
                ?? throw new ValidationException($"If AKS cluster name is provided, the cluster must already exist in region {configuration.RegionName}, and be accessible to the current user.", displayExample: false);
        }

        private async Task<FlexibleServerModel.Server> GetExistingPostgresqlService(string serverName)
        {
            return (await Task.WhenAll(subscriptionIds.Select(async s =>
            {
                try
                {
                    var client = new FlexibleServer.PostgreSQLManagementClient(tokenCredentials) { SubscriptionId = s };
                    return await client.Servers.ListAsync();
                }
                catch (Exception e)
                {
                    ConsoleEx.WriteLine(e.Message);
                    return null;
                }
            })))
                .Where(a => a is not null)
                .SelectMany(a => a)
                .SingleOrDefault(a => a.Name.Equals(serverName, StringComparison.OrdinalIgnoreCase) && Regex.Replace(a.Location, @"\s+", "").Equals(configuration.RegionName, StringComparison.OrdinalIgnoreCase));
        }

        private async Task<ManagedCluster> GetExistingAKSClusterAsync(string aksClusterName)
        {
            return (await Task.WhenAll(subscriptionIds.Select(async s =>
            {
                try
                {
                    var client = new ContainerServiceClient(tokenCredentials) { SubscriptionId = s };
                    return await client.ManagedClusters.ListAsync();
                }
                catch (Exception e)
                {
                    ConsoleEx.WriteLine(e.Message);
                    return null;
                }
            })))
                .Where(a => a is not null)
                .SelectMany(a => a)
                .SingleOrDefault(a => a.Name.Equals(aksClusterName, StringComparison.OrdinalIgnoreCase) && a.Location.Equals(configuration.RegionName, StringComparison.OrdinalIgnoreCase));
        }

        private async Task<ManagedCluster> ProvisionManagedCluster(IResource resourceGroupObject, IIdentity managedIdentity, IGenericResource logAnalyticsWorkspace, INetwork virtualNetwork, string subnetName, bool privateNetworking)
        {
            var resourceGroup = resourceGroupObject.Name;
            var nodePoolName = "nodepool1";
            var containerServiceClient = new ContainerServiceClient(azureCredentials) { SubscriptionId = configuration.SubscriptionId };
            var cluster = new ManagedCluster
            {
                AddonProfiles = new Dictionary<string, ManagedClusterAddonProfile>
                {
                    { "omsagent", new ManagedClusterAddonProfile(true, new Dictionary<string, string>() { { "logAnalyticsWorkspaceResourceID", logAnalyticsWorkspace.Id } }) }
                },
                Location = configuration.RegionName,
                DnsPrefix = configuration.AksClusterName,
                NetworkProfile = new ContainerServiceNetworkProfile
                {
                    NetworkPlugin = NetworkPlugin.Azure,
                    ServiceCidr = configuration.KubernetesServiceCidr,
                    DnsServiceIP = configuration.KubernetesDnsServiceIP,
                    DockerBridgeCidr = configuration.KubernetesDockerBridgeCidr,
                    NetworkPolicy = NetworkPolicy.Azure
                },
                Identity = new ManagedClusterIdentity(managedIdentity.PrincipalId, managedIdentity.TenantId, Microsoft.Azure.Management.ContainerService.Models.ResourceIdentityType.UserAssigned)
                {
                    UserAssignedIdentities = new Dictionary<string, ManagedClusterIdentityUserAssignedIdentitiesValue>()
                }
            };
            cluster.Identity.UserAssignedIdentities.Add(managedIdentity.Id, new ManagedClusterIdentityUserAssignedIdentitiesValue(managedIdentity.PrincipalId, managedIdentity.ClientId));
            cluster.IdentityProfile = new Dictionary<string, ManagedClusterPropertiesIdentityProfileValue>
            {
                { "kubeletidentity", new ManagedClusterPropertiesIdentityProfileValue(managedIdentity.Id, managedIdentity.ClientId, managedIdentity.PrincipalId) }
            };
            cluster.AgentPoolProfiles = new List<ManagedClusterAgentPoolProfile>
            {
                new ManagedClusterAgentPoolProfile()
                {
                    Name = nodePoolName,
                    Count = configuration.AksPoolSize,
                    VmSize = configuration.VmSize,
                    OsDiskSizeGB = 128,
                    OsDiskType = OSDiskType.Managed,
                    Type = "VirtualMachineScaleSets",
                    EnableAutoScaling = false,
                    EnableNodePublicIP = false,
                    OsType = "Linux",
                    Mode = "System",
                    VnetSubnetID = virtualNetwork.Subnets[subnetName].Inner.Id,
                }
            };

            if (privateNetworking)
            {
                cluster.ApiServerAccessProfile = new ManagedClusterAPIServerAccessProfile()
                {
                    EnablePrivateCluster = true,
                    EnablePrivateClusterPublicFQDN = true
                };
            }

            return await Execute(
                $"Creating AKS Cluster: {configuration.AksClusterName}...",
                () => containerServiceClient.ManagedClusters.CreateOrUpdateAsync(resourceGroup, configuration.AksClusterName, cluster));
        }

        private async Task UpgradeVMDeployment(IResourceGroup resourceGroup, Dictionary<string, string> accountNames, ConnectionInfo sshConnectionInfo, IStorageAccount storageAccount, ICosmosDBAccount cosmosDb, IVirtualMachine linuxVm)
        {
            IIdentity managedIdentity = null;

            await ConfigureVmAsync(sshConnectionInfo, null);

            if (!accountNames.TryGetValue("ManagedIdentityClientId", out var existingUserManagedIdentity))
            {
                managedIdentity = await ReplaceSystemManagedIdentityWithUserManagedIdentityAsync(resourceGroup, linuxVm);
            }
            else
            {
                managedIdentity = await linuxVm.UserAssignedManagedServiceIdentityIds.Select(GetIdentityByIdAsync).FirstOrDefault(MatchesClientId);

                if (managedIdentity is null)
                {
                    throw new ValidationException($"The managed identity, referenced by the VM configuration retrieved from virtual machine {configuration.VmName}, does not exist or is not accessible to the current user. ");
                }

                Task<IIdentity> GetIdentityByIdAsync(string id) => azureSubscriptionClient.Identities.GetByIdAsync(id);

                bool MatchesClientId(Task<IIdentity> identity)
                {
                    try
                    {
                        return existingUserManagedIdentity.Equals(identity.Result.ClientId, StringComparison.OrdinalIgnoreCase);
                    }
                    catch (Exception e)
                    {
                        ConsoleEx.WriteLine(e.Message);
                        _ = identity.Exception;
                        return false;
                    }
                }
            }

            await WriteNonPersonalizedFilesToStorageAccountAsync(storageAccount);

            var installedVersion = await GetInstalledCromwellOnAzureVersionAsync(sshConnectionInfo);

            if (installedVersion == null)
            {
                // If upgrading from pre-2.1 version, patch the installed Cromwell configuration file (disable call caching and default to preemptible)
                await PatchCromwellConfigurationFileV200Async(storageAccount);
                await SetCosmosDbContainerAutoScaleAsync(cosmosDb);
            }

            if (installedVersion == null || installedVersion < new Version(2, 1))
            {
                await PatchContainersToMountFileV210Async(storageAccount, managedIdentity.Name);
            }

            if (installedVersion == null || installedVersion < new Version(2, 2))
            {
                await PatchContainersToMountFileV220Async(storageAccount);
            }

            if (installedVersion == null || installedVersion < new Version(2, 4))
            {
                await PatchContainersToMountFileV240Async(storageAccount);
                await PatchAccountNamesFileV240Async(sshConnectionInfo, managedIdentity);
            }

            if (installedVersion == null || installedVersion < new Version(2, 5))
            {
                await MitigateChaosDbV250Async(cosmosDb);
            }

            var newSettingsAdded = false;
            if (installedVersion == null || installedVersion < new Version(3, 0))
            {
                await PatchCromwellConfigurationFileV300Async(storageAccount);
                await AddNewSettingsAsync(sshConnectionInfo);
                newSettingsAdded = true;
                await UpgradeBlobfuseV300Async(sshConnectionInfo);
                await DisableDockerServiceV300Async(sshConnectionInfo);

                ConsoleEx.WriteLine($"It's recommended to update the default CoA storage account to a General Purpose v2 account.", ConsoleColor.Yellow);
                ConsoleEx.WriteLine($"To do that, navigate to the storage account in the Azure Portal,", ConsoleColor.Yellow);
                ConsoleEx.WriteLine($"Configuration tab, and click 'Upgrade.'", ConsoleColor.Yellow);
            }

            if (installedVersion is null || installedVersion < new Version(3, 1))
            {
                await AttachStorageToBatchV310Async(storageAccount.Id);
                if (!newSettingsAdded)
                {
                    await AddNewSettingsAsync(sshConnectionInfo);
                    newSettingsAdded = true;
                }

                await PatchCromwellConfigurationFileV310Async(storageAccount);
            }

            if (installedVersion is null || installedVersion < new Version(3, 2))
            {
                if (!newSettingsAdded)
                {
                    await AddNewSettingsAsync(sshConnectionInfo);
                    newSettingsAdded = true;
                }

                await CreateDefaultStorageContainersAsync(storageAccount);
                await PatchContainersAddJobPreparationScriptV320Async(storageAccount);
                await PatchContainersAddJobPreparationScriptV320Async(storageAccount);
                await PatchAllowedVmSizesFileV320Async(storageAccount);
                await UploadTextToStorageAccountAsync(storageAccount, ConfigurationContainerName, "host-configurations.json", Utility.WriteJson(new Common.HostConfigs.HostConfig())); // Move to 3.4?
            }
        }

        private static Dictionary<string, string> GetDefaultValues(string[] files)
        {
            var settings = new Dictionary<string, string>();

            foreach (var file in files)
            {
                settings = settings.Union(Utility.DelimitedTextToDictionary(Utility.GetFileContent("scripts", file))).ToDictionary(kv => kv.Key, kv => kv.Value);
            }

            return settings;
        }

        private Dictionary<string, string> ConfigureSettings(IIdentity managedIdentity, Dictionary<string, string> settings, Version installedVersion)
        {
            settings ??= new();
            var defaults = GetDefaultValues(new [] { "env-00-coa-version.txt", "env-01-account-names.txt", "env-02-internal-images.txt", "env-03-external-images.txt", "env-04-settings.txt" });

            // We always overwrite the CoA version
            UpdateSetting(settings, defaults, "CromwellOnAzureVersion", default(string), ignoreDefaults: false);

            // Process images
            UpdateSetting(settings, defaults, "CromwellImageName", configuration.CromwellVersion, v => $"broadinstitute/cromwell:{v}");
            UpdateSetting(settings, defaults, "TesImageName", configuration.TesImageName);
            UpdateSetting(settings, defaults, "TriggerServiceImageName", configuration.TriggerServiceImageName);

            // Additional non-personalized settings
            UpdateSetting(settings, defaults, "BatchNodesSubnetId", configuration.BatchNodesSubnetId);
            UpdateSetting(settings, defaults, "DockerInDockerImageName", configuration.DockerInDockerImageName);
            UpdateSetting(settings, defaults, "BlobxferImageName", configuration.BlobxferImageName);
            UpdateSetting(settings, defaults, "DisableBatchNodesPublicIpAddress", configuration.DisableBatchNodesPublicIpAddress, b => b.GetValueOrDefault().ToString(), configuration.DisableBatchNodesPublicIpAddress.GetValueOrDefault().ToString());


            if (installedVersion is null)
            {
                UpdateSetting(settings, defaults, "DefaultStorageAccountName", configuration.StorageAccountName, ignoreDefaults: true);
                UpdateSetting(settings, defaults, "CosmosDbAccountName", configuration.CosmosDbAccountName, ignoreDefaults: true);
                UpdateSetting(settings, defaults, "BatchAccountName", configuration.BatchAccountName, ignoreDefaults: true);
                UpdateSetting(settings, defaults, "ApplicationInsightsAccountName", configuration.ApplicationInsightsAccountName, ignoreDefaults: true);
                UpdateSetting(settings, defaults, "ManagedIdentityClientId", managedIdentity.ClientId, ignoreDefaults: true);
                UpdateSetting(settings, defaults, "AzureServicesAuthConnectionString", managedIdentity.ClientId, s => $"RunAs=App;AppId={s}", ignoreDefaults: true);
                UpdateSetting(settings, defaults, "KeyVaultName", configuration.KeyVaultName, ignoreDefaults: true);
                UpdateSetting(settings, defaults, "AksCoANamespace", configuration.AksCoANamespace, ignoreDefaults: true);

                var provisionPostgreSqlOnAzure = configuration.ProvisionPostgreSqlOnAzure.GetValueOrDefault();
                UpdateSetting(settings, defaults, "CrossSubscriptionAKSDeployment", configuration.CrossSubscriptionAKSDeployment);
                UpdateSetting(settings, defaults, "PostgreSqlServerName", provisionPostgreSqlOnAzure ? configuration.PostgreSqlServerName : string.Empty, ignoreDefaults: true);
                UpdateSetting(settings, defaults, "PostgreSqlDatabaseName", provisionPostgreSqlOnAzure ? configuration.PostgreSqlCromwellDatabaseName : string.Empty, ignoreDefaults: true);
                UpdateSetting(settings, defaults, "PostgreSqlUserLogin", provisionPostgreSqlOnAzure ? configuration.PostgreSqlCromwellUserLogin : string.Empty, ignoreDefaults: true);
                UpdateSetting(settings, defaults, "PostgreSqlUserPassword", provisionPostgreSqlOnAzure ? configuration.PostgreSqlCromwellUserPassword : string.Empty, ignoreDefaults: true);
                UpdateSetting(settings, defaults, "UsePostgreSqlSingleServer", provisionPostgreSqlOnAzure ? configuration.UsePostgreSqlSingleServer.ToString() : string.Empty, ignoreDefaults: true);
            }

            //if (installedVersion < new Version(3, 3))
            //{ }

            BackFillSettings(settings, defaults);
            return settings;
        }

        /// <summary>
        /// Pupulates <paramref name="settings"/> with missing values.
        /// </summary>
        /// <param name="settings">Property bag being updated.</param>
        /// <param name="defaults">Property bag containing default values.</param>
        /// <remarks>Copy to settings any missing values found in defaults</remarks>
        private static void BackFillSettings(Dictionary<string, string> settings, Dictionary<string, string> defaults)
        {
            foreach (var key in defaults.Keys.Except(settings.Keys))
            {
                settings[key] = defaults[key];
            }
        }

        /// <summary>
        /// Updates <paramref name="settings"/>.
        /// </summary>
        /// <typeparam name="T">Type of <paramref name="value"/>.</typeparam>
        /// <param name="settings">Property bag being updated.</param>
        /// <param name="defaults">Property bag containing default values.</param>
        /// <param name="key">Key of value in both <paramref name="settings"/> and <paramref name="defaults"/></param>
        /// <param name="value">Configuration value to set. Nullable. See remarks.</param>
        /// <param name="ConvertValue">Function that converts <paramref name="value"/> to a string. Can be used for formatting. Defaults to returning the value's string.</param>
        /// <param name="defaultValue">Value to use if <paramref name="defaults"/> does not contain a record for <paramref name="key"/> when <paramref name="value"/> is null.</param>
        /// <param name="ignoreDefaults">True to never use value from <paramref name="defaults"/>, False to never keep the value from <paramref name="settings"/>, null to follow remarks.</param>
        /// <remarks>
        /// If value is null, keep the value already in settings. If the key is not in settings, set the corresponding value from defaults. If key is not found in defaults, use defaultValue.
        /// Otherwise, convert value to a string using convertValue().
        /// </remarks>
        private static void UpdateSetting<T>(Dictionary<string, string> settings, Dictionary<string, string> defaults, string key, T value, Func<T, string> ConvertValue = default, string defaultValue = "", bool? ignoreDefaults = null)
        {
            ConvertValue ??= new(v => v switch
            {
                string s => s,
                _ => v?.ToString(),
            });

            var valueIsNull = value is null;
            var valueIsEmpty = !valueIsNull && value switch
            {
                string s => string.IsNullOrWhiteSpace(s),
                _ => string.IsNullOrWhiteSpace(value?.ToString()),
            };

            if (valueIsNull && settings.ContainsKey(key) && ignoreDefaults != false)
            {
                return; // No changes to this setting, no need to rewrite it.
            }

            var GetDefault = new Func<string>(() => ignoreDefaults switch
            {
                true => defaultValue,
                _ => defaults.TryGetValue(key, out var @default) ? @default : defaultValue,
            });

            settings[key] = valueIsEmpty || valueIsNull ? GetDefault() : ConvertValue(value);
        }

        private Task WaitForSshConnectivityAsync(ConnectionInfo sshConnectionInfo)
        {
            var timeout = System.TimeSpan.FromMinutes(10);

            return Execute(
                $"Waiting for VM to accept SSH connections at {sshConnectionInfo.Host}...",
                async () =>
                {
                    var startTime = DateTime.UtcNow;

                    while (!cts.IsCancellationRequested)
                    {
                        try
                        {
                            using var sshClient = new SshClient(sshConnectionInfo);
                            sshClient.ConnectWithRetries();
                            sshClient.Disconnect();
                        }
                        catch (SshAuthenticationException ex) when (ex.Message.StartsWith("Permission"))
                        {
                            throw new ValidationException($"Could not connect to VM '{sshConnectionInfo.Host}'. Reason: {ex.Message}", false);
                        }
                        catch
                        {
                            if (DateTime.UtcNow.Subtract(startTime) > timeout)
                            {
                                throw new Exception("Timeout occurred while waiting for VM to accept SSH connections");
                            }
                            else
                            {
                                await Task.Delay(System.TimeSpan.FromSeconds(5), cts.Token);
                                continue;
                            }
                        }

                        break;
                    }
                });
        }

        private Task WaitForDockerComposeAsync(ConnectionInfo sshConnectionInfo)
            => Execute(
                "Waiting for docker containers to download and start...",
                async () =>
                {
                    while (!cts.IsCancellationRequested)
                    {
                        var totalNumberOfRunningDockerContainers = configuration.ProvisionPostgreSqlOnAzure.GetValueOrDefault() ? "3" : "4";
                        var (numberOfRunningContainers, _, _) = await ExecuteCommandOnVirtualMachineWithRetriesAsync(sshConnectionInfo, "sudo docker ps -a | grep -c 'Up ' || :");

                        if (numberOfRunningContainers == totalNumberOfRunningDockerContainers)
                        {
                            break;
                        }

                        await Task.Delay(5000, cts.Token);
                    }
                });

        private Task WaitForCromwellAsync(ConnectionInfo sshConnectionInfo)
            => Execute(
                "Waiting for Cromwell to perform one-time database preparation...",
                async () =>
                {
                    while (!cts.IsCancellationRequested)
                    {
                        var (isCromwellAvailable, _, _) = await ExecuteCommandOnVirtualMachineWithRetriesAsync(sshConnectionInfo, $"[ $(sudo docker logs cromwellazure_triggerservice_1 | grep -c '{AvailabilityTracker.GetAvailabilityMessage(Constants.CromwellSystemName)}') -gt 0 ] && echo 1 || echo 0");

                        if (isCromwellAvailable == "1")
                        {
                            break;
                        }

                        await Task.Delay(5000, cts.Token);
                    }
                });

        private Task<bool> IsStartupSuccessfulAsync(ConnectionInfo sshConnectionInfo)
            => Execute(
                "Waiting for startup script completion...",
                async () =>
                {
                    while (!cts.IsCancellationRequested)
                    {
                        var (startupLogContent, _, _) = await ExecuteCommandOnVirtualMachineWithRetriesAsync(sshConnectionInfo, $"cat {CromwellAzureRootDir}/startup.log || echo ''");

                        if (startupLogContent.Contains("Startup complete"))
                        {
                            return true;
                        }

                        if (startupLogContent.Contains("Startup failed"))
                        {
                            return false;
                        }

                        await Task.Delay(5000, cts.Token);
                    }

                    return false;
                });

        private static async Task<bool> MountWarningsExistAsync(ConnectionInfo sshConnectionInfo)
            => int.Parse((await ExecuteCommandOnVirtualMachineWithRetriesAsync(sshConnectionInfo, $"grep -c 'WARNING' {CromwellAzureRootDir}/mount.blobfuse.log || :")).Output) > 0;

        private static Microsoft.Azure.Management.Fluent.Azure.IAuthenticated GetAzureClient(AzureCredentials azureCredentials)
            => Microsoft.Azure.Management.Fluent.Azure
                .Configure()
                .WithLogLevel(HttpLoggingDelegatingHandler.Level.Basic)
                .Authenticate(azureCredentials);

        private IResourceManager GetResourceManagerClient(AzureCredentials azureCredentials)
            => ResourceManager
                .Configure()
                .WithLogLevel(HttpLoggingDelegatingHandler.Level.Basic)
                .Authenticate(azureCredentials)
                .WithSubscription(configuration.SubscriptionId);

        private async Task RegisterResourceProvidersAsync()
        {
            var unregisteredResourceProviders = await GetRequiredResourceProvidersNotRegisteredAsync();

            if (unregisteredResourceProviders.Count == 0)
            {
                return;
            }

            try
            {
                await Execute(
                    $"Registering resource providers...",
                    async () =>
                    {
                        await Task.WhenAll(
                            unregisteredResourceProviders.Select(rp =>
                                resourceManagerClient.Providers.RegisterAsync(rp))
                        );

                        // RP registration takes a few minutes; poll until done registering

                        while (!cts.IsCancellationRequested)
                        {
                            unregisteredResourceProviders = await GetRequiredResourceProvidersNotRegisteredAsync();

                            if (unregisteredResourceProviders.Count == 0)
                            {
                                break;
                            }

                            await Task.Delay(System.TimeSpan.FromSeconds(15));
                        }
                    });
            }
            catch (Microsoft.Rest.Azure.CloudException ex) when (ex.ToCloudErrorType() == CloudErrorType.AuthorizationFailed)
            {
                ConsoleEx.WriteLine();
                ConsoleEx.WriteLine("Unable to programatically register the required resource providers.", ConsoleColor.Red);
                ConsoleEx.WriteLine("This can happen if you don't have the Owner or Contributor role assignment for the subscription.", ConsoleColor.Red);
                ConsoleEx.WriteLine();
                ConsoleEx.WriteLine("Please contact the Owner or Contributor of your Azure subscription, and have them:", ConsoleColor.Yellow);
                ConsoleEx.WriteLine();
                ConsoleEx.WriteLine("1. Navigate to https://portal.azure.com", ConsoleColor.Yellow);
                ConsoleEx.WriteLine("2. Select Subscription -> Resource Providers", ConsoleColor.Yellow);
                ConsoleEx.WriteLine("3. Select each of the following and click Register:", ConsoleColor.Yellow);
                ConsoleEx.WriteLine();
                unregisteredResourceProviders.ForEach(rp => ConsoleEx.WriteLine($"- {rp}", ConsoleColor.Yellow));
                ConsoleEx.WriteLine();
                ConsoleEx.WriteLine("After completion, please re-attempt deployment.");

                Environment.Exit(1);
            }
        }

        private async Task<List<string>> GetRequiredResourceProvidersNotRegisteredAsync()
        {
            var cloudResourceProviders = await resourceManagerClient.Providers.ListAsync();

            var notRegisteredResourceProviders = requiredResourceProviders
                .Intersect(cloudResourceProviders
                    .Where(rp => !rp.RegistrationState.Equals("Registered", StringComparison.OrdinalIgnoreCase))
                    .Select(rp => rp.Namespace), StringComparer.OrdinalIgnoreCase)
                .ToList();

            return notRegisteredResourceProviders;
        }

        private async Task ConfigureVmAsync(ConnectionInfo sshConnectionInfo, IIdentity managedIdentity)
        {
            // If the user was added or password reset via Azure portal, assure that the user will not be prompted
            // for password on each command and make bash the default shell.
            await ExecuteCommandOnVirtualMachineAsync(sshConnectionInfo, $"echo '{configuration.VmPassword}' | sudo -S -p '' /bin/bash -c \"echo '{configuration.VmUsername} ALL=(ALL) NOPASSWD:ALL' > /etc/sudoers.d/z_{configuration.VmUsername}\"");
            await ExecuteCommandOnVirtualMachineAsync(sshConnectionInfo, $"sudo usermod --shell /bin/bash {configuration.VmUsername}");

            if (configuration.Update)
            {
                await ExecuteCommandOnVirtualMachineAsync(sshConnectionInfo, $"sudo systemctl stop cromwellazure");
            }

            await MountDataDiskOnTheVirtualMachineAsync(sshConnectionInfo);
            await ExecuteCommandOnVirtualMachineAsync(sshConnectionInfo, $"sudo mkdir -p {CromwellAzureRootDir} && sudo chown {configuration.VmUsername} {CromwellAzureRootDir} && sudo chmod ug=rwx,o= {CromwellAzureRootDir}");
            await WriteNonPersonalizedFilesToVmAsync(sshConnectionInfo);
            await RunInstallationScriptAsync(sshConnectionInfo);
            await HandleCustomImagesAsync(sshConnectionInfo);
            await HandleConfigurationPropertiesAsync(sshConnectionInfo);

            if (!configuration.Update)
            {
                await WritePersonalizedFilesToVmAsync(sshConnectionInfo, managedIdentity);
            }
        }

        private static async Task<Version> GetInstalledCromwellOnAzureVersionAsync(ConnectionInfo sshConnectionInfo)
        {
            var versionString = (await ExecuteCommandOnVirtualMachineWithRetriesAsync(sshConnectionInfo, $@"grep -sPo 'CromwellOnAzureVersion=\K(.*)$' {CromwellAzureRootDir}/env-00-coa-version.txt || :")).Output;

            return !string.IsNullOrEmpty(versionString) && Version.TryParse(versionString, out var version) ? version : null;
        }

        private Task MountDataDiskOnTheVirtualMachineAsync(ConnectionInfo sshConnectionInfo)
            => Execute(
                $"Mounting data disk to the VM...",
                async () =>
                {
                    await UploadFilesToVirtualMachineAsync(sshConnectionInfo, (Utility.GetFileContent("scripts", "mount-data-disk.sh"), $"/tmp/mount-data-disk.sh", true));
                    await ExecuteCommandOnVirtualMachineWithRetriesAsync(sshConnectionInfo, $"/tmp/mount-data-disk.sh");
                });

        private Task WriteNonPersonalizedFilesToVmAsync(ConnectionInfo sshConnectionInfo)
            => Execute(
                $"Writing files to the VM...",
                () => UploadFilesToVirtualMachineAsync(
                    sshConnectionInfo,
                    new[] {
                        (Utility.GetFileContent("scripts", "startup.sh"), $"{CromwellAzureRootDir}/startup.sh", true),
                        (Utility.GetFileContent("scripts", "wait-for-it.sh"), $"{CromwellAzureRootDir}/wait-for-it/wait-for-it.sh", true),
                        (Utility.GetFileContent("scripts", "install-cromwellazure.sh"), $"{CromwellAzureRootDir}/install-cromwellazure.sh", true),
                        (Utility.GetFileContent("scripts", "mount_containers.sh"), $"{CromwellAzureRootDir}/mount_containers.sh", true),
                        (Utility.GetFileContent("scripts", "env-02-internal-images.txt"), $"{CromwellAzureRootDir}/env-02-internal-images.txt", false),
                        (Utility.GetFileContent("scripts", "env-03-external-images.txt"), $"{CromwellAzureRootDir}/env-03-external-images.txt", false),
                        (Utility.GetFileContent("scripts", "docker-compose.yml"), $"{CromwellAzureRootDir}/docker-compose.yml", false),
                        (Utility.GetFileContent("scripts", "cromwellazure.service"), "/lib/systemd/system/cromwellazure.service", false),
                        (Utility.GetFileContent("scripts", "mount.blobfuse"), "/usr/sbin/mount.blobfuse", true)
                    }.Concat(!configuration.ProvisionPostgreSqlOnAzure.GetValueOrDefault()
                        ? new[] {
                        (Utility.GetFileContent("scripts", "env-12-local-my-sql-db.txt"), $"{CromwellAzureRootDir}/env-12-local-my-sql-db.txt", false),
                        (Utility.GetFileContent("scripts", "docker-compose.mysql.yml"), $"{CromwellAzureRootDir}/docker-compose.mysql.yml", false),
                        (Utility.GetFileContent("scripts", "mysql", "init-user.sql"), $"{CromwellAzureRootDir}/mysql-init/init-user.sql", false),
                        (Utility.GetFileContent("scripts", "mysql", "unlock-change-log.sql"), $"{CromwellAzureRootDir}/mysql-init/unlock-change-log.sql", false)
                        }
                        : Array.Empty<(string, string, bool)>())
                     .ToArray()
                    ));

        private Task WriteCoaVersionToVmAsync(ConnectionInfo sshConnectionInfo)
            => Execute(
                $"Writing CoA version file to the VM...",
                () => UploadFilesToVirtualMachineAsync(sshConnectionInfo, (Utility.GetFileContent("scripts", "env-00-coa-version.txt"), $"{CromwellAzureRootDir}/env-00-coa-version.txt", false)));

        private Task RunInstallationScriptAsync(ConnectionInfo sshConnectionInfo)
            => Execute(
                $"Running installation script on the VM...",
                async () =>
                {
                    await ExecuteCommandOnVirtualMachineAsync(sshConnectionInfo, $"sudo {CromwellAzureRootDir}/install-cromwellazure.sh");
                    await ExecuteCommandOnVirtualMachineAsync(sshConnectionInfo, $"sudo usermod -aG docker {configuration.VmUsername}");

                    if (configuration.ProvisionPostgreSqlOnAzure.GetValueOrDefault())
                    {
                        await ExecuteCommandOnVirtualMachineAsync(sshConnectionInfo, $"sudo apt install -y postgresql-client");
                    }
                });

        private async Task WritePersonalizedFilesToVmAsync(ConnectionInfo sshConnectionInfo, IIdentity managedIdentity)
        {
            var uploadList = new List<(string, string, bool)>
            {
                (Utility.PersonalizeContent(new []
                {
                    new Utility.ConfigReplaceTextItem("{DefaultStorageAccountName}", configuration.StorageAccountName),
                    new Utility.ConfigReplaceTextItem("{CosmosDbAccountName}", configuration.CosmosDbAccountName),
                    new Utility.ConfigReplaceTextItem("{BatchAccountName}", configuration.BatchAccountName),
                    new Utility.ConfigReplaceTextItem("{ApplicationInsightsAccountName}", configuration.ApplicationInsightsAccountName),
                    new Utility.ConfigReplaceTextItem("{ManagedIdentityClientId}", managedIdentity.ClientId),
                    new Utility.ConfigReplaceTextItem("{PostgreSqlServerName}", configuration.ProvisionPostgreSqlOnAzure.GetValueOrDefault() ? configuration.PostgreSqlServerName : String.Empty),
                }, "scripts", "env-01-account-names.txt"),
                $"{CromwellAzureRootDir}/env-01-account-names.txt", false),

                (Utility.PersonalizeContent(new []
                {
                    new Utility.ConfigReplaceTextItem("{DefaultName}", configuration.Name),
                }, "scripts", "env-04-settings.txt"),
                $"{CromwellAzureRootDir}/env-04-settings.txt", false)
            };

            if (configuration.ProvisionPostgreSqlOnAzure.GetValueOrDefault())
            {
                uploadList.Add((Utility.PersonalizeContent(new[]
                {
                    new Utility.ConfigReplaceTextItem("{PostgreSqlCromwellDatabaseName}", configuration.PostgreSqlCromwellDatabaseName),
                    new Utility.ConfigReplaceTextItem("{PostgreSqlTesDatabaseName}", configuration.PostgreSqlTesDatabaseName),
                    new Utility.ConfigReplaceTextItem("{PostgreSqlCromwellUserLogin}", configuration.PostgreSqlCromwellUserLogin),
                    new Utility.ConfigReplaceTextItem("{PostgreSqlCromwellUserPassword}", configuration.PostgreSqlCromwellUserPassword),
                    new Utility.ConfigReplaceTextItem("{PostgreSqlTesUserLogin}", configuration.PostgreSqlTesUserLogin),
                    new Utility.ConfigReplaceTextItem("{PostgreSqlTesUserPassword}", configuration.PostgreSqlTesUserPassword),
                }, "scripts", "env-13-postgre-sql-db.txt"),
                $"{CromwellAzureRootDir}/env-13-postgre-sql-db.txt", false));
            }

            await UploadFilesToVirtualMachineAsync(
               sshConnectionInfo,
               uploadList.ToArray());
        }

        private async Task HandleCustomImagesAsync(ConnectionInfo sshConnectionInfo)
        {
            await HandleCustomImageAsync(sshConnectionInfo, configuration.CromwellVersion, configuration.CustomCromwellImagePath, "env-05-custom-cromwell-image-name.txt", "CromwellImageName", cromwellVersion => $"broadinstitute/cromwell:{cromwellVersion}");
            await HandleCustomImageAsync(sshConnectionInfo, configuration.TesImageName, configuration.CustomTesImagePath, "env-06-custom-tes-image-name.txt", "TesImageName");
            await HandleCustomImageAsync(sshConnectionInfo, configuration.TriggerServiceImageName, configuration.CustomTriggerServiceImagePath, "env-07-custom-trigger-service-image-name.txt", "TriggerServiceImageName");
        }

        private static async Task HandleCustomImageAsync(ConnectionInfo sshConnectionInfo, string imageNameOrTag, string customImagePath, string envFileName, string envFileKey, Func<string, string> imageNameFactory = null)
        {
            async Task CopyCustomDockerImageAsync(string customImagePath)
            {
                var startTime = DateTime.UtcNow;
                var line = ConsoleEx.WriteLine($"Copying custom image from {customImagePath} to the VM...");
                var remotePath = $"{CromwellAzureRootDir}/{Path.GetFileName(customImagePath)}";
                await UploadFilesToVirtualMachineAsync(sshConnectionInfo, (File.OpenRead(customImagePath), remotePath, false));
                WriteExecutionTime(line, startTime);
            }

            async Task<string> LoadCustomDockerImageAsync(string customImagePath)
            {
                var startTime = DateTime.UtcNow;
                var line = ConsoleEx.WriteLine($"Loading custom image {customImagePath} on the VM...");
                var remotePath = $"{CromwellAzureRootDir}/{Path.GetFileName(customImagePath)}";
                var (loadedImageName, _, _) = await ExecuteCommandOnVirtualMachineAsync(sshConnectionInfo, $"imageName=$(sudo docker load -i {remotePath}) && rm {remotePath} && imageName=$(expr \"$imageName\" : 'Loaded.*: \\(.*\\)') && echo $imageName");
                WriteExecutionTime(line, startTime);

                return loadedImageName;
            }

            if (imageNameOrTag is not null && imageNameOrTag.Equals(string.Empty))
            {
                await DeleteFileFromVirtualMachineAsync(sshConnectionInfo, $"{CromwellAzureRootDir}/{envFileName}");
            }
            else if (!string.IsNullOrEmpty(imageNameOrTag))
            {
                var actualImageName = imageNameFactory is not null ? imageNameFactory(imageNameOrTag) : imageNameOrTag;
                await UploadFilesToVirtualMachineAsync(sshConnectionInfo, ($"{envFileKey}={actualImageName}", $"{CromwellAzureRootDir}/{envFileName}", false));
            }
            else if (!string.IsNullOrEmpty(customImagePath))
            {
                await CopyCustomDockerImageAsync(customImagePath);
                var loadedImageName = await LoadCustomDockerImageAsync(customImagePath);
                await UploadFilesToVirtualMachineAsync(sshConnectionInfo, ($"{envFileKey}={loadedImageName}", $"{CromwellAzureRootDir}/{envFileName}", false));
            }
        }

        private async Task HandleConfigurationPropertiesAsync(ConnectionInfo sshConnectionInfo)
        {
            await HandleConfigurationPropertyAsync(sshConnectionInfo, "BatchNodesSubnetId", configuration.BatchNodesSubnetId, "env-08-batch-nodes-subnet-id.txt");
            await HandleConfigurationPropertyAsync(sshConnectionInfo, "DockerInDockerImageName", configuration.DockerInDockerImageName, "env-09-docker-in-docker-image-name.txt");
            await HandleConfigurationPropertyAsync(sshConnectionInfo, "BlobxferImageName", configuration.BlobxferImageName, "env-10-blobxfer-image-name.txt");
            await HandleConfigurationPropertyAsync(sshConnectionInfo, "DisableBatchNodesPublicIpAddress", configuration.DisableBatchNodesPublicIpAddress, "env-11-disable-batch-nodes-public-ip-address.txt");
        }

        private static async Task HandleConfigurationPropertyAsync(ConnectionInfo sshConnectionInfo, string key, string value, string envFileName)
        {
            // If the value is provided and empty, remove the property from the VM
            // If the value is not empty, create/update the property on the VM
            // If the value is not provided, don't do anything, the property may or may not exist on the VM
            // Properties are kept in env-* files, aggregated to .env file at VM startup, and used in docker-compose.yml as environment variables
            if (!string.IsNullOrEmpty(value))
            {
                await UploadFilesToVirtualMachineAsync(sshConnectionInfo, ($"{key}={value}", $"{CromwellAzureRootDir}/{envFileName}", false));
            }
            else if (value is not null)
            {
                await DeleteFileFromVirtualMachineAsync(sshConnectionInfo, $"{CromwellAzureRootDir}/{envFileName}");
            }
        }

        private static async Task HandleConfigurationPropertyAsync(ConnectionInfo sshConnectionInfo, string key, bool? value, string envFileName)
        {
            if (value.HasValue)
            {
                await HandleConfigurationPropertyAsync(sshConnectionInfo, key, value.Value.ToString(), envFileName);
            }
        }

        private Task RebootVmAsync(ConnectionInfo sshConnectionInfo)
            => Execute(
                "Rebooting VM...",
                async () =>
                {
                    try
                    {
                        await ExecuteCommandOnVirtualMachineAsync(sshConnectionInfo, "nohup sudo -b bash -c 'reboot' &>/dev/null");
                    }
                    catch (SshConnectionException)
                    {
                        return;
                    }
                });


        private Task AssignManagedIdOperatorToResourceAsync(IIdentity managedIdentity, IResource resource)
        {
            // https://docs.microsoft.com/en-us/azure/role-based-access-control/built-in-roles#managed-identity-operator
            var roleDefinitionId = $"/subscriptions/{configuration.SubscriptionId}/providers/Microsoft.Authorization/roleDefinitions/f1a07417-d97a-45cb-824c-7a7467783830";
            return Execute(
                $"Assigning Managed ID Operator role for the managed id to resource group scope...",
                () => roleAssignmentHashConflictRetryPolicy.ExecuteAsync(
                    () => azureSubscriptionClient.AccessManagement.RoleAssignments
                        .Define(Guid.NewGuid().ToString())
                        .ForObjectId(managedIdentity.PrincipalId)
                        .WithRoleDefinition(roleDefinitionId)
                        .WithResourceScope(resource)
                        .CreateAsync(cts.Token)));
        }

        private Task AssignVmAsDataReaderToStorageAccountAsync(IIdentity managedIdentity, IStorageAccount storageAccount)
        {
            // https://docs.microsoft.com/en-us/azure/role-based-access-control/built-in-roles#storage-blob-data-reader
            var roleDefinitionId = $"/subscriptions/{configuration.SubscriptionId}/providers/Microsoft.Authorization/roleDefinitions/2a2b9908-6ea1-4ae2-8e65-a410df84e7d1";

            return Execute(
                $"Assigning Storage Blob Data Reader role for VM to Storage Account resource scope...",
                () => roleAssignmentHashConflictRetryPolicy.ExecuteAsync(
                    () => azureSubscriptionClient.AccessManagement.RoleAssignments
                        .Define(Guid.NewGuid().ToString())
                        .ForObjectId(managedIdentity.PrincipalId)
                        .WithRoleDefinition(roleDefinitionId)
                        .WithResourceScope(storageAccount)
                        .CreateAsync(cts.Token)));
        }

        private Task AssignVmAsContributorToStorageAccountAsync(IIdentity managedIdentity, IResource storageAccount)
            => Execute(
                $"Assigning {BuiltInRole.Contributor} role for VM to Storage Account resource scope...",
                () => roleAssignmentHashConflictRetryPolicy.ExecuteAsync(
                    () => azureSubscriptionClient.AccessManagement.RoleAssignments
                        .Define(Guid.NewGuid().ToString())
                        .ForObjectId(managedIdentity.PrincipalId)
                        .WithBuiltInRole(BuiltInRole.Contributor)
                        .WithResourceScope(storageAccount)
                        .CreateAsync(cts.Token)));

        private Task<IStorageAccount> CreateStorageAccountAsync()
            => Execute(
                $"Creating Storage Account: {configuration.StorageAccountName}...",
                () => azureSubscriptionClient.StorageAccounts
                    .Define(configuration.StorageAccountName)
                    .WithRegion(configuration.RegionName)
                    .WithExistingResourceGroup(configuration.ResourceGroupName)
                    .WithGeneralPurposeAccountKindV2()
                    .WithOnlyHttpsTraffic()
                    .WithSku(StorageAccountSkuType.Standard_LRS)
                    .CreateAsync(cts.Token));

        private async Task<IStorageAccount> GetExistingStorageAccountAsync(string storageAccountName)
            => await GetExistingStorageAccountAsync(storageAccountName, azureClient, subscriptionIds, configuration);

        public static async Task<IStorageAccount> GetExistingStorageAccountAsync(string storageAccountName, Microsoft.Azure.Management.Fluent.Azure.IAuthenticated azureClient, IEnumerable<string> subscriptionIds, Configuration configuration)
            => (await Task.WhenAll(subscriptionIds.Select(async s =>
            {
                try
                {
                    return await azureClient.WithSubscription(s).StorageAccounts.ListAsync();
                }
                catch (Exception)
                {
                    // Ignore exception if a user does not have the required role to list storage accounts in a subscription
                    return null;
                }
            })))
                .Where(a => a is not null)
                .SelectMany(a => a)
                .SingleOrDefault(a => a.Name.Equals(storageAccountName, StringComparison.OrdinalIgnoreCase) && a.RegionName.Equals(configuration.RegionName, StringComparison.OrdinalIgnoreCase));

        private async Task<BatchAccount> GetExistingBatchAccountAsync(string batchAccountName)
            => (await Task.WhenAll(subscriptionIds.Select(async s =>
            {
                try
                {
                    var client = new BatchManagementClient(tokenCredentials) { SubscriptionId = s };
                    return await client.BatchAccount.ListAsync();
                }
                catch (Exception e)
                {
                    ConsoleEx.WriteLine(e.Message);
                    return null;
                }
            })))
                .Where(a => a is not null)
                .SelectMany(a => a)
                .SingleOrDefault(a => a.Name.Equals(batchAccountName, StringComparison.OrdinalIgnoreCase) && a.Location.Equals(configuration.RegionName, StringComparison.OrdinalIgnoreCase));

        private async Task<ICosmosDBAccount> GetExistingCosmosDbAccountAsync(string cosmosDbAccountName)
            => (await Task.WhenAll(subscriptionIds.Select(async s =>
            {
                try
                {
                    return await azureClient.WithSubscription(s).CosmosDBAccounts.ListAsync();
                }
                catch (Exception e)
                {
                    ConsoleEx.WriteLine(e.Message);
                    return null;
                }
            })))
                .Where(a => a is not null)
                .SelectMany(a => a)
                .SingleOrDefault(a => a.Name.Equals(cosmosDbAccountName, StringComparison.OrdinalIgnoreCase) && a.Region.Name.Equals(configuration.RegionName, StringComparison.OrdinalIgnoreCase));

        private async Task CreateDefaultStorageContainersAsync(IStorageAccount storageAccount)
        {
            var blobClient = await GetBlobClientAsync(storageAccount);

            var defaultContainers = new List<string> { WorkflowsContainerName, InputsContainerName, "cromwell-executions", "cromwell-workflow-logs", "outputs", ConfigurationContainerName, "host-config-blobs" };
            await Task.WhenAll(defaultContainers.Select(c => blobClient.GetBlobContainerClient(c).CreateIfNotExistsAsync(cancellationToken: cts.Token)));
        }

        private Task WriteNonPersonalizedFilesToStorageAccountAsync(IStorageAccount storageAccount)
            => Execute(
                $"Writing readme.txt files to '{WorkflowsContainerName}' storage container...",
                async () =>
                {
                    await UploadTextToStorageAccountAsync(storageAccount, WorkflowsContainerName, "new/readme.txt", "Upload a trigger file to this virtual directory to create a new workflow. Additional information here: https://github.com/microsoft/CromwellOnAzure");
                    await UploadTextToStorageAccountAsync(storageAccount, WorkflowsContainerName, "abort/readme.txt", "Upload an empty file to this virtual directory to abort an existing workflow. The empty file's name shall be the Cromwell workflow ID you wish to cancel.  Additional information here: https://github.com/microsoft/CromwellOnAzure");
                    await UploadTextToStorageAccountAsync(storageAccount, InputsContainerName, "coa-tes/job-prep.sh", Utility.GetFileContent("scripts", "job-prep.sh"));
                });

        private Task WritePersonalizedFilesToStorageAccountAsync(IStorageAccount storageAccount, string managedIdentityName)
            => Execute(
                $"Writing {ContainersToMountFileName} and {CromwellConfigurationFileName} files to '{ConfigurationContainerName}' storage container...",
                async () =>
                {
                    await UploadTextToStorageAccountAsync(storageAccount, ConfigurationContainerName, ContainersToMountFileName, Utility.PersonalizeContent(new[]
                    {
                        new Utility.ConfigReplaceTextItem("{DefaultStorageAccountName}", configuration.StorageAccountName),
                        new Utility.ConfigReplaceTextItem("{ManagedIdentityName}", managedIdentityName)
                    }, "scripts", ContainersToMountFileName));

                    // Configure Cromwell config file for Docker Mysql or PostgreSQL on Azure.
                    if (configuration.ProvisionPostgreSqlOnAzure.GetValueOrDefault())
                    {
                        await UploadTextToStorageAccountAsync(storageAccount, ConfigurationContainerName, CromwellConfigurationFileName, Utility.PersonalizeContent(new[]
                        {
                            new Utility.ConfigReplaceTextItem("{DatabaseUrl}", $"\"jdbc:postgresql://{configuration.PostgreSqlServerName}.postgres.database.azure.com/{configuration.PostgreSqlCromwellDatabaseName}?sslmode=require\""),
                            new Utility.ConfigReplaceTextItem("{DatabaseUser}", configuration.UsePostgreSqlSingleServer ? $"\"{configuration.PostgreSqlCromwellUserLogin}@{configuration.PostgreSqlServerName}\"": $"\"{configuration.PostgreSqlCromwellUserLogin}\""),
                            new Utility.ConfigReplaceTextItem("{DatabasePassword}", $"\"{configuration.PostgreSqlCromwellUserPassword}\""),
                            new Utility.ConfigReplaceTextItem("{DatabaseDriver}", $"\"org.postgresql.Driver\""),
                            new Utility.ConfigReplaceTextItem("{DatabaseProfile}", "\"slick.jdbc.PostgresProfile$\""),
                        }, "scripts", CromwellConfigurationFileName));
                    }
                    else
                    {
                        await UploadTextToStorageAccountAsync(storageAccount, ConfigurationContainerName, CromwellConfigurationFileName, Utility.PersonalizeContent(new[]
                        {
                            new Utility.ConfigReplaceTextItem("{DatabaseUrl}", $"\"jdbc:mysql://mysqldb/cromwell_db?useSSL=false&rewriteBatchedStatements=true&allowPublicKeyRetrieval=true\""),
                            new Utility.ConfigReplaceTextItem("{DatabaseUser}", $"\"cromwell\""),
                            new Utility.ConfigReplaceTextItem("{DatabasePassword}", $"\"cromwell\""),
                            new Utility.ConfigReplaceTextItem("{DatabaseDriver}", $"\"com.mysql.cj.jdbc.Driver\""),
                            new Utility.ConfigReplaceTextItem("{DatabaseProfile}", "\"slick.jdbc.MySQLProfile$\""),
                        }, "scripts", CromwellConfigurationFileName));
                    }

                    await UploadTextToStorageAccountAsync(storageAccount, ConfigurationContainerName, AllowedVmSizesFileName, Utility.GetFileContent("scripts", AllowedVmSizesFileName));
                    await UploadTextToStorageAccountAsync(storageAccount, ConfigurationContainerName, "host-configurations.json", Utility.WriteJson(new Common.HostConfigs.HostConfig()));
                });

        private Task AssignVmAsContributorToBatchAccountAsync(IIdentity managedIdentity, BatchAccount batchAccount)
            => Execute(
                $"Assigning {BuiltInRole.Contributor} role for VM to Batch Account resource scope...",
                () => roleAssignmentHashConflictRetryPolicy.ExecuteAsync(
                    () => azureSubscriptionClient.AccessManagement.RoleAssignments
                        .Define(Guid.NewGuid().ToString())
                        .ForObjectId(managedIdentity.PrincipalId)
                        .WithBuiltInRole(BuiltInRole.Contributor)
                        .WithScope(batchAccount.Id)
                        .CreateAsync(cts.Token)));

        private Task AssignVmAsContributorToCosmosDb(IIdentity managedIdentity, IResource cosmosDb)
            => Execute(
                $"Assigning {BuiltInRole.Contributor} role for VM to Cosmos DB resource scope...",
                () => roleAssignmentHashConflictRetryPolicy.ExecuteAsync(
                    () => azureSubscriptionClient.AccessManagement.RoleAssignments
                        .Define(Guid.NewGuid().ToString())
                        .ForObjectId(managedIdentity.PrincipalId)
                        .WithBuiltInRole(BuiltInRole.Contributor)
                        .WithResourceScope(cosmosDb)
                        .CreateAsync(cts.Token)));

        private Task<ICosmosDBAccount> CreateCosmosDbAsync()
            => Execute(
                $"Creating Cosmos DB: {configuration.CosmosDbAccountName}...",
                () => azureSubscriptionClient.CosmosDBAccounts
                    .Define(configuration.CosmosDbAccountName)
                    .WithRegion(configuration.RegionName)
                    .WithExistingResourceGroup(configuration.ResourceGroupName)
                    .WithDataModelSql()
                    .WithSessionConsistency()
                    .WithWriteReplication(Region.Create(configuration.RegionName))
                    .CreateAsync(cts.Token));

        private async Task<FlexibleServerModel.Server> CreatePostgreSqlServerAndDatabaseAsync(FlexibleServer.IPostgreSQLManagementClient postgresManagementClient, ISubnet subnet, IPrivateDnsZone postgreSqlDnsZone)
        {
            if (!subnet.Inner.Delegations.Any())
            {
                subnet.Parent.Update().UpdateSubnet(subnet.Name).WithDelegation("Microsoft.DBforPostgreSQL/flexibleServers");
                await subnet.Parent.Update().ApplyAsync();
            }

            FlexibleServerModel.Server server = null;

            await Execute(
                $"Creating Azure Flexible Server for PostgreSQL: {configuration.PostgreSqlServerName}...",
                async () =>
                {
                    server = await postgresManagementClient.Servers.CreateAsync(
                        configuration.ResourceGroupName, configuration.PostgreSqlServerName,
                        new FlexibleServerModel.Server(
                           location: configuration.RegionName,
                           version: configuration.PostgreSqlVersion,
                           sku: new Sku(configuration.PostgreSqlSkuName, configuration.PostgreSqlTier),
                           storage: new FlexibleServerModel.Storage(configuration.PostgreSqlStorageSize),
                           administratorLogin: configuration.PostgreSqlAdministratorLogin,
                           administratorLoginPassword: configuration.PostgreSqlAdministratorPassword,
                           network: new FlexibleServerModel.Network(publicNetworkAccess: "Disabled", delegatedSubnetResourceId: subnet.Inner.Id, privateDnsZoneArmResourceId: postgreSqlDnsZone.Id)
                        ));
                });

            await Execute(
                $"Creating PostgreSQL cromwell database: {configuration.PostgreSqlCromwellDatabaseName}...",
                () => postgresManagementClient.Databases.CreateAsync(
                    configuration.ResourceGroupName, configuration.PostgreSqlServerName, configuration.PostgreSqlCromwellDatabaseName,
                    new FlexibleServerModel.Database()));

            await Execute(
                $"Creating PostgreSQL tes database: {configuration.PostgreSqlTesDatabaseName}...",
                () => postgresManagementClient.Databases.CreateAsync(
                    configuration.ResourceGroupName, configuration.PostgreSqlServerName, configuration.PostgreSqlTesDatabaseName,
                    new FlexibleServerModel.Database()));

            return server;
        }

        private async Task<SingleServerModel.Server> CreateSinglePostgreSqlServerAndDatabaseAsync(SingleServer.IPostgreSQLManagementClient postgresManagementClient, ISubnet subnet, IPrivateDnsZone postgreSqlDnsZone)
        {
            SingleServerModel.Server server = null;

            await Execute(
                $"Creating Azure Single Server for PostgreSQL: {configuration.PostgreSqlServerName}...",
                async () =>
                {
                    server = await postgresManagementClient.Servers.CreateAsync(
                        configuration.ResourceGroupName, configuration.PostgreSqlServerName,
                        new SingleServerModel.ServerForCreate(
                           new SingleServerModel.ServerPropertiesForDefaultCreate(
                               administratorLogin: configuration.PostgreSqlAdministratorLogin,
                               administratorLoginPassword: configuration.PostgreSqlAdministratorPassword,
                               version: configuration.PostgreSqlVersion,
                               publicNetworkAccess: "Disabled",
                               storageProfile: new Microsoft.Azure.Management.PostgreSQL.Models.StorageProfile(
                                   storageMB: configuration.PostgreSqlStorageSize * 1000)),
                           configuration.RegionName,
                           sku: new Microsoft.Azure.Management.PostgreSQL.Models.Sku("GP_Gen5_4")
                       ));

                    var privateEndpoint = await networkManagementClient.PrivateEndpoints.CreateOrUpdateAsync(configuration.ResourceGroupName, "pe-postgres1",
                        new Microsoft.Azure.Management.Network.Models.PrivateEndpoint(
                            name: "pe-coa-postgresql",
                            location: configuration.RegionName,
                            privateLinkServiceConnections: new List<Microsoft.Azure.Management.Network.Models.PrivateLinkServiceConnection>()
                            { new PrivateLinkServiceConnection(name: "pe-coa-postgresql", privateLinkServiceId: server.Id, groupIds: new List<string>(){"postgresqlServer"}) },
                            subnet: new Subnet(subnet.Inner.Id)));
                    var networkInterfaceName = privateEndpoint.NetworkInterfaces.First().Id.Split("/").Last();
                    var networkInterface = await networkManagementClient.NetworkInterfaces.GetAsync(configuration.ResourceGroupName, networkInterfaceName);

                    await postgreSqlDnsZone
                        .Update()
                        .DefineARecordSet(server.Name)
                        .WithIPv4Address(networkInterface.IpConfigurations.First().PrivateIPAddress)
                        .Attach()
                        .ApplyAsync();
                });

            await Execute(
                $"Creating PostgreSQL cromwell database: {configuration.PostgreSqlCromwellDatabaseName}...",
                async () => await postgresManagementClient.Databases.CreateOrUpdateAsync(
                    configuration.ResourceGroupName, configuration.PostgreSqlServerName, configuration.PostgreSqlCromwellDatabaseName,
                    new SingleServerModel.Database()));

            await Execute(
                $"Creating PostgreSQL tes database: {configuration.PostgreSqlTesDatabaseName}...",
                () => postgresManagementClient.Databases.CreateOrUpdateAsync(
                    configuration.ResourceGroupName, configuration.PostgreSqlServerName, configuration.PostgreSqlTesDatabaseName,
                    new SingleServerModel.Database()));
            return server;
        }

        private async Task AssignVmAsBillingReaderToSubscriptionAsync(IIdentity managedIdentity)
        {
            try
            {
                await Execute(
                    $"Assigning {BuiltInRole.BillingReader} role for VM to Subscription scope...",
                    () => roleAssignmentHashConflictRetryPolicy.ExecuteAsync(
                        () => azureSubscriptionClient.AccessManagement.RoleAssignments
                            .Define(Guid.NewGuid().ToString())
                            .ForObjectId(managedIdentity.PrincipalId)
                            .WithBuiltInRole(BuiltInRole.BillingReader)
                            .WithSubscriptionScope(configuration.SubscriptionId)
                            .CreateAsync(cts.Token)));
            }
            catch (Microsoft.Rest.Azure.CloudException)
            {
                DisplayBillingReaderInsufficientAccessLevelWarning();
            }
        }

        private Task AssignVmAsContributorToAppInsightsAsync(IIdentity managedIdentity, IResource appInsights)
            => Execute(
                $"Assigning {BuiltInRole.Contributor} role for VM to App Insights resource scope...",
                () => roleAssignmentHashConflictRetryPolicy.ExecuteAsync(
                    () => azureSubscriptionClient.AccessManagement.RoleAssignments
                        .Define(Guid.NewGuid().ToString())
                        .ForObjectId(managedIdentity.PrincipalId)
                        .WithBuiltInRole(BuiltInRole.Contributor)
                        .WithResourceScope(appInsights)
                        .CreateAsync(cts.Token)));

        private Task<IVirtualMachine> CreateVirtualMachineAsync(IIdentity managedIdentity, INetwork vnet, string subnetName)
        {
            const int dataDiskSizeGiB = 32;
            const int dataDiskLun = 0;

            var vmDefinitionPart1 = azureSubscriptionClient.VirtualMachines.Define(configuration.VmName)
                .WithRegion(configuration.RegionName)
                .WithExistingResourceGroup(configuration.ResourceGroupName)
                .WithExistingPrimaryNetwork(vnet)
                .WithSubnet(subnetName)
                .WithPrimaryPrivateIPAddressDynamic();

            var vmDefinitionPart2 = (configuration.PrivateNetworking.GetValueOrDefault() ? vmDefinitionPart1.WithoutPrimaryPublicIPAddress() : vmDefinitionPart1.WithNewPrimaryPublicIPAddress(configuration.VmName))
                .WithLatestLinuxImage(configuration.VmOsProvider, configuration.VmOsName, configuration.VmOsVersion)
                .WithRootUsername(configuration.VmUsername)
                .WithRootPassword(configuration.VmPassword)
                .WithNewDataDisk(dataDiskSizeGiB, dataDiskLun, CachingTypes.None)
                .WithSize(configuration.VmSize)
                .WithExistingUserAssignedManagedServiceIdentity(managedIdentity);

            return Execute($"Creating Linux VM: {configuration.VmName}...", () => vmDefinitionPart2.CreateAsync(cts.Token));
        }

        private Task<(INetwork virtualNetwork, ISubnet vmSubnet, ISubnet postgreSqlSubnet)> CreateVnetAndSubnetsAsync(IResourceGroup resourceGroup)
          => Execute(
                $"Creating virtual network and subnets: {configuration.VnetName}...",
            async () =>
            {
                var vnetDefinition = azureSubscriptionClient.Networks
                    .Define(configuration.VnetName)
                    .WithRegion(configuration.RegionName)
                    .WithExistingResourceGroup(resourceGroup)
                    .WithAddressSpace(configuration.VnetAddressSpace)
                    .DefineSubnet(configuration.VmSubnetName).WithAddressPrefix(configuration.VmSubnetAddressSpace).Attach();

                vnetDefinition = configuration.ProvisionPostgreSqlOnAzure.GetValueOrDefault()
                    ? vnetDefinition.DefineSubnet(configuration.PostgreSqlSubnetName).WithAddressPrefix(configuration.PostgreSqlSubnetAddressSpace).WithDelegation("Microsoft.DBforPostgreSQL/flexibleServers").Attach()
                    : vnetDefinition;

                var vnet = await vnetDefinition.CreateAsync();

                return (vnet, vnet.Subnets.FirstOrDefault(s => s.Key.Equals(configuration.VmSubnetName, StringComparison.OrdinalIgnoreCase)).Value, vnet.Subnets.FirstOrDefault(s => s.Key.Equals(configuration.PostgreSqlSubnetName, StringComparison.OrdinalIgnoreCase)).Value);
            });

        private Task<INetworkSecurityGroup> CreateNetworkSecurityGroupAsync(IResourceGroup resourceGroup, string networkSecurityGroupName)
        {
            const int SshAllowedPort = 22;
            const int SshDefaultPriority = 300;

            return Execute(
                $"Creating Network Security Group: {networkSecurityGroupName}...",
                () => azureSubscriptionClient.NetworkSecurityGroups.Define(networkSecurityGroupName)
                    .WithRegion(configuration.RegionName)
                    .WithExistingResourceGroup(resourceGroup)
                    .DefineRule(SshNsgRuleName)
                    .AllowInbound()
                    .FromAnyAddress()
                    .FromAnyPort()
                    .ToAnyAddress()
                    .ToPort(SshAllowedPort)
                    .WithProtocol(Microsoft.Azure.Management.Network.Fluent.Models.SecurityRuleProtocol.Tcp)
                    .WithPriority(SshDefaultPriority)
                    .Attach()
                    .CreateAsync(cts.Token)
            );
        }

        private Task EnableSsh(INetworkSecurityGroup networkSecurityGroup)
        {
            try
            {
                return networkSecurityGroup?.SecurityRules[SshNsgRuleName]?.Access switch
                {
                    null => Task.CompletedTask,
                    var x when Microsoft.Azure.Management.Network.Fluent.Models.SecurityRuleAccess.Allow.Equals(x) => SetKeepSshPortOpen(true),
                    _ => Execute(
                        "Enabling SSH on VM...",
                        () => EnableSshPort()),
                };
            }
            catch (KeyNotFoundException)
            {
                return Task.CompletedTask;
            }

            Task<INetworkSecurityGroup> EnableSshPort()
            {
                _ = SetKeepSshPortOpen(false);
                return networkSecurityGroup.Update().UpdateRule(SshNsgRuleName).AllowInbound().Parent().ApplyAsync();
            }

            Task SetKeepSshPortOpen(bool value)
            {
                configuration.KeepSshPortOpen = value;
                return Task.CompletedTask;
            }
        }

        private Task DisableSsh(INetworkSecurityGroup networkSecurityGroup)
            => networkSecurityGroup is null ? Task.CompletedTask : Execute(
                "Disabling SSH on VM...",
                () => networkSecurityGroup.Update().UpdateRule(SshNsgRuleName).DenyInbound().Parent().ApplyAsync()
            );

        private Task<INetworkInterface> AssociateNicWithNetworkSecurityGroupAsync(INetworkInterface networkInterface, INetworkSecurityGroup networkSecurityGroup)
            => Execute(
                $"Associating VM NIC with Network Security Group {networkSecurityGroup.Name}...",
                () => networkInterface.Update().WithExistingNetworkSecurityGroup(networkSecurityGroup).ApplyAsync()
            );

        private string GetInitSqlString()
        {
            return $"CREATE USER {configuration.PostgreSqlCromwellUserLogin} WITH PASSWORD '{configuration.PostgreSqlCromwellUserPassword}'; GRANT ALL PRIVILEGES ON DATABASE {configuration.PostgreSqlCromwellDatabaseName} TO {configuration.PostgreSqlCromwellUserLogin};";
        }

        private string GetPostgreSQLCreateCromwellUserCommand(bool useSingleServer)
        {
            var sqlCommand = GetInitSqlString();
            if (useSingleServer)
            {
                return $"PGPASSWORD={configuration.PostgreSqlAdministratorPassword} psql -U {configuration.PostgreSqlAdministratorLogin}@{configuration.PostgreSqlServerName} -h {configuration.PostgreSqlServerName}.postgres.database.azure.com -d cromwell_db  -v sslmode=true -c \"{sqlCommand}\"";
            }
            else
            {
                return $"psql postgresql://{configuration.PostgreSqlAdministratorLogin}:{configuration.PostgreSqlAdministratorPassword}@{configuration.PostgreSqlServerName}.postgres.database.azure.com/{configuration.PostgreSqlCromwellDatabaseName} -c \"{sqlCommand}\"";
            }
        }

        private Task CreatePostgreSqlCromwellDatabaseUser(ConnectionInfo sshConnectionInfo)
            => Execute(
                $"Creating PostgreSQL database user...",
                () =>
                {
                    var sqlCommand = $"CREATE USER {configuration.PostgreSqlCromwellUserLogin} WITH PASSWORD '{configuration.PostgreSqlCromwellUserPassword}'; GRANT ALL PRIVILEGES ON DATABASE {configuration.PostgreSqlCromwellDatabaseName} TO {configuration.PostgreSqlCromwellUserLogin};";
                    return ExecuteCommandOnVirtualMachineAsync(sshConnectionInfo, $"psql postgresql://{configuration.PostgreSqlAdministratorLogin}:{configuration.PostgreSqlAdministratorPassword}@{configuration.PostgreSqlServerName}.postgres.database.azure.com/{configuration.PostgreSqlCromwellDatabaseName} -c \"{sqlCommand}\"");
                }
            );

        private Task CreatePostgreSqlTesDatabaseUser(ConnectionInfo sshConnectionInfo)
            => Execute(
                $"Creating PostgreSQL database user...",
                () =>
                {
                    var sqlCommand = $"CREATE USER {configuration.PostgreSqlTesUserLogin} WITH PASSWORD '{configuration.PostgreSqlTesUserPassword}'; GRANT ALL PRIVILEGES ON DATABASE {configuration.PostgreSqlTesDatabaseName} TO {configuration.PostgreSqlTesUserLogin};";
                    return ExecuteCommandOnVirtualMachineAsync(sshConnectionInfo, $"psql postgresql://{configuration.PostgreSqlAdministratorLogin}:{configuration.PostgreSqlAdministratorPassword}@{configuration.PostgreSqlServerName}.postgres.database.azure.com/{configuration.PostgreSqlTesDatabaseName} -c \"{sqlCommand}\"");
                }
            );

        private Task<IPrivateDnsZone> CreatePrivateDnsZoneAsync(INetwork virtualNetwork, string name, string title)
            => Execute(
                $"Creating private DNS Zone for {title}...",
                async () =>
                {
                    // Note: for a potential future implementation of this method without Fluent,
                    // please see commit cbffa28 in #392
                    var dnsZone = await azureSubscriptionClient.PrivateDnsZones
                        .Define(name)
                        .WithExistingResourceGroup(configuration.ResourceGroupName)
                        .DefineVirtualNetworkLink($"{virtualNetwork.Name}-link")
                        .WithReferencedVirtualNetworkId(virtualNetwork.Id)
                        .DisableAutoRegistration()
                        .Attach()
                        .CreateAsync();
                    return dnsZone;
                });

        private Task ExecuteQueriesOnAzurePostgreSQLDbFromK8()
            => Execute(
                $"Executing scripts on cromwell_db...",
                async () =>
                {
                    var initScript = GetInitSqlString();
                    var commands = new List<string[]>() {};
                    var serverPath = $"{configuration.PostgreSqlServerName}.postgres.database.azure.com";
                    var username = configuration.PostgreSqlAdministratorLogin;

                    if (configuration.UsePostgreSqlSingleServer)
                    {
                        username = $"{configuration.PostgreSqlAdministratorLogin}@{configuration.PostgreSqlServerName}";
                    }
                    commands.Add(new string[] { "bash", "-lic", $"echo {configuration.PostgreSqlServerName}.postgres.database.azure.com:5432:{configuration.PostgreSqlCromwellDatabaseName}:{username}:{configuration.PostgreSqlAdministratorPassword} > ~/.pgpass" });
                    commands.Add(new string[] { "chmod", "0600", "/home/tes/.pgpass" });
                    commands.Add(new string[] { "/usr/bin/psql", "-h", serverPath, "-U", username, "-d", configuration.PostgreSqlCromwellDatabaseName, "-c", initScript });

                    await kubernetesManager.ExecuteCommandsOnPod(kubernetesClient, "tes", commands, System.TimeSpan.FromMinutes(5));
                });

        private static async Task SetStorageKeySecret(string vaultUrl, string secretName, string secretValue)
        {
            var client = new SecretClient(new Uri(vaultUrl), new DefaultAzureCredential());
            await client.SetSecretAsync(secretName, secretValue);
        }

        private Task<Vault> GetKeyVaultAsync(string vaultName)
        {
            var keyVaultManagementClient = new KeyVaultManagementClient(azureCredentials) { SubscriptionId = configuration.SubscriptionId };
            return keyVaultManagementClient.Vaults.GetAsync(configuration.ResourceGroupName, vaultName);
        }

        private Task<Vault> CreateKeyVaultAsync(string vaultName, IIdentity managedIdentity, ISubnet subnet)
            => Execute(
                $"Creating Key Vault: {vaultName}...",
                async () =>
                {
                    var tenantId = managedIdentity.TenantId;
                    var secrets = new List<string>
                    {
                        "get",
                        "list",
                        "set",
                        "delete",
                        "backup",
                        "restore",
                        "recover",
                        "purge"
                    };

                    var keyVaultManagementClient = new KeyVaultManagementClient(azureCredentials) { SubscriptionId = configuration.SubscriptionId };
                    var properties = new VaultCreateOrUpdateParameters()
                    {
                        Location = configuration.RegionName,
                        Properties = new VaultProperties()
                        {
                            TenantId = new Guid(tenantId),
                            Sku = new Microsoft.Azure.Management.KeyVault.Models.Sku(SkuName.Standard),
                            NetworkAcls = new NetworkRuleSet()
                            {
                                DefaultAction = configuration.PrivateNetworking.GetValueOrDefault() ? "Deny" : "Allow"
                            },
                            AccessPolicies = new List<AccessPolicyEntry>()
                            {
                                new AccessPolicyEntry()
                                {
                                    TenantId = new Guid(tenantId),
                                    ObjectId = await GetUserObjectId(),
                                    Permissions = new Permissions()
                                    {
                                        Secrets = secrets
                                    }
                                },
                                new AccessPolicyEntry()
                                {
                                    TenantId = new Guid(tenantId),
                                    ObjectId = managedIdentity.PrincipalId,
                                    Permissions = new Permissions()
                                    {
                                        Secrets = secrets
                                    }
                                }
                            }
                        }
                    };

                    var vault = await keyVaultManagementClient.Vaults.CreateOrUpdateAsync(configuration.ResourceGroupName, vaultName, properties);

                    if (configuration.PrivateNetworking.GetValueOrDefault())
                    {
                        var privateEndpoint = await networkManagementClient.PrivateEndpoints.CreateOrUpdateAsync(configuration.ResourceGroupName, "pe-keyvault",
                            new Microsoft.Azure.Management.Network.Models.PrivateEndpoint(
                                name: "pe-coa-keyvault",
                                location: configuration.RegionName,
                                privateLinkServiceConnections: new List<Microsoft.Azure.Management.Network.Models.PrivateLinkServiceConnection>()
                                { new PrivateLinkServiceConnection(name: "pe-coa-keyvault", privateLinkServiceId: vault.Id, groupIds: new List<string>(){"vault"}) },
                                subnet: new Subnet(subnet.Inner.Id)));

                        var networkInterfaceName = privateEndpoint.NetworkInterfaces.First().Id.Split("/").Last();
                        var networkInterface = await networkManagementClient.NetworkInterfaces.GetAsync(configuration.ResourceGroupName, networkInterfaceName);

                        var dnsZone = await CreatePrivateDnsZoneAsync(subnet.Parent, "privatelink.vaultcore.azure.net", "KeyVault");
                        await dnsZone
                            .Update()
                            .DefineARecordSet(vault.Name)
                            .WithIPv4Address(networkInterface.IpConfigurations.First().PrivateIPAddress)
                            .Attach()
                            .ApplyAsync();
                    }

                    return vault;

                    async ValueTask<string> GetUserObjectId()
                    {
                        const string graphUri = "https://graph.windows.net";
                        var credentials = new AzureCredentials(default, new TokenCredentials(new RefreshableAzureServiceTokenProvider(graphUri)), tenantId, AzureEnvironment.AzureGlobalCloud);
                        using GraphRbacManagementClient rbacClient = new(Configure().WithEnvironment(AzureEnvironment.AzureGlobalCloud).WithCredentials(credentials).WithBaseUri(graphUri).Build()) { TenantID = tenantId };
                        credentials.InitializeServiceClient(rbacClient);
                        return (await rbacClient.SignedInUser.GetAsync()).ObjectId;
                    }
                });

        private Task<IGenericResource> CreateLogAnalyticsWorkspaceResourceAsync(string workspaceName)
            => Execute(
                $"Creating Log Analytics Workspace: {workspaceName}...",
                () => ResourceManager
                    .Configure()
                    .Authenticate(azureCredentials)
                    .WithSubscription(configuration.SubscriptionId)
                    .GenericResources.Define(workspaceName)
                    .WithRegion(configuration.RegionName)
                    .WithExistingResourceGroup(configuration.ResourceGroupName)
                    .WithResourceType("workspaces")
                    .WithProviderNamespace("Microsoft.OperationalInsights")
                    .WithoutPlan()
                    .WithApiVersion("2020-08-01")
                    .WithParentResource(string.Empty)
                    .CreateAsync(cts.Token));

        private Task<IGenericResource> CreateAppInsightsResourceAsync(string logAnalyticsArmId)
            => Execute(
                $"Creating Application Insights: {configuration.ApplicationInsightsAccountName}...",
                () => ResourceManager
                    .Configure()
                    .Authenticate(azureCredentials)
                    .WithSubscription(configuration.SubscriptionId)
                    .GenericResources.Define(configuration.ApplicationInsightsAccountName)
                    .WithRegion(configuration.RegionName)
                    .WithExistingResourceGroup(configuration.ResourceGroupName)
                    .WithResourceType("components")
                    .WithProviderNamespace("microsoft.insights")
                    .WithoutPlan()
                    .WithApiVersion("2020-02-02")
                    .WithParentResource(string.Empty)
                    .WithProperties(new Dictionary<string, string>() {
                        { "Application_Type", "other" } ,
                        { "WorkspaceResourceId", logAnalyticsArmId }
                    })
                    .CreateAsync(cts.Token));

        private Task<BatchAccount> CreateBatchAccountAsync(string storageAccountId)
            => Execute(
                $"Creating Batch Account: {configuration.BatchAccountName}...",
                () => new BatchManagementClient(tokenCredentials) { SubscriptionId = configuration.SubscriptionId }
                    .BatchAccount
                    .CreateAsync(
                        configuration.ResourceGroupName,
                        configuration.BatchAccountName,
                        new BatchAccountCreateParameters(
                            configuration.RegionName,
                            autoStorage: new(storageAccountId)),
                        cts.Token));

        private Task<IResourceGroup> CreateResourceGroupAsync()
        {
            var tags = !string.IsNullOrWhiteSpace(configuration.Tags) ? Utility.DelimitedTextToDictionary(configuration.Tags, "=", ",") : null;

            var resourceGroupDefinition = azureSubscriptionClient
                .ResourceGroups
                .Define(configuration.ResourceGroupName)
                .WithRegion(configuration.RegionName);

            resourceGroupDefinition = tags is not null ? resourceGroupDefinition.WithTags(tags) : resourceGroupDefinition;

            return Execute(
                $"Creating Resource Group: {configuration.ResourceGroupName}...",
                () => resourceGroupDefinition.CreateAsync());
        }

        private Task<IIdentity> CreateUserManagedIdentityAsync(IResourceGroup resourceGroup)
        {
            // Resource group name supports periods and parenthesis but identity doesn't. Replacing them with hyphens.
            var managedIdentityName = $"{resourceGroup.Name.Replace(".", "-").Replace("(", "-").Replace(")", "-")}-identity";

            return Execute(
                $"Creating user-managed identity: {managedIdentityName}...",
                async () =>
                {
                    var identity = await azureSubscriptionClient.Identities.GetByResourceGroupAsync(configuration.ResourceGroupName, managedIdentityName);

                    if (identity != null)
                    {
                        return identity;
                    }

                    return await azureSubscriptionClient.Identities.Define(managedIdentityName)
                        .WithRegion(configuration.RegionName)
                        .WithExistingResourceGroup(resourceGroup)
                        .CreateAsync();
                });
        }

        private Task<IIdentity> ReplaceSystemManagedIdentityWithUserManagedIdentityAsync(IResourceGroup resourceGroup, IVirtualMachine linuxVm)
            => Execute(
                "Replacing VM system-managed identity with user-managed identity for easier VM upgrades in the future...",
                async () =>
                {
                    var userManagedIdentity = await CreateUserManagedIdentityAsync(resourceGroup);

                    var existingVmRoles = (await azureSubscriptionClient.AccessManagement.RoleAssignments.Inner.ListForScopeWithHttpMessagesAsync(
                            $"/subscriptions/{configuration.SubscriptionId}",
                            new ODataQuery<RoleAssignmentFilter>($"assignedTo('{linuxVm.SystemAssignedManagedServiceIdentityPrincipalId}')"))).Body
                        .AsContinuousCollection(link => Extensions.Synchronize(() => azureSubscriptionClient.AccessManagement.RoleAssignments.Inner.ListForScopeNextWithHttpMessagesAsync(link)).Body)
                        .ToList();

                    foreach (var role in existingVmRoles)
                    {
                        await azureSubscriptionClient.AccessManagement.RoleAssignments
                            .Define(Guid.NewGuid().ToString())
                            .ForObjectId(userManagedIdentity.PrincipalId)
                            .WithRoleDefinition(role.RoleDefinitionId)
                            .WithScope(role.Scope)
                            .CreateAsync();
                    }

                    foreach (var role in existingVmRoles)
                    {
                        await azureSubscriptionClient.AccessManagement.RoleAssignments.DeleteByIdAsync(role.Id);
                    }

                    await Execute(
                        "Removing existing system-managed identity and assigning new user-managed identity to the VM...",
                        () => linuxVm.Update().WithoutSystemAssignedManagedServiceIdentity().WithExistingUserAssignedManagedServiceIdentity(userManagedIdentity).ApplyAsync());

                    return userManagedIdentity;
                });

        private async Task DeleteResourceGroupAsync()
        {
            var startTime = DateTime.UtcNow;
            var line = ConsoleEx.WriteLine("Deleting resource group...");
            await azureSubscriptionClient.ResourceGroups.DeleteByNameAsync(configuration.ResourceGroupName, CancellationToken.None);
            WriteExecutionTime(line, startTime);
        }

        private Task PatchCromwellConfigurationFileV200Async(IStorageAccount storageAccount)
            => Execute(
                $"Patching '{CromwellConfigurationFileName}' in '{ConfigurationContainerName}' storage container...",
                async () =>
                {
                    await UploadTextToStorageAccountAsync(storageAccount, ConfigurationContainerName, CromwellConfigurationFileName, Utility.PersonalizeContent(new[]
                    {
                        // Replace "enabled = true" with "enabled = false" in call-caching element
                        (Utility.ConfigReplaceTextItemBase)new Utility.ConfigReplaceRegExItemText(@"^(\s*call-caching\s*{[^}]*enabled\s*[=:]{1}\s*)(true)$", "$1false", RegexOptions.Multiline),
                        // Add "preemptible: true" to default-runtime-attributes element, if preemptible is not already present
                        new Utility.ConfigReplaceRegExItemEvaluator(@"(?![\s\S]*preemptible)^(\s*default-runtime-attributes\s*{)([^}]*$)(\s*})$", match => $"{match.Groups[1].Value}{match.Groups[2].Value}\n          preemptible: true{match.Groups[3].Value}", RegexOptions.Multiline),
                    }, (await DownloadTextFromStorageAccountAsync(storageAccount, ConfigurationContainerName, CromwellConfigurationFileName, cts)) ?? Utility.GetFileContent("scripts", CromwellConfigurationFileName)));
                });

        private Task PatchContainersToMountFileV210Async(IStorageAccount storageAccount, string managedIdentityName)
            => Execute(
                $"Adding public datasettestinputs/dataset container to '{ContainersToMountFileName}' file in '{ConfigurationContainerName}' storage container...",
                async () =>
                {
                    var containersToMountText = await DownloadTextFromStorageAccountAsync(storageAccount, ConfigurationContainerName, ContainersToMountFileName, cts);

                    if (containersToMountText is not null)
                    {
                        // Add datasettestinputs container if not already present
                        if (!containersToMountText.Contains("datasettestinputs.blob.core.windows.net/dataset"))
                        {
                            // [SuppressMessage("Microsoft.Security", "CS002:SecretInNextLine", Justification="SAS token for public use")]
                            var dataSetUrl = "https://datasettestinputs.blob.core.windows.net/dataset?sv=2018-03-28&sr=c&si=coa&sig=nKoK6dxjtk5172JZfDH116N6p3xTs7d%2Bs5EAUE4qqgM%3D";
                            containersToMountText = $"{containersToMountText.TrimEnd()}\n{dataSetUrl}";
                        }

                        containersToMountText = containersToMountText
                            .Replace("where the VM has Contributor role", $"where the identity '{managedIdentityName}' has 'Contributor' role")
                            .Replace("where VM's identity", "where CoA VM")
                            .Replace("that the VM's identity has Contributor role", $"that the identity '{managedIdentityName}' has 'Contributor' role");

                        await UploadTextToStorageAccountAsync(storageAccount, ConfigurationContainerName, ContainersToMountFileName, containersToMountText);
                    }
                });

        private Task PatchContainersToMountFileV220Async(IStorageAccount storageAccount)
            => Execute(
                $"Commenting out msgenpublicdata/inputs in '{ContainersToMountFileName}' file in '{ConfigurationContainerName}' storage container. It will be removed in v2.3...",
                async () =>
                {
                    var containersToMountText = await DownloadTextFromStorageAccountAsync(storageAccount, ConfigurationContainerName, ContainersToMountFileName, cts);

                    if (containersToMountText is not null)
                    {
                        containersToMountText = containersToMountText.Replace("https://msgenpublicdata", $"#https://msgenpublicdata");

                        await UploadTextToStorageAccountAsync(storageAccount, ConfigurationContainerName, ContainersToMountFileName, containersToMountText);
                    }
                });

        private Task PatchContainersToMountFileV240Async(IStorageAccount storageAccount)
            => Execute(
                $"Removing reference to msgenpublicdata/inputs in '{ContainersToMountFileName}' file in '{ConfigurationContainerName}' storage container...",
                async () =>
                {
                    var containersToMountText = await DownloadTextFromStorageAccountAsync(storageAccount, ConfigurationContainerName, ContainersToMountFileName, cts);

                    if (containersToMountText is not null)
                    {
                        var regex = new Regex("^.*msgenpublicdata.blob.core.windows.net/inputs.*(\n|\r|\r\n)", RegexOptions.Multiline);
                        containersToMountText = regex.Replace(containersToMountText, string.Empty);

                        await UploadTextToStorageAccountAsync(storageAccount, ConfigurationContainerName, ContainersToMountFileName, containersToMountText);
                    }
                });

        private Task PatchAccountNamesFileV240Async(ConnectionInfo sshConnectionInfo, IIdentity managedIdentity)
            => Execute(
                $"Adding Managed Identity ClientId to 'env-01-account-names.txt' file on the VM...",
                async () =>
                {
                    var accountNames = Utility.DelimitedTextToDictionary((await ExecuteCommandOnVirtualMachineWithRetriesAsync(sshConnectionInfo, $"cat {CromwellAzureRootDir}/env-01-account-names.txt")).Output);
                    accountNames["ManagedIdentityClientId"] = managedIdentity.ClientId;

                    await UploadFilesToVirtualMachineAsync(sshConnectionInfo, (Utility.DictionaryToDelimitedText(accountNames), $"{CromwellAzureRootDir}/env-01-account-names.txt", false));
                });

        private async Task MitigateChaosDbV250Async(ICosmosDBAccount cosmosDb)
            => await Execute("#ChaosDB remedition (regenerating CosmosDB primary key)...",
                () => cosmosDb.RegenerateKeyAsync(KeyKind.Primary.Value));

        private Task PatchCromwellConfigurationFileV300Async(IStorageAccount storageAccount)
            => Execute(
                $"Patching '{CromwellConfigurationFileName}' in '{ConfigurationContainerName}' storage container...",
                async () =>
                {
                    var cromwellConfigText = await DownloadTextFromStorageAccountAsync(storageAccount, ConfigurationContainerName, CromwellConfigurationFileName, cts);
                    var tesBackendParametersRegex = new Regex(@"^(\s*endpoint.*)([\s\S]*)", RegexOptions.Multiline);

                    // Add "use_tes_11_preview_backend_parameters = true" to TES config, after endpoint setting, if use_tes_11_preview_backend_parameters is not already present
                    if (!cromwellConfigText.Contains("use_tes_11_preview_backend_parameters", StringComparison.OrdinalIgnoreCase))
                    {
                        cromwellConfigText = tesBackendParametersRegex.Replace(cromwellConfigText, match => $"{match.Groups[1].Value}\n        use_tes_11_preview_backend_parameters = true{match.Groups[2].Value}");
                    }

                    await UploadTextToStorageAccountAsync(storageAccount, ConfigurationContainerName, CromwellConfigurationFileName, cromwellConfigText);
                });

        private async Task UpgradeBlobfuseV300Async(ConnectionInfo sshConnectionInfo)
            => await Execute("Upgrading blobfuse to 1.4.3...",
                () => ExecuteCommandOnVirtualMachineWithRetriesAsync(sshConnectionInfo, "sudo apt-get update ; sudo apt-get --only-upgrade install blobfuse=1.4.3"));

        private async Task DisableDockerServiceV300Async(ConnectionInfo sshConnectionInfo)
            => await Execute("Disabling auto-start of Docker service...",
                () => ExecuteCommandOnVirtualMachineWithRetriesAsync(sshConnectionInfo, "sudo systemctl disable docker"));

        private async Task AttachStorageToBatchV310Async(string storageAccountId)
            => await Execute("Linking storage account to batch account...",
                () => new BatchManagementClient(tokenCredentials) { SubscriptionId = configuration.SubscriptionId }
                    .BatchAccount
                    .UpdateAsync(configuration.ResourceGroupName, configuration.BatchAccountName, new(autoStorage: new(storageAccountId))));

        private Task PatchCromwellConfigurationFileV310Async(IStorageAccount storageAccount)
            => Execute(
                $"Patching '{CromwellConfigurationFileName}' in '{ConfigurationContainerName}' storage container...",
                async () =>
                {
                    var cromwellConfigText = await DownloadTextFromStorageAccountAsync(storageAccount, ConfigurationContainerName, CromwellConfigurationFileName, cts);
                    var akkaHttpRegex = new Regex(@"(\s*akka\.http\.host-connection-pool\.pool-implementation.*$)", RegexOptions.Multiline);
                    cromwellConfigText = akkaHttpRegex.Replace(cromwellConfigText, match => string.Empty);

                    await UploadTextToStorageAccountAsync(storageAccount, ConfigurationContainerName, CromwellConfigurationFileName, cromwellConfigText);
                });

        private Task PatchContainersAddJobPreparationScriptV320Async(IStorageAccount storageAccount)
            => Execute(
                $"Adding job scripts...",
                () => UploadTextToStorageAccountAsync(storageAccount, InputsContainerName, "coa-tes/job-prep.sh", Utility.GetFileContent("scripts", "job-prep.sh")));

        private Task PatchAllowedVmSizesFileV320Async(IStorageAccount storageAccount)
            => Execute(
                $"Patching '{AllowedVmSizesFileName}' in '{ConfigurationContainerName}' storage container...",
                async () =>
                {
                    var allowedVmSizesText = await DownloadTextFromStorageAccountAsync(storageAccount, ConfigurationContainerName, AllowedVmSizesFileName, cts);

                    allowedVmSizesText = allowedVmSizesText
                        .Replace("Azure VM sizes used", "Azure VM sizes/families used")
                        .Replace("VM size names", "VM size or family names")
                        .Replace("# Standard_D3_v2", "# standardDv2Family");

                    await UploadTextToStorageAccountAsync(storageAccount, ConfigurationContainerName, AllowedVmSizesFileName, allowedVmSizesText);
                });

        private Task AddNewSettingsAsync(ConnectionInfo sshConnectionInfo)
            => Execute(
                $"Adding new settings to 'env-04-settings.txt' file on the VM...",
                async () =>
                {
                    var existingFileContent = await ExecuteCommandOnVirtualMachineAsync(sshConnectionInfo, $"cat {CromwellAzureRootDir}/env-04-settings.txt");
                    var existingSettings = Utility.DelimitedTextToDictionary(existingFileContent.Output.Trim());
                    var newSettings = Utility.DelimitedTextToDictionary(Utility.GetFileContent("scripts", "env-04-settings.txt"));
                    newSettings["Name"] = configuration.Name;

                    foreach (var key in newSettings.Keys.Except(existingSettings.Keys))
                    {
                        existingSettings.Add(key, newSettings[key]);
                    }

                    var newFileContent = Utility.DictionaryToDelimitedText(existingSettings);

                    await UploadFilesToVirtualMachineAsync(
                        sshConnectionInfo,
                        new[] {
                            (newFileContent, $"{CromwellAzureRootDir}/env-04-settings.txt", false)
                        });
                });

        private async Task SetCosmosDbContainerAutoScaleAsync(ICosmosDBAccount cosmosDb)
        {
            var tesDb = await cosmosDb.GetSqlDatabaseAsync(Constants.CosmosDbDatabaseId);
            var taskContainer = await tesDb.GetSqlContainerAsync(Constants.CosmosDbContainerId);
            var requestThroughput = await taskContainer.GetThroughputSettingsAsync();

            if (requestThroughput is not null && requestThroughput.Throughput is not null && requestThroughput.AutopilotSettings?.MaxThroughput is null)
            {
                var key = (await cosmosDb.ListKeysAsync()).PrimaryMasterKey;
                var cosmosClient = new CosmosRestClient(cosmosDb.DocumentEndpoint, key);

                // If the container has request throughput setting configured, and it is currently manual, set it to auto
                await Execute(
                    $"Switching the throughput setting for CosmosDb container 'Tasks' in database 'TES' from Manual to Autoscale...",
                    () => cosmosClient.SwitchContainerRequestThroughputToAutoAsync(Constants.CosmosDbDatabaseId, Constants.CosmosDbContainerId));
            }
        }

        private static ConnectionInfo GetSshConnectionInfo(IVirtualMachine linuxVm, string vmUsername, string vmPassword)
        {
            var publicIPAddress = linuxVm.GetPrimaryPublicIPAddress();

            return new ConnectionInfo(
                publicIPAddress is not null ? publicIPAddress.Fqdn : linuxVm.GetPrimaryNetworkInterface().PrimaryPrivateIP,
                vmUsername,
                new PasswordAuthenticationMethod(vmUsername, vmPassword));
        }

        private static void ValidateMainIdentifierPrefix(string prefix)
        {
            const int maxLength = 12;

            if (prefix.Any(c => !char.IsLetter(c)))
            {
                throw new ValidationException($"MainIdentifierPrefix must only contain letters.");
            }

            if (prefix.Length > maxLength)
            {
                throw new ValidationException($"MainIdentifierPrefix too long - must be {maxLength} characters or less.");
            }
        }

        private void ValidateRegionName(string regionName)
        {
            var validRegionNames = azureSubscriptionClient.GetCurrentSubscription().ListLocations().Select(loc => loc.Region.Name);

            if (!validRegionNames.Contains(regionName, StringComparer.OrdinalIgnoreCase))
            {
                throw new ValidationException($"Invalid region name '{regionName}'. Valid names are: {string.Join(", ", validRegionNames)}");
            }
        }

        private async Task ValidateSubscriptionAndResourceGroupAsync(Configuration configuration)
        {
            const string ownerRoleId = "8e3af657-a8ff-443c-a75c-2fe8c4bcb635";
            const string contributorRoleId = "b24988ac-6180-42a0-ab88-20f7382dd24c";
            const string userAccessAdministratorRoleId = "18d7d88d-d35e-4fb5-a5c3-7773c20a72d9";

            var azure = Microsoft.Azure.Management.Fluent.Azure
                .Configure()
                .WithLogLevel(HttpLoggingDelegatingHandler.Level.Basic)
                .Authenticate(azureCredentials);

            var subscriptionExists = (await azure.Subscriptions.ListAsync()).Any(sub => sub.SubscriptionId.Equals(configuration.SubscriptionId, StringComparison.OrdinalIgnoreCase));

            if (!subscriptionExists)
            {
                throw new ValidationException($"Invalid or inaccessible subcription id '{configuration.SubscriptionId}'. Make sure that subscription exists and that you are either an Owner or have Contributor and User Access Administrator roles on the subscription.", displayExample: false);
            }

            var rgExists = !string.IsNullOrEmpty(configuration.ResourceGroupName) && await azureSubscriptionClient.ResourceGroups.ContainAsync(configuration.ResourceGroupName);

            if (!string.IsNullOrEmpty(configuration.ResourceGroupName) && !rgExists)
            {
                throw new ValidationException($"If ResourceGroupName is provided, the resource group must already exist.", displayExample: false);
            }

            var token = await new AzureServiceTokenProvider().GetAccessTokenAsync("https://management.azure.com/");
            var currentPrincipalObjectId = new JwtSecurityTokenHandler().ReadJwtToken(token).Claims.FirstOrDefault(c => c.Type == "oid").Value;

            var currentPrincipalSubscriptionRoleIds = (await azureSubscriptionClient.AccessManagement.RoleAssignments.Inner.ListForScopeWithHttpMessagesAsync($"/subscriptions/{configuration.SubscriptionId}", new ODataQuery<RoleAssignmentFilter>($"atScope() and assignedTo('{currentPrincipalObjectId}')")))
                .Body.AsContinuousCollection(link => Extensions.Synchronize(() => azureSubscriptionClient.AccessManagement.RoleAssignments.Inner.ListForScopeNextWithHttpMessagesAsync(link)).Body)
                .Select(b => b.RoleDefinitionId.Split(new[] { '/' }).Last());

            var isuserAccessAdministrator = currentPrincipalSubscriptionRoleIds.Contains(userAccessAdministratorRoleId);

            if (!currentPrincipalSubscriptionRoleIds.Contains(ownerRoleId) && !(currentPrincipalSubscriptionRoleIds.Contains(contributorRoleId) && isuserAccessAdministrator))
            {
                if (!rgExists)
                {
                    throw new ValidationException($"Insufficient access to deploy. You must be: 1) Owner of the subscription, or 2) Contributor and User Access Administrator of the subscription, or 3) Owner of the resource group", displayExample: false);
                }

                var currentPrincipalRgRoleIds = (await azureSubscriptionClient.AccessManagement.RoleAssignments.Inner.ListForScopeWithHttpMessagesAsync($"/subscriptions/{configuration.SubscriptionId}/resourceGroups/{configuration.ResourceGroupName}", new ODataQuery<RoleAssignmentFilter>($"atScope() and assignedTo('{currentPrincipalObjectId}')")))
                    .Body.AsContinuousCollection(link => Extensions.Synchronize(() => azureSubscriptionClient.AccessManagement.RoleAssignments.Inner.ListForScopeNextWithHttpMessagesAsync(link)).Body)
                    .Select(b => b.RoleDefinitionId.Split(new[] { '/' }).Last());

                if (!currentPrincipalRgRoleIds.Contains(ownerRoleId))
                {
                    throw new ValidationException($"Insufficient access to deploy. You must be: 1) Owner of the subscription, or 2) Contributor and User Access Administrator of the subscription, or 3) Owner of the resource group", displayExample: false);
                }

                if (!isuserAccessAdministrator)
                {
                    SkipBillingReaderRoleAssignment = true;
                    DisplayBillingReaderInsufficientAccessLevelWarning();
                }
            }
        }

        private async Task<IStorageAccount> ValidateAndGetExistingStorageAccountAsync()
        {
            if (configuration.StorageAccountName is null)
            {
                return null;
            }

            return (await GetExistingStorageAccountAsync(configuration.StorageAccountName))
                ?? throw new ValidationException($"If StorageAccountName is provided, the storage account must already exist in region {configuration.RegionName}, and be accessible to the current user.", displayExample: false);
        }

        private async Task<BatchAccount> ValidateAndGetExistingBatchAccountAsync()
        {
            if (configuration.BatchAccountName is null)
            {
                return null;
            }

            return (await GetExistingBatchAccountAsync(configuration.BatchAccountName))
                ?? throw new ValidationException($"If BatchAccountName is provided, the batch account must already exist in region {configuration.RegionName}, and be accessible to the current user.", displayExample: false);
        }

        private async Task<ICosmosDBAccount> ValidateAndGetExistingCosmosDbAccountAsync()
        {
            if (configuration.CosmosDbAccountName is null)
            {
                return null;
            }

            return (await GetExistingCosmosDbAccountAsync(configuration.CosmosDbAccountName))
                ?? throw new ValidationException($"If CosmosDbAccountName is provided, the account must already exist in region {configuration.RegionName}, and be accessible to the current user.", displayExample: false);
        }

        private async Task<(INetwork virtualNetwork, ISubnet vmSubnet, ISubnet postgreSqlSubnet)?> ValidateAndGetExistingVirtualNetworkAsync()
        {
            static bool AllOrNoneSet(params string[] values) => values.All(v => !string.IsNullOrEmpty(v)) || values.All(v => string.IsNullOrEmpty(v));
            static bool NoneSet(params string[] values) => values.All(v => string.IsNullOrEmpty(v));

            if (NoneSet(configuration.VnetResourceGroupName, configuration.VnetName, configuration.VmSubnetName))
            {
                if (configuration.PrivateNetworking.GetValueOrDefault())
                {
                    throw new ValidationException($"{nameof(configuration.VnetResourceGroupName)}, {nameof(configuration.VnetName)} and {nameof(configuration.VmSubnetName)} are required when using private networking.");
                }

                return null;
            }

            if (configuration.ProvisionPostgreSqlOnAzure == true && !AllOrNoneSet(configuration.VnetResourceGroupName, configuration.VnetName, configuration.VmSubnetName, configuration.PostgreSqlSubnetName))
            {
                throw new ValidationException($"{nameof(configuration.VnetResourceGroupName)}, {nameof(configuration.VnetName)}, {nameof(configuration.VmSubnetName)} and {nameof(configuration.PostgreSqlSubnetName)} are required when using an existing virtual network and {nameof(configuration.ProvisionPostgreSqlOnAzure)} is set.");
            }

            if (!AllOrNoneSet(configuration.VnetResourceGroupName, configuration.VnetName, configuration.VmSubnetName))
            {
                throw new ValidationException($"{nameof(configuration.VnetResourceGroupName)}, {nameof(configuration.VnetName)} and {nameof(configuration.VmSubnetName)} are required when using an existing virtual network.");
            }

            if (!(await azureSubscriptionClient.ResourceGroups.ListAsync(true)).Any(rg => rg.Name.Equals(configuration.VnetResourceGroupName, StringComparison.OrdinalIgnoreCase)))
            {
                throw new ValidationException($"Resource group '{configuration.VnetResourceGroupName}' does not exist.");
            }

            var vnet = await azureSubscriptionClient.Networks.GetByResourceGroupAsync(configuration.VnetResourceGroupName, configuration.VnetName);

            if (vnet is null)
            {
                throw new ValidationException($"Virtual network '{configuration.VnetName}' does not exist in resource group '{configuration.VnetResourceGroupName}'.");
            }

            if (!vnet.RegionName.Equals(configuration.RegionName, StringComparison.OrdinalIgnoreCase))
            {
                throw new ValidationException($"Virtual network '{configuration.VnetName}' must be in the same region that you are deploying to ({configuration.RegionName}).");
            }

            var vmSubnet = vnet.Subnets.FirstOrDefault(s => s.Key.Equals(configuration.VmSubnetName, StringComparison.OrdinalIgnoreCase)).Value;

            if (vmSubnet == null)
            {
                throw new ValidationException($"Virtual network '{configuration.VnetName}' does not contain subnet '{configuration.VmSubnetName}'");
            }

            var resourceGraphClient = new ResourceGraphClient(tokenCredentials);
            var postgreSqlSubnet = vnet.Subnets.FirstOrDefault(s => s.Key.Equals(configuration.PostgreSqlSubnetName, StringComparison.OrdinalIgnoreCase)).Value;

            if (configuration.ProvisionPostgreSqlOnAzure == true)
            {
                if (postgreSqlSubnet == null)
                {
                    throw new ValidationException($"Virtual network '{configuration.VnetName}' does not contain subnet '{configuration.PostgreSqlSubnetName}'");
                }

                var delegatedServices = postgreSqlSubnet.Inner.Delegations.Select(d => d.ServiceName);
                var hasOtherDelegations = delegatedServices.Any(s => s != "Microsoft.DBforPostgreSQL/flexibleServers");
                var hasNoDelegations = !delegatedServices.Any();

                if (hasOtherDelegations)
                {
                    throw new ValidationException($"Subnet '{configuration.PostgreSqlSubnetName}' can have 'Microsoft.DBforPostgreSQL/flexibleServers' delegation only.");
                }

                var resourcesInPostgreSqlSubnetQuery = $"where type =~ 'Microsoft.Network/networkInterfaces' | where properties.ipConfigurations[0].properties.subnet.id == '{postgreSqlSubnet.Inner.Id}'";
                var resourcesExist = (await resourceGraphClient.ResourcesAsync(new QueryRequest(new[] { configuration.SubscriptionId }, resourcesInPostgreSqlSubnetQuery))).TotalRecords > 0;

                if (hasNoDelegations && resourcesExist)
                {
                    throw new ValidationException($"Subnet '{configuration.PostgreSqlSubnetName}' must be either empty or have 'Microsoft.DBforPostgreSQL/flexibleServers' delegation.");
                }
            }

            return (vnet, vmSubnet, postgreSqlSubnet);
        }

        private async Task ValidateBatchAccountQuotaAsync()
        {
            var accountQuota = (await new BatchManagementClient(tokenCredentials) { SubscriptionId = configuration.SubscriptionId }.Location.GetQuotasAsync(configuration.RegionName)).AccountQuota;
            var existingBatchAccountCount = (await new BatchManagementClient(tokenCredentials) { SubscriptionId = configuration.SubscriptionId }.BatchAccount.ListAsync()).AsEnumerable().Count(b => b.Location.Equals(configuration.RegionName));

            if (existingBatchAccountCount >= accountQuota)
            {
                throw new ValidationException($"The regional Batch account quota ({accountQuota} account(s) per region) for the specified subscription has been reached. Submit a support request to increase the quota or choose another region.", displayExample: false);
            }
        }

        private async Task ValidateVmAsync()
        {
            var computeSkus = (await generalRetryPolicy.ExecuteAsync(() => 
                azureSubscriptionClient.ComputeSkus.ListbyRegionAndResourceTypeAsync(
                    Region.Create(configuration.RegionName), 
                    ComputeResourceType.VirtualMachines)))
                .Where(s => !s.Restrictions.Any())
                .Select(s => s.Name.Value)
                .ToList();

            if (!computeSkus.Any())
            {
                throw new ValidationException($"Your subscription doesn't support virtual machine creation in {configuration.RegionName}.  Please create an Azure Support case: https://docs.microsoft.com/en-us/azure/azure-portal/supportability/how-to-create-azure-support-request", displayExample: false);
            }
            else if (!computeSkus.Any(s => s.Equals(configuration.VmSize, StringComparison.OrdinalIgnoreCase)))
            {
                throw new ValidationException($"The VmSize {configuration.VmSize} is not available or does not exist in {configuration.RegionName}.  You can use 'az vm list-skus --location {configuration.RegionName} --output table' to find an available VM.", displayExample: false);
            }
        }

        private static async Task<BlobServiceClient> GetBlobClientAsync(IStorageAccount storageAccount)
            => new(
                new Uri($"https://{storageAccount.Name}.blob.core.windows.net"),
                new StorageSharedKeyCredential(
                    storageAccount.Name,
                    (await storageAccount.GetKeysAsync())[0].Value));

        private async Task ValidateTokenProviderAsync()
        {
            try
            {
                await Execute("Retrieving Azure management token...", () => new AzureServiceTokenProvider("RunAs=Developer; DeveloperTool=AzureCli").GetAccessTokenAsync("https://management.azure.com/"));
            }
            catch (AzureServiceTokenProviderException ex)
            {
                ConsoleEx.WriteLine("No access token found.  Please install the Azure CLI and login with 'az login'", ConsoleColor.Red);
                ConsoleEx.WriteLine("Link: https://docs.microsoft.com/en-us/cli/azure/install-azure-cli");
                ConsoleEx.WriteLine($"Error details: {ex.Message}");
                Environment.Exit(1);
            }
        }

        private void ValidateInitialCommandLineArgsAsync()
        {
            void ThrowIfProvidedForUpdate(object attributeValue, string attributeName)
            {
                if (configuration.Update && attributeValue is not null)
                {
                    throw new ValidationException($"{attributeName} must not be provided when updating", false);
                }
            }

            void ThrowIfNotProvidedForUpdate(string attributeValue, string attributeName)
            {
                if (configuration.Update && string.IsNullOrWhiteSpace(attributeValue))
                {
                    throw new ValidationException($"{attributeName} is required for update.", false);
                }
            }

            void ThrowIfEitherNotProvidedForUpdate(string attributeValue1, string attributeName1, string attributeValue2, string attributeName2)
            {
                if (configuration.Update && string.IsNullOrWhiteSpace(attributeValue1) && string.IsNullOrWhiteSpace(attributeValue2))
                {
                    throw new ValidationException($"Either {attributeName1} or {attributeName2} is required for update.", false);
                }
            }

            void ThrowIfNotProvided(string attributeValue, string attributeName)
            {
                if (string.IsNullOrWhiteSpace(attributeValue))
                {
                    throw new ValidationException($"{attributeName} is required.", false);
                }
            }

            void ThrowIfNotProvidedForInstall(string attributeValue, string attributeName)
            {
                if (!configuration.Update && string.IsNullOrWhiteSpace(attributeValue))
                {
                    throw new ValidationException($"{attributeName} is required.", false);
                }
            }

            void ThrowIfTagsFormatIsUnacceptable(string attributeValue, string attributeName)
            {
                if (string.IsNullOrWhiteSpace(attributeValue))
                {
                    return;
                }

                try
                {
                    Utility.DelimitedTextToDictionary(attributeValue, "=", ",");
                }
                catch
                {
                    throw new ValidationException($"{attributeName} is specified in incorrect format. Try as TagName=TagValue,TagName=TagValue in double quotes", false);
                }
            }

            void ValidateDependantFeature(bool feature1Enabled, string feature1Name, bool feature2Enabled, string feature2Name)
            {
                if (feature1Enabled && !feature2Enabled)
                {
                    throw new ValidationException($"{feature2Name} must be enabled to use flag {feature1Name}");
                }
            }

            void ThrowIfBothProvided(bool feature1Enabled, string feature1Name, bool feature2Enabled, string feature2Name)
            {
                if (feature1Enabled && feature2Enabled)
                {
                    throw new ValidationException($"{feature2Name} is incompatible with {feature1Name}");
                }
            }

            void ValidateHelmInstall(string helmPath, string featureName)
            {
                if (!File.Exists(helmPath))
                {
                    throw new ValidationException($"Helm must be installed and set with the {featureName} flag. You can find instructions for install Helm here: https://helm.sh/docs/intro/install/");
                }
            }

            ThrowIfNotProvided(configuration.SubscriptionId, nameof(configuration.SubscriptionId));

            ThrowIfNotProvidedForInstall(configuration.RegionName, nameof(configuration.RegionName));

            ThrowIfNotProvidedForUpdate(configuration.ResourceGroupName, nameof(configuration.ResourceGroupName));
            ThrowIfEitherNotProvidedForUpdate(configuration.VmPassword, nameof(configuration.VmPassword), configuration.AksClusterName, nameof(configuration.AksClusterName));

            ThrowIfProvidedForUpdate(configuration.RegionName, nameof(configuration.RegionName));
            ThrowIfProvidedForUpdate(configuration.BatchAccountName, nameof(configuration.BatchAccountName));
            ThrowIfProvidedForUpdate(configuration.CosmosDbAccountName, nameof(configuration.CosmosDbAccountName));
            ThrowIfProvidedForUpdate(configuration.CrossSubscriptionAKSDeployment, nameof(configuration.CrossSubscriptionAKSDeployment));
            ThrowIfProvidedForUpdate(configuration.ProvisionPostgreSqlOnAzure, nameof(configuration.ProvisionPostgreSqlOnAzure));
            ThrowIfProvidedForUpdate(configuration.ApplicationInsightsAccountName, nameof(configuration.ApplicationInsightsAccountName));
            ThrowIfProvidedForUpdate(configuration.PrivateNetworking, nameof(configuration.PrivateNetworking));
            ThrowIfProvidedForUpdate(configuration.VnetName, nameof(configuration.VnetName));
            ThrowIfProvidedForUpdate(configuration.VnetResourceGroupName, nameof(configuration.VnetResourceGroupName));
            ThrowIfProvidedForUpdate(configuration.SubnetName, nameof(configuration.SubnetName));
            ThrowIfProvidedForUpdate(configuration.Tags, nameof(configuration.Tags));
            ThrowIfTagsFormatIsUnacceptable(configuration.Tags, nameof(configuration.Tags));

            if (!configuration.Update)
            {
                ValidateDependantFeature(configuration.CrossSubscriptionAKSDeployment.GetValueOrDefault(), nameof(configuration.CrossSubscriptionAKSDeployment), configuration.UseAks, nameof(configuration.UseAks));
            }

            ThrowIfBothProvided(configuration.UseAks, nameof(configuration.UseAks), configuration.CustomTesImagePath != null, nameof(configuration.CustomTesImagePath));
            ThrowIfBothProvided(configuration.UseAks, nameof(configuration.UseAks), configuration.CustomTriggerServiceImagePath != null, nameof(configuration.CustomTriggerServiceImagePath));
            ThrowIfBothProvided(configuration.UseAks, nameof(configuration.UseAks), configuration.CustomCromwellImagePath != null, nameof(configuration.CustomCromwellImagePath));

            if (configuration.UseAks)
            {
                ThrowIfNotProvidedForUpdate(configuration.AksClusterName, nameof(configuration.AksClusterName));

                if (!configuration.ManualHelmDeployment)
                {
                    ValidateDependantFeature(configuration.UseAks, nameof(configuration.UseAks), !string.IsNullOrWhiteSpace(configuration.HelmBinaryPath), nameof(configuration.HelmBinaryPath));
                    ValidateHelmInstall(configuration.HelmBinaryPath, nameof(configuration.HelmBinaryPath));
                }

                if (configuration.ProvisionPostgreSqlOnAzure is null)
                {
                    configuration.ProvisionPostgreSqlOnAzure = true;
                }
                else if (!configuration.ProvisionPostgreSqlOnAzure.GetValueOrDefault())
                {
                    ValidateDependantFeature(configuration.UseAks, nameof(configuration.UseAks), configuration.ProvisionPostgreSqlOnAzure.GetValueOrDefault(), nameof(configuration.ProvisionPostgreSqlOnAzure));
                }
            }
        }

        private static void DisplayBillingReaderInsufficientAccessLevelWarning()
        {
            ConsoleEx.WriteLine("Warning: insufficient subscription access level to assign the Billing Reader", ConsoleColor.Yellow);
            ConsoleEx.WriteLine("role for the VM to your Azure Subscription.", ConsoleColor.Yellow);
            ConsoleEx.WriteLine("Deployment will continue, but only default VM prices will be used for your workflows,", ConsoleColor.Yellow);
            ConsoleEx.WriteLine("since the Billing Reader role is required to access RateCard API pricing data.", ConsoleColor.Yellow);
            ConsoleEx.WriteLine("To resolve this in the future, have your Azure subscription Owner or Contributor", ConsoleColor.Yellow);
            ConsoleEx.WriteLine("assign the Billing Reader role for the VM's managed identity to your Azure Subscription scope.", ConsoleColor.Yellow);
            ConsoleEx.WriteLine("More info: https://github.com/microsoft/CromwellOnAzure/blob/master/docs/troubleshooting-guide.md#dynamic-cost-optimization-and-ratecard-api-access", ConsoleColor.Yellow);
        }

        private static void DisplayValidationExceptionAndExit(ValidationException validationException)
        {
            ConsoleEx.WriteLine(validationException.Reason, ConsoleColor.Red);

            if (validationException.DisplayExample)
            {
                ConsoleEx.WriteLine();
                ConsoleEx.WriteLine($"Example: ", ConsoleColor.Green).Write($"deploy-cromwell-on-azure --subscriptionid {Guid.NewGuid()} --regionname westus2 --mainidentifierprefix coa", ConsoleColor.White);
            }

            Environment.Exit(1);
        }

        private async Task DeleteResourceGroupIfUserConsentsAsync()
        {
            if (!isResourceGroupCreated)
            {
                return;
            }

            var userResponse = string.Empty;

            if (!configuration.Silent)
            {
                ConsoleEx.WriteLine();
                ConsoleEx.Write("Delete the resource group?  Type 'yes' and press enter, or, press any key to exit: ");
                userResponse = ConsoleEx.ReadLine();
            }

            if (userResponse.Equals("yes", StringComparison.OrdinalIgnoreCase) || (configuration.Silent && configuration.DeleteResourceGroupOnFailure))
            {
                await DeleteResourceGroupAsync();
            }
        }

        private async Task<bool> RunTestWorkflow(IStorageAccount storageAccount, bool usePreemptibleVm = true)
        {
            var startTime = DateTime.UtcNow;
            var line = ConsoleEx.WriteLine("Running a test workflow...");
            var isTestWorkflowSuccessful = await TestWorkflowAsync(storageAccount, usePreemptibleVm);
            WriteExecutionTime(line, startTime);

            if (isTestWorkflowSuccessful)
            {
                ConsoleEx.WriteLine();
                ConsoleEx.WriteLine($"Test workflow succeeded.", ConsoleColor.Green);
                ConsoleEx.WriteLine();
                ConsoleEx.WriteLine("Learn more about how to use Cromwell on Azure: https://github.com/microsoft/CromwellOnAzure");
                ConsoleEx.WriteLine();
            }
            else
            {
                ConsoleEx.WriteLine();
                ConsoleEx.WriteLine($"Test workflow failed.", ConsoleColor.Red);
                ConsoleEx.WriteLine();
                WriteGeneralRetryMessageToConsole();
                ConsoleEx.WriteLine();
            }

            return isTestWorkflowSuccessful;
        }

        private static void WriteGeneralRetryMessageToConsole()
            => ConsoleEx.WriteLine("Please try deployment again, and create an issue if this continues to fail: https://github.com/microsoft/CromwellOnAzure/issues");

        private async Task<bool> TestWorkflowAsync(IStorageAccount storageAccount, bool usePreemptibleVm = true)
        {
            const string testDirectoryName = "test";
            const string wdlFileName = "test.wdl";
            const string workflowInputsFileName = "testInputs.json";
            const string inputFileName = "inputFile.txt";
            const string inputFileContent = "Hello from inputFile.txt!";

            var id = Guid.NewGuid();
            var wdlFileContent = Utility.GetFileContent(wdlFileName);
            var workflowInputsFileContent = Utility.GetFileContent(workflowInputsFileName).Replace("{InputFilePath}", $"/{storageAccount.Name}/{InputsContainerName}/{testDirectoryName}/{inputFileName}");

            if (!usePreemptibleVm)
            {
                wdlFileContent = wdlFileContent.Replace("preemptible: true", "preemptible: false", StringComparison.OrdinalIgnoreCase);
            }

            var workflowTrigger = new Workflow
            {
                WorkflowUrl = $"/{storageAccount.Name}/{InputsContainerName}/{testDirectoryName}/{wdlFileName}",
                WorkflowInputsUrl = $"/{storageAccount.Name}/{InputsContainerName}/{testDirectoryName}/{workflowInputsFileName}"
            };

            await UploadTextToStorageAccountAsync(storageAccount, InputsContainerName, $"{testDirectoryName}/{wdlFileName}", wdlFileContent);
            await UploadTextToStorageAccountAsync(storageAccount, InputsContainerName, $"{testDirectoryName}/{workflowInputsFileName}", workflowInputsFileContent);
            await UploadTextToStorageAccountAsync(storageAccount, InputsContainerName, $"{testDirectoryName}/{inputFileName}", inputFileContent);
            await UploadTextToStorageAccountAsync(storageAccount, WorkflowsContainerName, $"new/{id}.json", JsonConvert.SerializeObject(workflowTrigger, Formatting.Indented));

            return await IsWorkflowSuccessfulAfterLongPollingAsync(storageAccount, WorkflowsContainerName, id);
        }

        private static async Task<bool> IsWorkflowSuccessfulAfterLongPollingAsync(IStorageAccount storageAccount, string containerName, Guid id)
        {
            var container = (await GetBlobClientAsync(storageAccount)).GetBlobContainerClient(containerName);

            while (true)
            {
                try
                {
                    var succeeded = container.GetBlobs(prefix: $"succeeded/{id}").Count() == 1;
                    var failed = container.GetBlobs(prefix: $"failed/{id}").Count() == 1;

                    if (succeeded || failed)
                    {
                        return succeeded && !failed;
                    }
                }
                catch (Exception exc)
                {
                    // "Server is busy" occasionally can be ignored
                    ConsoleEx.WriteLine(exc.Message);
                }

                await Task.Delay(System.TimeSpan.FromSeconds(10));
            }
        }

        public Task Execute(string message, Func<Task> func)
            => Execute(message, async () => { await func(); return false; });

        private async Task<T> Execute<T>(string message, Func<Task<T>> func)
        {
            const int retryCount = 3;

            var startTime = DateTime.UtcNow;
            var line = ConsoleEx.WriteLine(message);

            for (var i = 0; i < retryCount; i++)
            {
                try
                {
                    cts.Token.ThrowIfCancellationRequested();
                    var result = await func();
                    WriteExecutionTime(line, startTime);
                    return result;
                }
                catch (Microsoft.Rest.Azure.CloudException cloudException) when (cloudException.ToCloudErrorType() == CloudErrorType.ExpiredAuthenticationToken)
                {
                }
                catch (OperationCanceledException) when (cts.Token.IsCancellationRequested)
                {
                    line.Write(" Cancelled", ConsoleColor.Red);
                    return await Task.FromCanceled<T>(cts.Token);
                }
                catch (Exception ex)
                {
                    line.Write($" Failed. {ex.GetType().Name}: {ex.Message}", ConsoleColor.Red);
                    cts.Cancel();
                    throw;
                }
            }

            line.Write($" Failed", ConsoleColor.Red);
            cts.Cancel();
            throw new Exception($"Failed after {retryCount} attempts");
        }

        private static void WriteExecutionTime(ConsoleEx.Line line, DateTime startTime)
            => line.Write($" Completed in {DateTime.UtcNow.Subtract(startTime).TotalSeconds:n0}s", ConsoleColor.Green);

        private static async Task<(string Output, string Error, int ExitStatus)> ExecuteCommandOnVirtualMachineAsync(ConnectionInfo sshConnectionInfo, string command)
        {
            using var sshClient = new SshClient(sshConnectionInfo);
            sshClient.ConnectWithRetries();
            var (output, error, exitStatus) = await sshClient.ExecuteCommandAsync(command);
            sshClient.Disconnect();

            return (output, error, exitStatus);
        }

        private static Task<(string Output, string Error, int ExitStatus)> ExecuteCommandOnVirtualMachineWithRetriesAsync(ConnectionInfo sshConnectionInfo, string command)
            => sshCommandRetryPolicy.ExecuteAsync(() => ExecuteCommandOnVirtualMachineAsync(sshConnectionInfo, command));

        private static async Task UploadFilesToVirtualMachineAsync(ConnectionInfo sshConnectionInfo, params (string fileContent, string remoteFilePath, bool makeExecutable)[] files)
            => await UploadFilesToVirtualMachineAsync(sshConnectionInfo, files.Select(f => ((Stream)new MemoryStream(Encoding.UTF8.GetBytes(f.fileContent)), f.remoteFilePath, f.makeExecutable)).ToArray());

        private static async Task UploadFilesToVirtualMachineAsync(ConnectionInfo sshConnectionInfo, params (Stream input, string remoteFilePath, bool makeExecutable)[] files)
        {
            using var sshClient = new SshClient(sshConnectionInfo);
            using var sftpClient = new SftpClient(sshConnectionInfo);

            try
            {
                sshClient.ConnectWithRetries();
                sftpClient.Connect();

                foreach (var (input, remoteFilePath, makeExecutable) in files)
                {
                    var dir = GetLinuxParentPath(remoteFilePath);

                    // Create destination directory if needed and make it writable for the current user
                    var (output, _, _) = await sshClient.ExecuteCommandAsync($"sudo mkdir -p {dir} && owner=$(stat -c '%U' {dir}) && mask=$(stat -c '%a' {dir}) && ownerCanWrite=$(( (16#$mask & 16#200) > 0 )) && othersCanWrite=$(( (16#$mask & 16#002) > 0 )) && ( [[ $owner == $(whoami) && $ownerCanWrite == 1 || $othersCanWrite == 1 ]] && echo 0 || ( sudo chmod o+w {dir} && echo 1 ))");
                    var dirWasMadeWritableToOthers = output == "1";

                    // Make the destination file writable for the current user. The user running the update might not be the same user that created the file.
                    await sshClient.ExecuteCommandAsync($"sudo touch {remoteFilePath} && sudo chmod o+w {remoteFilePath}");
                    await sftpClient.UploadFileAsync(input, remoteFilePath, true);
                    await sshClient.ExecuteCommandAsync($"sudo chmod o-w {remoteFilePath}");

                    if (makeExecutable)
                    {
                        await sshClient.ExecuteCommandAsync($"sudo chmod +x {remoteFilePath}");
                    }

                    if (dirWasMadeWritableToOthers)
                    {
                        await sshClient.ExecuteCommandAsync($"sudo chmod o-w {dir}");
                    }
                }
            }
            finally
            {
                sshClient.Disconnect();
                sftpClient.Disconnect();

                foreach (var (input, _, _) in files)
                {
                    await input.DisposeAsync();
                }

                sshClient.Dispose();
                sftpClient.Dispose();
            }
        }

        private static async Task DeleteFileFromVirtualMachineAsync(ConnectionInfo sshConnectionInfo, string filePath)
        {
            using var sshClient = new SshClient(sshConnectionInfo);
            sshClient.ConnectWithRetries();
            await sshClient.ExecuteCommandAsync($"sudo rm -f {filePath}");
            sshClient.Disconnect();
        }

        public static async Task<string> DownloadTextFromStorageAccountAsync(IStorageAccount storageAccount, string containerName, string blobName, CancellationTokenSource cts)
        {
            var blobClient = await GetBlobClientAsync(storageAccount);
            var container = blobClient.GetBlobContainerClient(containerName);

            return (await container.GetBlobClient(blobName).DownloadContentAsync(cts.Token)).Value.Content.ToString();
        }

<<<<<<< HEAD
        private Task UploadTextToStorageAccountAsync(IStorageAccount storageAccount, string containerName, string blobName, string content)
            => UploadBinaryToStorageAccountAsync(storageAccount, containerName, blobName, BinaryData.FromString(content));

        private async Task UploadBinaryToStorageAccountAsync(IStorageAccount storageAccount, string containerName, string blobName, BinaryData content)
=======
        private async Task UploadTextToStorageAccountAsync(IStorageAccount storageAccount, string containerName, string blobName, string content)
            => await UploadTextToStorageAccountAsync(storageAccount, containerName, blobName, content, cts.Token);

        public static async Task UploadTextToStorageAccountAsync(IStorageAccount storageAccount, string containerName, string blobName, string content, CancellationToken token)
>>>>>>> 2a0d6a17
        {
            var blobClient = await GetBlobClientAsync(storageAccount);
            var container = blobClient.GetBlobContainerClient(containerName);

            await container.CreateIfNotExistsAsync();
<<<<<<< HEAD
            await container.GetBlobClient(blobName).UploadAsync(content, true, cts.Token);
=======
            await container.GetBlobClient(blobName).UploadAsync(BinaryData.FromString(content), true, token);
>>>>>>> 2a0d6a17
        }

        private static string GetLinuxParentPath(string path)
        {
            const char dirSeparator = '/';

            if (string.IsNullOrEmpty(path))
            {
                return null;
            }

            var pathComponents = path.TrimEnd(dirSeparator).Split(dirSeparator);

            return string.Join(dirSeparator, pathComponents.Take(pathComponents.Length - 1));
        }

        private class ValidationException : Exception
        {
            public string Reason { get; set; }
            public bool DisplayExample { get; set; }

            public ValidationException(string reason, bool displayExample = true)
            {
                Reason = reason;
                DisplayExample = displayExample;
            }
        }

        /*
        /// <summary>
        /// Makes an acceptable batch application name out of the internal calculated name
        /// </summary>
        /// <param name="host"></param>
        /// <returns></returns>
        public static string BatchAppFromHostConfigName(string host)
        {
            const char dash = '-';
            return new string(host.Normalize().Select(Mangle).ToArray());

            static char Mangle(char c)
                => char.GetUnicodeCategory(c) switch
                {
                    UnicodeCategory.UppercaseLetter => MangleLetter(c),
                    UnicodeCategory.LowercaseLetter => MangleLetter(c),
                    UnicodeCategory.TitlecaseLetter => MangleLetter(c),
                    UnicodeCategory.DecimalDigitNumber => c,
                    UnicodeCategory.LetterNumber => MangleNumber(c),
                    UnicodeCategory.OtherNumber => MangleNumber(c),
                    UnicodeCategory.PrivateUse => dash,
                    UnicodeCategory.ConnectorPunctuation => dash,
                    UnicodeCategory.DashPunctuation => dash,
                    UnicodeCategory.MathSymbol => dash,
                    UnicodeCategory.CurrencySymbol => dash,
                    _ => '_',
                };

            static char MangleLetter(char c)
                => char.IsLetterOrDigit(c) && *//*char.IsAscii(c)*//*
                    (c >= 0x0000 && c <= 0x007f) ? c : dash;

            static char MangleNumber(char c)
                => char.GetNumericValue(c) switch
                {
                    (>= 0) and (<= 9) => (char)('0' + char.GetNumericValue(c)),
                    _ => dash,
                };
        }

        InitializeHostBlobs = new Task(async () =>
        {
            var writeStoredVersions = false;
            var storedVersions = BatchUtils.ReadApplicationVersions();
            try
            {
                var knownExtant = Enumerable.Empty<(string, string)>();
                foreach (var hash in BatchUtils.GetApplicationPayloadHashes().Select(p => (Name: p.Key, Hash: Convert.ToHexString(p.Value))))
                {
                    if (storedVersions.TryGetValue(hash.Name, out var keyMetadata))
                    {
                        if (keyMetadata.Packages.TryGetValue(hash.Hash, out var hashMetadata))
                        {
                            knownExtant = knownExtant.Append((hash.Name, hash.Hash));
                        }
                        else
                        {
                            keyMetadata.Packages.Add(hash.Hash, (default, DoesPayloadContainStartScript(hash.Name)));
                            writeStoredVersions = true;
                        }
                    }
                    else
                    {
                        storedVersions.Add(hash.Name, (default, BatchUtils.BatchAppFromHostConfigName(hash.Name), new Dictionary<string, (int, bool)>(Enumerable.Empty<KeyValuePair<string, (int, bool)>>().Append(new(hash.Hash, (default, DoesPayloadContainStartScript(hash.Name)))))));
                        writeStoredVersions = true;
                    }
                }

                var serverAppList = Enumerable.Empty<(string Name, string Version)>();
                foreach (var appVersion in (await azureProxy.ListApplications()).Select(a => (a.Name, azureProxy.ListApplicationPackages(a).Result)).SelectMany(t => t.Result.Select(p => (t.Name, p.Name))))
                {
                    serverAppList = serverAppList.Append(appVersion);
                }

                var storedVersionsByServerName = new Dictionary<string, (IDictionary<string, (int, bool)> Packages, string)>(storedVersions.Select(p => new KeyValuePair<string, (IDictionary<string, (int, bool)>, string)>(p.Value.ServerAppName, (p.Value.Packages, p.Key))));
                var appsToRemove = Enumerable.Empty<(string Name, string Version)>();
                var storedVersionsFoundBuilder = Enumerable.Empty<(string Name, string Version)>();
                foreach (var app in serverAppList)
                {
                    if (storedVersionsByServerName.TryGetValue(app.Name, out var keyMetadata))
                    {
                        var storedHashes = new List<string>(keyMetadata.Packages.Keys);

                        foreach (var hash in keyMetadata.Packages)
                        {
                            if (hash.Key.Equals(app.Version, StringComparison.InvariantCulture))
                            {
                                storedVersionsFoundBuilder = storedVersionsFoundBuilder.Append(new(app.Name, app.Version));
                            }
                            else
                            {
                                appsToRemove = appsToRemove.Append(new(app.Name, app.Version));
                            }
                        }
                    }
                    else
                    {
                        // Unknown app. Ignore. TODO: Warn?
                    }
                }

                foreach (var app in appsToRemove)
                {
                    //TODO: Remove(app.Package)
                }

                var storedVersionsFound = storedVersionsFoundBuilder.ToList();
                var updates = Enumerable.Empty<KeyValuePair<string, (string, string, IDictionary<string, (int, bool)>)>>();
                foreach (var app in storedVersions)
                {
                    foreach (var version in app.Value.Packages)
                    {
                        if (!storedVersionsFound.Contains((app.Key, version.Key)))
                        {
                            using var payload = BatchUtils.GetApplicationPayload(app.Key);
                            updates = updates.Append(new KeyValuePair<string, (string, string, IDictionary<string, (int, bool)>)>(app.Key,
                                (await azureProxy.CreateAndActivateBatchApplication(app.Value.ServerAppName, version.Key, payload), app.Value.ServerAppName, app.Value.Packages)));
                        }
                    }
                }

                foreach (var app in updates)
                {
                    storedVersions[app.Key] = app.Value;
                }
            }
            finally
            {
                if (writeStoredVersions)
                {
                    BatchUtils.WriteApplicationVersions(storedVersions);
                }
            }

            bool DoesPayloadContainStartScript(string name)
            {
                using var zip = new ZipArchive(BatchUtils.GetApplicationPayload(name));
                return zip.Entries.Any(e => e.Name.Equals(StartTaskScriptFilename, StringComparison.InvariantCulture));
            }
        });
         */
    }
}<|MERGE_RESOLUTION|>--- conflicted
+++ resolved
@@ -3088,27 +3088,22 @@
             return (await container.GetBlobClient(blobName).DownloadContentAsync(cts.Token)).Value.Content.ToString();
         }
 
-<<<<<<< HEAD
-        private Task UploadTextToStorageAccountAsync(IStorageAccount storageAccount, string containerName, string blobName, string content)
-            => UploadBinaryToStorageAccountAsync(storageAccount, containerName, blobName, BinaryData.FromString(content));
-
-        private async Task UploadBinaryToStorageAccountAsync(IStorageAccount storageAccount, string containerName, string blobName, BinaryData content)
-=======
         private async Task UploadTextToStorageAccountAsync(IStorageAccount storageAccount, string containerName, string blobName, string content)
             => await UploadTextToStorageAccountAsync(storageAccount, containerName, blobName, content, cts.Token);
 
-        public static async Task UploadTextToStorageAccountAsync(IStorageAccount storageAccount, string containerName, string blobName, string content, CancellationToken token)
->>>>>>> 2a0d6a17
+        internal static Task UploadTextToStorageAccountAsync(IStorageAccount storageAccount, string containerName, string blobName, string content, CancellationToken token)
+            => UploadBinaryToStorageAccountAsync(storageAccount, containerName, blobName, BinaryData.FromString(content), token);
+
+        //private async Task UploadBinaryToStorageAccountAsync(IStorageAccount storageAccount, string containerName, string blobName, BinaryData content)
+        //    => await UploadBinaryToStorageAccountAsync(storageAccount, containerName, blobName, content, cts.Token);
+
+        internal static async Task UploadBinaryToStorageAccountAsync(IStorageAccount storageAccount, string containerName, string blobName, BinaryData content, CancellationToken token)
         {
             var blobClient = await GetBlobClientAsync(storageAccount);
             var container = blobClient.GetBlobContainerClient(containerName);
 
             await container.CreateIfNotExistsAsync();
-<<<<<<< HEAD
-            await container.GetBlobClient(blobName).UploadAsync(content, true, cts.Token);
-=======
-            await container.GetBlobClient(blobName).UploadAsync(BinaryData.FromString(content), true, token);
->>>>>>> 2a0d6a17
+            await container.GetBlobClient(blobName).UploadAsync(content, true, token);
         }
 
         private static string GetLinuxParentPath(string path)
