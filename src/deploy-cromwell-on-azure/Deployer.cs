﻿// Copyright (c) Microsoft Corporation.
// Licensed under the MIT License.

using System;
using System.Collections.Generic;
using System.Diagnostics;
using System.IdentityModel.Tokens.Jwt;
using System.IO;
using System.Linq;
using System.Text;
using System.Text.RegularExpressions;
using System.Threading;
using System.Threading.Tasks;
using Azure.Storage;
using Azure.Storage.Blobs;
using Common;
using Microsoft.Azure.Management.Batch;
using Microsoft.Azure.Management.Batch.Models;
using Microsoft.Azure.Management.Compute.Fluent;
using Microsoft.Azure.Management.Compute.Fluent.Models;
using Microsoft.Azure.Management.ContainerRegistry.Fluent;
using Microsoft.Azure.Management.CosmosDB.Fluent;
using Microsoft.Azure.Management.CosmosDB.Fluent.Models;
using Microsoft.Azure.Management.Fluent;
using Microsoft.Azure.Management.Graph.RBAC.Fluent;
using Microsoft.Azure.Management.Graph.RBAC.Fluent.Models;
using Microsoft.Azure.Management.Msi.Fluent;
using Microsoft.Azure.Management.Network.Fluent;
using Microsoft.Azure.Management.Network.Fluent.Models;
using Microsoft.Azure.Management.PostgreSQL.FlexibleServers;
using Microsoft.Azure.Management.PostgreSQL.FlexibleServers.Models;
using Microsoft.Azure.Management.PrivateDns.Fluent;
using Microsoft.Azure.Management.ResourceGraph;
using Microsoft.Azure.Management.ResourceGraph.Models;
using Microsoft.Azure.Management.ResourceManager.Fluent;
using Microsoft.Azure.Management.ResourceManager.Fluent.Authentication;
using Microsoft.Azure.Management.ResourceManager.Fluent.Core;
using Microsoft.Azure.Management.Storage.Fluent;
using Microsoft.Azure.Services.AppAuthentication;
using Microsoft.Rest;
using Microsoft.Rest.Azure.OData;
using Newtonsoft.Json;
using Polly;
using Polly.Retry;
using Renci.SshNet;
using Renci.SshNet.Common;
<<<<<<< HEAD
using Sku = Microsoft.Azure.Management.MySQL.FlexibleServers.Models.Sku;
=======
using Common;
using System.Net;

using Sku = Microsoft.Azure.Management.PostgreSQL.FlexibleServers.Models.Sku;
>>>>>>> d4853d4d

namespace CromwellOnAzureDeployer
{
    public class Deployer
    {
        private static readonly AsyncRetryPolicy roleAssignmentHashConflictRetryPolicy = Policy
            .Handle<Microsoft.Rest.Azure.CloudException>(cloudException => cloudException.Body.Code.Equals("HashConflictOnDifferentRoleAssignmentIds"))
            .RetryAsync();

        private static readonly AsyncRetryPolicy sshCommandRetryPolicy = Policy
            .Handle<Exception>(ex => !(ex is SshAuthenticationException && ex.Message.StartsWith("Permission")))
            .WaitAndRetryAsync(5, retryAttempt => TimeSpan.FromSeconds(5));

        private const string WorkflowsContainerName = "workflows";
        private const string ConfigurationContainerName = "configuration";
        private const string CromwellConfigurationFileName = "cromwell-application.conf";
        private const string ContainersToMountFileName = "containers-to-mount";
        private const string AllowedVmSizesFileName = "allowed-vm-sizes";
        private const string InputsContainerName = "inputs";
        private const string CromwellAzureRootDir = "/data/cromwellazure";
        private const string CromwellAzureRootDirSymLink = "/cromwellazure";    // This path is present in all CoA versions

        private const string SshNsgRuleName = "SSH";

        private readonly CancellationTokenSource cts = new();

        private readonly List<string> requiredResourceProviders = new()
        {
                "Microsoft.Authorization",
                "Microsoft.Batch",
                "Microsoft.Compute",
                "Microsoft.DocumentDB",
                "Microsoft.OperationalInsights",
                "Microsoft.insights",
                "Microsoft.Network",
                "Microsoft.Storage"
            };

        private Configuration configuration { get; set; }
        private TokenCredentials tokenCredentials;
        private IAzure azureSubscriptionClient { get; set; }
        private Microsoft.Azure.Management.Fluent.Azure.IAuthenticated azureClient { get; set; }
        private IResourceManager resourceManagerClient { get; set; }
        private AzureCredentials azureCredentials { get; set; }
        private IPostgreSQLManagementClient postgreSqlManagementClient { get; set; }
        private IEnumerable<string> subscriptionIds { get; set; }
        private bool SkipBillingReaderRoleAssignment { get; set; }
        private bool isResourceGroupCreated { get; set; }

        public Deployer(Configuration configuration)
        {
            this.configuration = configuration;
        }

        public async Task<int> DeployAsync()
        {
            var mainTimer = Stopwatch.StartNew();

            try
            {
                ValidateInitialCommandLineArgsAsync();

                ConsoleEx.WriteLine("Running...");

                await ValidateTokenProviderAsync();

                tokenCredentials = new TokenCredentials(new RefreshableAzureServiceTokenProvider("https://management.azure.com/"));
                azureCredentials = new AzureCredentials(tokenCredentials, null, null, AzureEnvironment.AzureGlobalCloud);
                azureClient = GetAzureClient(azureCredentials);
                azureSubscriptionClient = azureClient.WithSubscription(configuration.SubscriptionId);
                subscriptionIds = (await azureClient.Subscriptions.ListAsync()).Select(s => s.SubscriptionId);
                resourceManagerClient = GetResourceManagerClient(azureCredentials);
                postgreSqlManagementClient = new PostgreSQLManagementClient(azureCredentials) { SubscriptionId = configuration.SubscriptionId };

                await ValidateSubscriptionAndResourceGroupAsync(configuration);

                IResourceGroup resourceGroup = null;
                BatchAccount batchAccount = null;
                IGenericResource logAnalyticsWorkspace = null;
                IGenericResource appInsights = null;
                ICosmosDBAccount cosmosDb = null;
                Server postgreSqlServer = null;
                IStorageAccount storageAccount = null;
                IVirtualMachine linuxVm = null;
                INetworkSecurityGroup networkSecurityGroup = null;
                IIdentity managedIdentity = null;
                ConnectionInfo sshConnectionInfo = null;
                IPrivateDnsZone postgreSqlDnsZone = null;

                try
                {
                    if (configuration.Update)
                    {
                        resourceGroup = await azureSubscriptionClient.ResourceGroups.GetByNameAsync(configuration.ResourceGroupName);

                        var targetVersion = Utility.DelimitedTextToDictionary(Utility.GetFileContent("scripts", "env-00-coa-version.txt")).GetValueOrDefault("CromwellOnAzureVersion");

                        ConsoleEx.WriteLine($"Upgrading Cromwell on Azure instance in resource group '{resourceGroup.Name}' to version {targetVersion}...");

                        var existingVms = await azureSubscriptionClient.VirtualMachines.ListByResourceGroupAsync(configuration.ResourceGroupName);

                        if (!existingVms.Any())
                        {
                            throw new ValidationException($"Update was requested but resource group {configuration.ResourceGroupName} does not contain any virtual machines.");
                        }

                        if (existingVms.Count() > 1 && string.IsNullOrWhiteSpace(configuration.VmName))
                        {
                            throw new ValidationException($"Resource group {configuration.ResourceGroupName} contains multiple virtual machines. {nameof(configuration.VmName)} must be provided.");
                        }

                        if (!string.IsNullOrWhiteSpace(configuration.VmName))
                        {
                            linuxVm = existingVms.FirstOrDefault(vm => vm.Name.Equals(configuration.VmName, StringComparison.OrdinalIgnoreCase));

                            if (linuxVm is null)
                            {
                                throw new ValidationException($"Virtual machine {configuration.VmName} does not exist in resource group {configuration.ResourceGroupName}.");
                            }
                        }
                        else
                        {
                            linuxVm = existingVms.Single();
                        }

                        configuration.VmName = linuxVm.Name;
                        configuration.RegionName = linuxVm.RegionName;
                        configuration.PrivateNetworking = linuxVm.GetPrimaryPublicIPAddress() is null;

                        networkSecurityGroup = (await azureSubscriptionClient.NetworkSecurityGroups.ListByResourceGroupAsync(configuration.ResourceGroupName)).FirstOrDefault(g => g.NetworkInterfaceIds.Contains(linuxVm.GetPrimaryNetworkInterface().Id));

                        if (!configuration.PrivateNetworking.GetValueOrDefault())
                        {
                            if (networkSecurityGroup is null)
                            {
                                if (string.IsNullOrWhiteSpace(configuration.NetworkSecurityGroupName))
                                {
                                    configuration.NetworkSecurityGroupName = SdkContext.RandomResourceName($"{configuration.MainIdentifierPrefix}", 15);
                                }

                                networkSecurityGroup = await CreateNetworkSecurityGroupAsync(resourceGroup, configuration.NetworkSecurityGroupName);
                                await AssociateNicWithNetworkSecurityGroupAsync(linuxVm.GetPrimaryNetworkInterface(), networkSecurityGroup);
                            }

                            await EnableSsh(networkSecurityGroup);
                        }



                        sshConnectionInfo = GetSshConnectionInfo(linuxVm, configuration.VmUsername, configuration.VmPassword);

                        await WaitForSshConnectivityAsync(sshConnectionInfo);

                        await ConfigureVmAsync(sshConnectionInfo, managedIdentity);

                        var accountNames = Utility.DelimitedTextToDictionary((await ExecuteCommandOnVirtualMachineWithRetriesAsync(sshConnectionInfo, $"cat {CromwellAzureRootDir}/env-01-account-names.txt || echo ''")).Output);

                        if (!accountNames.Any())
                        {
                            throw new ValidationException($"Could not retrieve account names from virtual machine {configuration.VmName}.");
                        }

                        if (!accountNames.TryGetValue("ManagedIdentityClientId", out var existingUserManagedIdentity))
                        {
                            managedIdentity = await ReplaceSystemManagedIdentityWithUserManagedIdentityAsync(resourceGroup, linuxVm);
                        }
                        else
                        {
                            managedIdentity = await linuxVm.UserAssignedManagedServiceIdentityIds.Select(GetIdentityByIdAsync).FirstOrDefault(MatchesClientId);

                            if (managedIdentity is null)
                            {
                                throw new ValidationException($"The managed identity, referenced by the VM configuration retrieved from virtual machine {configuration.VmName}, does not exist or is not accessible to the current user. ");
                            }

                            Task<IIdentity> GetIdentityByIdAsync(string id) => azureSubscriptionClient.Identities.GetByIdAsync(id);

                            bool MatchesClientId(Task<IIdentity> identity)
                            {
                                try
                                {
                                    return existingUserManagedIdentity.Equals(identity.Result.ClientId, StringComparison.OrdinalIgnoreCase);
                                }
                                catch
                                {
                                    _ = identity.Exception;
                                    return false;
                                }
                            }
                        }

                        if (!accountNames.TryGetValue("BatchAccountName", out var batchAccountName))
                        {
                            throw new ValidationException($"Could not retrieve the Batch account name from virtual machine {configuration.VmName}.");
                        }

                        batchAccount = await GetExistingBatchAccountAsync(batchAccountName)
                            ?? throw new ValidationException($"Batch account {batchAccountName}, referenced by the VM configuration, does not exist in region {configuration.RegionName} or is not accessible to the current user.");

                        configuration.BatchAccountName = batchAccountName;

                        if (!accountNames.TryGetValue("DefaultStorageAccountName", out var storageAccountName))
                        {
                            throw new ValidationException($"Could not retrieve the default storage account name from virtual machine {configuration.VmName}.");
                        }

                        storageAccount = await GetExistingStorageAccountAsync(storageAccountName)
                            ?? throw new ValidationException($"Storage account {storageAccountName}, referenced by the VM configuration, does not exist in region {configuration.RegionName} or is not accessible to the current user.");

                        configuration.StorageAccountName = storageAccountName;

                        if (!accountNames.TryGetValue("CosmosDbAccountName", out var cosmosDbAccountName))
                        {
                            throw new ValidationException($"Could not retrieve the CosmosDb account name from virtual machine {configuration.VmName}.");
                        }

                        cosmosDb = (await azureSubscriptionClient.CosmosDBAccounts.ListByResourceGroupAsync(configuration.ResourceGroupName))
                            .FirstOrDefault(a => a.Name.Equals(cosmosDbAccountName, StringComparison.OrdinalIgnoreCase))
                                ?? throw new ValidationException($"CosmosDb account {cosmosDbAccountName} does not exist in resource group {configuration.ResourceGroupName}.");

                        configuration.CosmosDbAccountName = cosmosDbAccountName;

                        await WriteNonPersonalizedFilesToStorageAccountAsync(storageAccount);

                        // Note: Current behavior is to block switching from Docker MySQL to Azure PostgreSql on Update.
                        // However we do ancitipate including this change, this code is here to facilitate this future behavior.
                        configuration.PostgreSqlServerName = accountNames.GetValueOrDefault("PostgreSqlServerName");

                        var installedVersion = await GetInstalledCromwellOnAzureVersionAsync(sshConnectionInfo);

                        if (installedVersion is null)
                        {
                            // If upgrading from pre-2.1 version, patch the installed Cromwell configuration file (disable call caching and default to preemptible)
                            await PatchCromwellConfigurationFileV200Async(storageAccount);
                            await SetCosmosDbContainerAutoScaleAsync(cosmosDb);
                        }

                        if (installedVersion is null || installedVersion < new Version(2, 1))
                        {
                            await PatchContainersToMountFileV210Async(storageAccount, managedIdentity.Name);
                        }

                        if (installedVersion is null || installedVersion < new Version(2, 2))
                        {
                            await PatchContainersToMountFileV220Async(storageAccount);
                        }

                        if (installedVersion is null || installedVersion < new Version(2, 4))
                        {
                            await PatchContainersToMountFileV240Async(storageAccount);
                            await PatchAccountNamesFileV240Async(sshConnectionInfo, managedIdentity);
                        }

                        if (installedVersion is null || installedVersion < new Version(2, 5))
                        {
                            await MitigateChaosDbV250Async(cosmosDb);
                        }

                        var newSettingsAdded = false;
                        if (installedVersion is null || installedVersion < new Version(3, 0))
                        {
                            await PatchCromwellConfigurationFileV300Async(storageAccount);
                            await AddNewSettingsAsync(sshConnectionInfo);
                            newSettingsAdded = true;
                            await UpgradeBlobfuseV300Async(sshConnectionInfo);
                            await DisableDockerServiceV300Async(sshConnectionInfo);

                            ConsoleEx.WriteLine($"It's recommended to update the default CoA storage account to a General Purpose v2 account.", ConsoleColor.Yellow);
                            ConsoleEx.WriteLine($"To do that, navigate to the storage account in the Azure Portal,", ConsoleColor.Yellow);
                            ConsoleEx.WriteLine($"Configuration tab, and click 'Upgrade.'", ConsoleColor.Yellow);
                        }

                        if (installedVersion is null || installedVersion < new Version(3, 1))
                        {
                            if (!newSettingsAdded)
                            {
                                await AddNewSettingsAsync(sshConnectionInfo);
                                newSettingsAdded = true;
                            }
                            await PatchCromwellConfigurationFileV310Async(storageAccount);
                        }
                    }

                    if (!configuration.Update)
                    {
                        ValidateRegionName(configuration.RegionName);
                        ValidateMainIdentifierPrefix(configuration.MainIdentifierPrefix);
                        storageAccount = await ValidateAndGetExistingStorageAccountAsync();
                        batchAccount = await ValidateAndGetExistingBatchAccountAsync();

                        // Configuration preferences not currently settable by user.
                        configuration.PostgreSqlServerName = configuration.ProvisionPostgreSqlOnAzure.GetValueOrDefault() ? SdkContext.RandomResourceName($"{configuration.MainIdentifierPrefix}-", 15) : String.Empty;
                        configuration.PostgreSqlAdministratorPassword = Utility.GeneratePassword();
                        configuration.PostgreSqlCromwellUserPassword = Utility.GeneratePassword();
                        configuration.PostgreSqlTesUserPassword = Utility.GeneratePassword();

                        if (string.IsNullOrWhiteSpace(configuration.BatchAccountName))
                        {
                            configuration.BatchAccountName = SdkContext.RandomResourceName($"{configuration.MainIdentifierPrefix}", 15);
                        }

                        if (string.IsNullOrWhiteSpace(configuration.StorageAccountName))
                        {
                            configuration.StorageAccountName = SdkContext.RandomResourceName($"{configuration.MainIdentifierPrefix}", 24);
                        }

                        if (string.IsNullOrWhiteSpace(configuration.NetworkSecurityGroupName))
                        {
                            configuration.NetworkSecurityGroupName = SdkContext.RandomResourceName($"{configuration.MainIdentifierPrefix}", 15);
                        }

                        if (string.IsNullOrWhiteSpace(configuration.CosmosDbAccountName))
                        {
                            configuration.CosmosDbAccountName = SdkContext.RandomResourceName($"{configuration.MainIdentifierPrefix}-", 15);
                        }

                        if (string.IsNullOrWhiteSpace(configuration.ApplicationInsightsAccountName))
                        {
                            configuration.ApplicationInsightsAccountName = SdkContext.RandomResourceName($"{configuration.MainIdentifierPrefix}-", 15);
                        }

                        if (string.IsNullOrWhiteSpace(configuration.VmName))
                        {
                            configuration.VmName = SdkContext.RandomResourceName($"{configuration.MainIdentifierPrefix}-", 25);
                        }

                        if (string.IsNullOrWhiteSpace(configuration.VmPassword))
                        {
                            configuration.VmPassword = Utility.GeneratePassword();
                        }

                        await RegisterResourceProvidersAsync();
                        await ValidateVmAsync();

                        if (batchAccount is null)
                        {
                            await ValidateBatchAccountQuotaAsync();
                        }

                        var vnetAndSubnet = await ValidateAndGetExistingVirtualNetworkAsync();

                        ConsoleEx.WriteLine();
                        ConsoleEx.WriteLine($"VM host: {configuration.VmName}.{configuration.RegionName}.cloudapp.azure.com");
                        ConsoleEx.WriteLine($"VM username: {configuration.VmUsername}");
                        ConsoleEx.WriteLine($"VM password: {configuration.VmPassword}");
                        ConsoleEx.WriteLine();

                        if (string.IsNullOrWhiteSpace(configuration.ResourceGroupName))
                        {
                            configuration.ResourceGroupName = SdkContext.RandomResourceName($"{configuration.MainIdentifierPrefix}-", 15);
                            resourceGroup = await CreateResourceGroupAsync();
                            isResourceGroupCreated = true;
                        }
                        else
                        {
                            resourceGroup = await azureSubscriptionClient.ResourceGroups.GetByNameAsync(configuration.ResourceGroupName);
                        }

                        managedIdentity = await CreateUserManagedIdentityAsync(resourceGroup);

                        if (vnetAndSubnet is not null)
                        {
                            ConsoleEx.WriteLine($"Creating VM in existing virtual network {vnetAndSubnet.Value.virtualNetwork.Name} and subnet {vnetAndSubnet.Value.vmSubnet.Name}");
                        }

                        if (storageAccount is not null)
                        {
                            ConsoleEx.WriteLine($"Using existing Storage Account {storageAccount.Name}");
                        }

                        if (batchAccount is not null)
                        {
                            ConsoleEx.WriteLine($"Using existing Batch Account {batchAccount.Name}");
                        }

                        if (vnetAndSubnet is null)
                        {
                            configuration.VnetName = SdkContext.RandomResourceName($"{configuration.MainIdentifierPrefix}-", 15);
                            configuration.PostgreSqlSubnetName = String.IsNullOrEmpty(configuration.PostgreSqlSubnetName) && configuration.ProvisionPostgreSqlOnAzure.GetValueOrDefault() ? configuration.DefaultPostgreSqlSubnetName : configuration.PostgreSqlSubnetName;
                            configuration.VmSubnetName = String.IsNullOrEmpty(configuration.VmSubnetName) ? configuration.DefaultVmSubnetName : configuration.VmSubnetName;
                            vnetAndSubnet = await CreateVnetAndSubnetsAsync(resourceGroup);
                        }

                        if (string.IsNullOrWhiteSpace(configuration.LogAnalyticsArmId))
                        {
                            var workspaceName = SdkContext.RandomResourceName(configuration.MainIdentifierPrefix, 15);
                            logAnalyticsWorkspace = await CreateLogAnalyticsWorkspaceResourceAsync(workspaceName);
                            configuration.LogAnalyticsArmId = logAnalyticsWorkspace.Id;
                        }

                        if (configuration.ProvisionPostgreSqlOnAzure.GetValueOrDefault())
                        {
                            postgreSqlDnsZone = await CreatePrivateDnsZoneAsync(vnetAndSubnet.Value.virtualNetwork);
                        }

                        await Task.WhenAll(new Task[]
                        {
                            Task.Run(async () => appInsights = await CreateAppInsightsResourceAsync(configuration.LogAnalyticsArmId)),
                            Task.Run(async () => cosmosDb = await CreateCosmosDbAsync()),
                            Task.Run(async () => {
<<<<<<< HEAD
                                if(configuration.ProvisionMySqlOnAzure == true) { mySQLServer = await CreateMySqlServerAndDatabaseAsync(mySQLManagementClient, vnetAndSubnet.Value.mySqlSubnet); }
=======
                                if (configuration.ProvisionPostgreSqlOnAzure == true) { postgreSqlServer = await CreatePostgreSqlServerAndDatabaseAsync(postgreSqlManagementClient, vnetAndSubnet.Value.postgreSqlSubnet, postgreSqlDnsZone); }
>>>>>>> d4853d4d
                            }),

                            Task.Run(async () =>
                            {
                                storageAccount ??= await CreateStorageAccountAsync();

                                await Task.WhenAll(new Task[]
                                {
                                    Task.Run(async () => batchAccount ??= await CreateBatchAccountAsync(storageAccount.Id)),
                                    Task.Run(async () =>
                                    {
                                        await CreateDefaultStorageContainersAsync(storageAccount);
                                        await WriteNonPersonalizedFilesToStorageAccountAsync(storageAccount);
                                        await WritePersonalizedFilesToStorageAccountAsync(storageAccount, managedIdentity.Name);
                                    })
                                });
                            }),

                            Task.Run(() => CreateVirtualMachineAsync(managedIdentity, vnetAndSubnet?.virtualNetwork, vnetAndSubnet?.vmSubnet.Name)
                                .ContinueWith(async t =>
                                    {
                                        linuxVm = t.Result;

                                        if (!configuration.PrivateNetworking.GetValueOrDefault())
                                        {
                                            networkSecurityGroup = await CreateNetworkSecurityGroupAsync(resourceGroup, configuration.NetworkSecurityGroupName);
                                            await AssociateNicWithNetworkSecurityGroupAsync(linuxVm.GetPrimaryNetworkInterface(), networkSecurityGroup);
                                        }

                                        sshConnectionInfo = GetSshConnectionInfo(linuxVm, configuration.VmUsername, configuration.VmPassword);
                                        await WaitForSshConnectivityAsync(sshConnectionInfo);
                                        await ConfigureVmAsync(sshConnectionInfo, managedIdentity);
                                    },
                                    TaskContinuationOptions.OnlyOnRanToCompletion)
                                .Unwrap())
                        });

                        await AssignVmAsContributorToAppInsightsAsync(managedIdentity, appInsights);
                        await AssignVmAsContributorToCosmosDb(managedIdentity, cosmosDb);
                        await AssignVmAsContributorToBatchAccountAsync(managedIdentity, batchAccount);
                        await AssignVmAsContributorToStorageAccountAsync(managedIdentity, storageAccount);
                        await AssignVmAsDataReaderToStorageAccountAsync(managedIdentity, storageAccount);

                        if (!SkipBillingReaderRoleAssignment)
                        {
                            await AssignVmAsBillingReaderToSubscriptionAsync(managedIdentity);
                        }

                        if (configuration.ProvisionPostgreSqlOnAzure.GetValueOrDefault())
                        {
                            await CreatePostgreSqlCromwellDatabaseUser(sshConnectionInfo);
                            await CreatePostgreSqlTesDatabaseUser(sshConnectionInfo);
                        }
                    }

                    await WriteCoaVersionToVmAsync(sshConnectionInfo);
                    await RebootVmAsync(sshConnectionInfo);
                    await WaitForSshConnectivityAsync(sshConnectionInfo);

                    if (!await IsStartupSuccessfulAsync(sshConnectionInfo))
                    {
                        ConsoleEx.WriteLine($"Startup script on the VM failed. Check {CromwellAzureRootDir}/startup.log for details", ConsoleColor.Red);
                        return 1;
                    }

                    if (await MountWarningsExistAsync(sshConnectionInfo))
                    {
                        ConsoleEx.WriteLine($"Found warnings in {CromwellAzureRootDir}/mount.blobfuse.log. Some storage containers may have failed to mount on the VM. Check the file for details.", ConsoleColor.Yellow);
                    }

                    await WaitForDockerComposeAsync(sshConnectionInfo);
                    await WaitForCromwellAsync(sshConnectionInfo);
                }
                finally
                {
                    if (!configuration.KeepSshPortOpen.GetValueOrDefault())
                    {
                        await DisableSsh(networkSecurityGroup);
                    }
                }

                var maxPerFamilyQuota = batchAccount.DedicatedCoreQuotaPerVMFamilyEnforced ? batchAccount.DedicatedCoreQuotaPerVMFamily.Select(q => q.CoreQuota).Where(q => 0 != q) : Enumerable.Repeat(batchAccount.DedicatedCoreQuota ?? 0, 1);
                var isBatchQuotaAvailable = batchAccount.LowPriorityCoreQuota > 0 || (batchAccount.DedicatedCoreQuota > 0 && maxPerFamilyQuota.Append(0).Max() > 0);

                int exitCode;

                if (isBatchQuotaAvailable)
                {
                    if (configuration.SkipTestWorkflow)
                    {
                        exitCode = 0;
                    }
                    else
                    {
                        var isTestWorkflowSuccessful = await RunTestWorkflow(storageAccount, usePreemptibleVm: batchAccount.LowPriorityCoreQuota > 0);

                        if (!isTestWorkflowSuccessful)
                        {
                            await DeleteResourceGroupIfUserConsentsAsync();
                        }

                        exitCode = isTestWorkflowSuccessful ? 0 : 1;
                    }
                }
                else
                {
                    if (!configuration.SkipTestWorkflow)
                    {
                        ConsoleEx.WriteLine($"Could not run the test workflow.", ConsoleColor.Yellow);
                    }

                    ConsoleEx.WriteLine($"Deployment was successful, but Batch account {configuration.BatchAccountName} does not have sufficient core quota to run workflows.", ConsoleColor.Yellow);
                    ConsoleEx.WriteLine($"Request Batch core quota: https://docs.microsoft.com/en-us/azure/batch/batch-quota-limit", ConsoleColor.Yellow);
                    ConsoleEx.WriteLine($"After receiving the quota, read the docs to run a test workflow and confirm successful deployment.", ConsoleColor.Yellow);
                    exitCode = 2;
                }

                ConsoleEx.WriteLine($"Completed in {mainTimer.Elapsed.TotalMinutes:n1} minutes.");

                return exitCode;
            }
            catch (ValidationException validationException)
            {
                DisplayValidationExceptionAndExit(validationException);
                return 1;
            }
            catch (Exception exc)
            {
                if (!(exc is OperationCanceledException && cts.Token.IsCancellationRequested))
                {
                    ConsoleEx.WriteLine();
                    ConsoleEx.WriteLine($"{exc.GetType().Name}: {exc.Message}", ConsoleColor.Red);
                }

                ConsoleEx.WriteLine();
                Debugger.Break();
                WriteGeneralRetryMessageToConsole();
                await DeleteResourceGroupIfUserConsentsAsync();
                return 1;
            }
        }

        private Task WaitForSshConnectivityAsync(ConnectionInfo sshConnectionInfo)
        {
            var timeout = TimeSpan.FromMinutes(10);

            return Execute(
                $"Waiting for VM to accept SSH connections at {sshConnectionInfo.Host}...",
                async () =>
                {
                    var startTime = DateTime.UtcNow;

                    while (!cts.IsCancellationRequested)
                    {
                        try
                        {
                            using var sshClient = new SshClient(sshConnectionInfo);
                            sshClient.ConnectWithRetries();
                            sshClient.Disconnect();
                        }
                        catch (SshAuthenticationException ex) when (ex.Message.StartsWith("Permission"))
                        {
                            throw new ValidationException($"Could not connect to VM '{sshConnectionInfo.Host}'. Reason: {ex.Message}", false);
                        }
                        catch
                        {
                            if (DateTime.UtcNow.Subtract(startTime) > timeout)
                            {
                                throw new Exception("Timeout occurred while waiting for VM to accept SSH connections");
                            }
                            else
                            {
                                await Task.Delay(TimeSpan.FromSeconds(5), cts.Token);
                                continue;
                            }
                        }

                        break;
                    }
                });
        }

        private Task WaitForDockerComposeAsync(ConnectionInfo sshConnectionInfo)
            => Execute(
                "Waiting for docker containers to download and start...",
                async () =>
                {
                    while (!cts.IsCancellationRequested)
                    {
                        var totalNumberOfRunningDockerContainers = configuration.ProvisionPostgreSqlOnAzure.GetValueOrDefault() ? "3" : "4";
                        var (numberOfRunningContainers, _, _) = await ExecuteCommandOnVirtualMachineWithRetriesAsync(sshConnectionInfo, "sudo docker ps -a | grep -c 'Up ' || :");

                        if (numberOfRunningContainers == totalNumberOfRunningDockerContainers)
                        {
                            break;
                        }

                        await Task.Delay(5000, cts.Token);
                    }
                });

        private Task WaitForCromwellAsync(ConnectionInfo sshConnectionInfo)
            => Execute(
                "Waiting for Cromwell to perform one-time database preparation...",
                async () =>
                {
                    while (!cts.IsCancellationRequested)
                    {
                        var (isCromwellAvailable, _, _) = await ExecuteCommandOnVirtualMachineWithRetriesAsync(sshConnectionInfo, $"[ $(sudo docker logs cromwellazure_triggerservice_1 | grep -c '{AvailabilityTracker.GetAvailabilityMessage(Constants.CromwellSystemName)}') -gt 0 ] && echo 1 || echo 0");

                        if (isCromwellAvailable == "1")
                        {
                            break;
                        }

                        await Task.Delay(5000, cts.Token);
                    }
                });

        private Task<bool> IsStartupSuccessfulAsync(ConnectionInfo sshConnectionInfo)
            => Execute(
                "Waiting for startup script completion...",
                async () =>
                {
                    while (!cts.IsCancellationRequested)
                    {
                        var (startupLogContent, _, _) = await ExecuteCommandOnVirtualMachineWithRetriesAsync(sshConnectionInfo, $"cat {CromwellAzureRootDir}/startup.log || echo ''");

                        if (startupLogContent.Contains("Startup complete"))
                        {
                            return true;
                        }

                        if (startupLogContent.Contains("Startup failed"))
                        {
                            return false;
                        }

                        await Task.Delay(5000, cts.Token);
                    }

                    return false;
                });

        private static async Task<bool> MountWarningsExistAsync(ConnectionInfo sshConnectionInfo)
            => int.Parse((await ExecuteCommandOnVirtualMachineWithRetriesAsync(sshConnectionInfo, $"grep -c 'WARNING' {CromwellAzureRootDir}/mount.blobfuse.log || :")).Output) > 0;

        private static Microsoft.Azure.Management.Fluent.Azure.IAuthenticated GetAzureClient(AzureCredentials azureCredentials)
            => Microsoft.Azure.Management.Fluent.Azure
                .Configure()
                .WithLogLevel(HttpLoggingDelegatingHandler.Level.Basic)
                .Authenticate(azureCredentials);

        private IResourceManager GetResourceManagerClient(AzureCredentials azureCredentials)
            => ResourceManager
                .Configure()
                .WithLogLevel(HttpLoggingDelegatingHandler.Level.Basic)
                .Authenticate(azureCredentials)
                .WithSubscription(configuration.SubscriptionId);

        private async Task RegisterResourceProvidersAsync()
        {
            var unregisteredResourceProviders = await GetRequiredResourceProvidersNotRegisteredAsync();

            if (unregisteredResourceProviders.Count == 0)
            {
                return;
            }

            try
            {
                await Execute(
                    $"Registering resource providers...",
                    async () =>
                    {
                        await Task.WhenAll(
                            unregisteredResourceProviders.Select(rp =>
                                resourceManagerClient.Providers.RegisterAsync(rp))
                        );

                        // RP registration takes a few minutes; poll until done registering

                        while (!cts.IsCancellationRequested)
                        {
                            unregisteredResourceProviders = await GetRequiredResourceProvidersNotRegisteredAsync();

                            if (unregisteredResourceProviders.Count == 0)
                            {
                                break;
                            }

                            await Task.Delay(TimeSpan.FromSeconds(15));
                        }
                    });
            }
            catch (Microsoft.Rest.Azure.CloudException ex) when (ex.ToCloudErrorType() == CloudErrorType.AuthorizationFailed)
            {
                ConsoleEx.WriteLine();
                ConsoleEx.WriteLine("Unable to programatically register the required resource providers.", ConsoleColor.Red);
                ConsoleEx.WriteLine("This can happen if you don't have the Owner or Contributor role assignment for the subscription.", ConsoleColor.Red);
                ConsoleEx.WriteLine();
                ConsoleEx.WriteLine("Please contact the Owner or Contributor of your Azure subscription, and have them:", ConsoleColor.Yellow);
                ConsoleEx.WriteLine();
                ConsoleEx.WriteLine("1. Navigate to https://portal.azure.com", ConsoleColor.Yellow);
                ConsoleEx.WriteLine("2. Select Subscription -> Resource Providers", ConsoleColor.Yellow);
                ConsoleEx.WriteLine("3. Select each of the following and click Register:", ConsoleColor.Yellow);
                ConsoleEx.WriteLine();
                unregisteredResourceProviders.ForEach(rp => ConsoleEx.WriteLine($"- {rp}", ConsoleColor.Yellow));
                ConsoleEx.WriteLine();
                ConsoleEx.WriteLine("After completion, please re-attempt deployment.");

                Environment.Exit(1);
            }
        }

        private async Task<List<string>> GetRequiredResourceProvidersNotRegisteredAsync()
        {
            var cloudResourceProviders = await resourceManagerClient.Providers.ListAsync();

            var notRegisteredResourceProviders = requiredResourceProviders
                .Intersect(cloudResourceProviders
                    .Where(rp => !rp.RegistrationState.Equals("Registered", StringComparison.OrdinalIgnoreCase))
                    .Select(rp => rp.Namespace), StringComparer.OrdinalIgnoreCase)
                .ToList();

            return notRegisteredResourceProviders;
        }

        private async Task ConfigureVmAsync(ConnectionInfo sshConnectionInfo, IIdentity managedIdentity)
        {
            // If the user was added or password reset via Azure portal, assure that the user will not be prompted
            // for password on each command and make bash the default shell.
            await ExecuteCommandOnVirtualMachineAsync(sshConnectionInfo, $"echo '{configuration.VmPassword}' | sudo -S -p '' /bin/bash -c \"echo '{configuration.VmUsername} ALL=(ALL) NOPASSWD:ALL' > /etc/sudoers.d/z_{configuration.VmUsername}\"");
            await ExecuteCommandOnVirtualMachineAsync(sshConnectionInfo, $"sudo usermod --shell /bin/bash {configuration.VmUsername}");

            if (configuration.Update)
            {
                await ExecuteCommandOnVirtualMachineAsync(sshConnectionInfo, $"sudo docker-compose -f {CromwellAzureRootDirSymLink}/docker-compose.yml down");
            }

            await MountDataDiskOnTheVirtualMachineAsync(sshConnectionInfo);
            await ExecuteCommandOnVirtualMachineAsync(sshConnectionInfo, $"sudo mkdir -p {CromwellAzureRootDir} && sudo chown {configuration.VmUsername} {CromwellAzureRootDir} && sudo chmod ug=rwx,o= {CromwellAzureRootDir}");
            await WriteNonPersonalizedFilesToVmAsync(sshConnectionInfo);
            await RunInstallationScriptAsync(sshConnectionInfo);
            await HandleCustomImagesAsync(sshConnectionInfo);
            await HandleConfigurationPropertiesAsync(sshConnectionInfo);

            if (!configuration.Update)
            {
                await WritePersonalizedFilesToVmAsync(sshConnectionInfo, managedIdentity);
            }
        }

        private static async Task<Version> GetInstalledCromwellOnAzureVersionAsync(ConnectionInfo sshConnectionInfo)
        {
            var versionString = (await ExecuteCommandOnVirtualMachineWithRetriesAsync(sshConnectionInfo, $@"grep -sPo 'CromwellOnAzureVersion=\K(.*)$' {CromwellAzureRootDir}/env-00-coa-version.txt || :")).Output;

            return !string.IsNullOrEmpty(versionString) && Version.TryParse(versionString, out var version) ? version : null;
        }

        private Task MountDataDiskOnTheVirtualMachineAsync(ConnectionInfo sshConnectionInfo)
            => Execute(
                $"Mounting data disk to the VM...",
                async () =>
                {
                    await UploadFilesToVirtualMachineAsync(sshConnectionInfo, (Utility.GetFileContent("scripts", "mount-data-disk.sh"), $"/tmp/mount-data-disk.sh", true));
                    await ExecuteCommandOnVirtualMachineWithRetriesAsync(sshConnectionInfo, $"/tmp/mount-data-disk.sh");
                });

        private Task WriteNonPersonalizedFilesToVmAsync(ConnectionInfo sshConnectionInfo)
            => Execute(
                $"Writing files to the VM...",
                () => UploadFilesToVirtualMachineAsync(
                    sshConnectionInfo,
                    new[] {
                        (Utility.GetFileContent("scripts", "startup.sh"), $"{CromwellAzureRootDir}/startup.sh", true),
                        (Utility.GetFileContent("scripts", "wait-for-it.sh"), $"{CromwellAzureRootDir}/wait-for-it/wait-for-it.sh", true),
                        (Utility.GetFileContent("scripts", "install-cromwellazure.sh"), $"{CromwellAzureRootDir}/install-cromwellazure.sh", true),
                        (Utility.GetFileContent("scripts", "mount_containers.sh"), $"{CromwellAzureRootDir}/mount_containers.sh", true),
                        (Utility.GetFileContent("scripts", "env-02-internal-images.txt"), $"{CromwellAzureRootDir}/env-02-internal-images.txt", false),
                        (Utility.GetFileContent("scripts", "env-03-external-images.txt"), $"{CromwellAzureRootDir}/env-03-external-images.txt", false),
                        (Utility.GetFileContent("scripts", "docker-compose.yml"), $"{CromwellAzureRootDir}/docker-compose.yml", false),
                        (Utility.GetFileContent("scripts", "cromwellazure.service"), "/lib/systemd/system/cromwellazure.service", false),
                        (Utility.GetFileContent("scripts", "mount.blobfuse"), "/usr/sbin/mount.blobfuse", true)
                    }.Concat(!configuration.ProvisionPostgreSqlOnAzure.GetValueOrDefault()
                        ? new[] {
                        (Utility.GetFileContent("scripts", "env-12-local-my-sql-db.txt"), $"{CromwellAzureRootDir}/env-12-local-my-sql-db.txt", false),
                        (Utility.GetFileContent("scripts", "docker-compose.mysql.yml"), $"{CromwellAzureRootDir}/docker-compose.mysql.yml", false),
                        (Utility.GetFileContent("scripts", "mysql", "init-user.sql"), $"{CromwellAzureRootDir}/mysql-init/init-user.sql", false),
                        (Utility.GetFileContent("scripts", "mysql", "unlock-change-log.sql"), $"{CromwellAzureRootDir}/mysql-init/unlock-change-log.sql", false)
                        }
                        : Array.Empty<(string, string, bool)>())
                     .ToArray()
                    ));

        private Task WriteCoaVersionToVmAsync(ConnectionInfo sshConnectionInfo)
            => Execute(
                $"Writing CoA version file to the VM...",
                () => UploadFilesToVirtualMachineAsync(sshConnectionInfo, (Utility.GetFileContent("scripts", "env-00-coa-version.txt"), $"{CromwellAzureRootDir}/env-00-coa-version.txt", false)));

        private Task RunInstallationScriptAsync(ConnectionInfo sshConnectionInfo)
            => Execute(
                $"Running installation script on the VM...",
                async () =>
                {
                    await ExecuteCommandOnVirtualMachineAsync(sshConnectionInfo, $"sudo {CromwellAzureRootDir}/install-cromwellazure.sh");
                    await ExecuteCommandOnVirtualMachineAsync(sshConnectionInfo, $"sudo usermod -aG docker {configuration.VmUsername}");

<<<<<<< HEAD
                    if (configuration.ProvisionMySqlOnAzure.GetValueOrDefault())
=======
                    if (configuration.ProvisionPostgreSqlOnAzure.GetValueOrDefault())
>>>>>>> d4853d4d
                    {
                        await ExecuteCommandOnVirtualMachineAsync(sshConnectionInfo, $"sudo apt install -y postgresql-client");
                    }
                });

        private async Task WritePersonalizedFilesToVmAsync(ConnectionInfo sshConnectionInfo, IIdentity managedIdentity)
        {
            var uploadList = new List<(string, string, bool)>
            {
                (Utility.PersonalizeContent(new []
                {
                    new Utility.ConfigReplaceTextItem("{DefaultStorageAccountName}", configuration.StorageAccountName),
                    new Utility.ConfigReplaceTextItem("{CosmosDbAccountName}", configuration.CosmosDbAccountName),
                    new Utility.ConfigReplaceTextItem("{BatchAccountName}", configuration.BatchAccountName),
                    new Utility.ConfigReplaceTextItem("{ApplicationInsightsAccountName}", configuration.ApplicationInsightsAccountName),
                    new Utility.ConfigReplaceTextItem("{ManagedIdentityClientId}", managedIdentity.ClientId),
                    new Utility.ConfigReplaceTextItem("{PostgreSqlServerName}", configuration.ProvisionPostgreSqlOnAzure.GetValueOrDefault() ? configuration.PostgreSqlServerName : String.Empty),
                }, "scripts", "env-01-account-names.txt"),
                $"{CromwellAzureRootDir}/env-01-account-names.txt", false),

                (Utility.GetFileContent("scripts", "env-04-settings.txt"), $"{CromwellAzureRootDir}/env-04-settings.txt", false)
            };

            if (configuration.ProvisionPostgreSqlOnAzure.GetValueOrDefault())
            {
                uploadList.Add((Utility.PersonalizeContent(new[]
                {
                    new Utility.ConfigReplaceTextItem("{PostgreSqlCromwellDatabaseName}", configuration.PostgreSqlCromwellDatabaseName),
                    new Utility.ConfigReplaceTextItem("{PostgreSqlTesDatabaseName}", configuration.PostgreSqlTesDatabaseName),
                    new Utility.ConfigReplaceTextItem("{PostgreSqlCromwellUserLogin}", configuration.PostgreSqlCromwellUserLogin),
                    new Utility.ConfigReplaceTextItem("{PostgreSqlCromwellUserPassword}", configuration.PostgreSqlCromwellUserPassword),
                    new Utility.ConfigReplaceTextItem("{PostgreSqlTesUserLogin}", configuration.PostgreSqlTesUserLogin),
                    new Utility.ConfigReplaceTextItem("{PostgreSqlTesUserPassword}", configuration.PostgreSqlTesUserPassword),
                }, "scripts", "env-13-postgre-sql-db.txt"),
                $"{CromwellAzureRootDir}/env-13-postgre-sql-db.txt", false));
            }

            await UploadFilesToVirtualMachineAsync(
               sshConnectionInfo,
               uploadList.ToArray());
        }

        private async Task HandleCustomImagesAsync(ConnectionInfo sshConnectionInfo)
        {
            await HandleCustomImageAsync(sshConnectionInfo, configuration.CromwellVersion, configuration.CustomCromwellImagePath, "env-05-custom-cromwell-image-name.txt", "CromwellImageName", cromwellVersion => $"broadinstitute/cromwell:{cromwellVersion}");
            await HandleCustomImageAsync(sshConnectionInfo, configuration.TesImageName, configuration.CustomTesImagePath, "env-06-custom-tes-image-name.txt", "TesImageName");
            await HandleCustomImageAsync(sshConnectionInfo, configuration.TriggerServiceImageName, configuration.CustomTriggerServiceImagePath, "env-07-custom-trigger-service-image-name.txt", "TriggerServiceImageName");
        }

        private static async Task HandleCustomImageAsync(ConnectionInfo sshConnectionInfo, string imageNameOrTag, string customImagePath, string envFileName, string envFileKey, Func<string, string> imageNameFactory = null)
        {
            async Task CopyCustomDockerImageAsync(string customImagePath)
            {
                var startTime = DateTime.UtcNow;
                var line = ConsoleEx.WriteLine($"Copying custom image from {customImagePath} to the VM...");
                var remotePath = $"{CromwellAzureRootDir}/{Path.GetFileName(customImagePath)}";
                await UploadFilesToVirtualMachineAsync(sshConnectionInfo, (File.OpenRead(customImagePath), remotePath, false));
                WriteExecutionTime(line, startTime);
            }

            async Task<string> LoadCustomDockerImageAsync(string customImagePath)
            {
                var startTime = DateTime.UtcNow;
                var line = ConsoleEx.WriteLine($"Loading custom image {customImagePath} on the VM...");
                var remotePath = $"{CromwellAzureRootDir}/{Path.GetFileName(customImagePath)}";
                var (loadedImageName, _, _) = await ExecuteCommandOnVirtualMachineAsync(sshConnectionInfo, $"imageName=$(sudo docker load -i {remotePath}) && rm {remotePath} && imageName=$(expr \"$imageName\" : 'Loaded.*: \\(.*\\)') && echo $imageName");
                WriteExecutionTime(line, startTime);

                return loadedImageName;
            }

            if (imageNameOrTag is not null && imageNameOrTag.Equals(string.Empty))
            {
                await DeleteFileFromVirtualMachineAsync(sshConnectionInfo, $"{CromwellAzureRootDir}/{envFileName}");
            }
            else if (!string.IsNullOrEmpty(imageNameOrTag))
            {
                var actualImageName = imageNameFactory is not null ? imageNameFactory(imageNameOrTag) : imageNameOrTag;
                await UploadFilesToVirtualMachineAsync(sshConnectionInfo, ($"{envFileKey}={actualImageName}", $"{CromwellAzureRootDir}/{envFileName}", false));
            }
            else if (!string.IsNullOrEmpty(customImagePath))
            {
                await CopyCustomDockerImageAsync(customImagePath);
                var loadedImageName = await LoadCustomDockerImageAsync(customImagePath);
                await UploadFilesToVirtualMachineAsync(sshConnectionInfo, ($"{envFileKey}={loadedImageName}", $"{CromwellAzureRootDir}/{envFileName}", false));
            }
        }

        private async Task HandleConfigurationPropertiesAsync(ConnectionInfo sshConnectionInfo)
        {
            await HandleConfigurationPropertyAsync(sshConnectionInfo, "BatchNodesSubnetId", configuration.BatchNodesSubnetId, "env-08-batch-nodes-subnet-id.txt");
            await HandleConfigurationPropertyAsync(sshConnectionInfo, "DockerInDockerImageName", configuration.DockerInDockerImageName, "env-09-docker-in-docker-image-name.txt");
            await HandleConfigurationPropertyAsync(sshConnectionInfo, "BlobxferImageName", configuration.BlobxferImageName, "env-10-blobxfer-image-name.txt");
            await HandleConfigurationPropertyAsync(sshConnectionInfo, "DisableBatchNodesPublicIpAddress", configuration.DisableBatchNodesPublicIpAddress, "env-11-disable-batch-nodes-public-ip-address.txt");
        }

        private static async Task HandleConfigurationPropertyAsync(ConnectionInfo sshConnectionInfo, string key, string value, string envFileName)
        {
            // If the value is provided and empty, remove the property from the VM
            // If the value is not empty, create/update the property on the VM
            // If the value is not provided, don't do anything, the property may or may not exist on the VM
            // Properties are kept in env-* files, aggregated to .env file at VM startup, and used in docker-compose.yml as environment variables
            if (!string.IsNullOrEmpty(value))
            {
                await UploadFilesToVirtualMachineAsync(sshConnectionInfo, ($"{key}={value}", $"{CromwellAzureRootDir}/{envFileName}", false));
            }
            else if (value is not null)
            {
                await DeleteFileFromVirtualMachineAsync(sshConnectionInfo, $"{CromwellAzureRootDir}/{envFileName}");
            }
        }

        private static async Task HandleConfigurationPropertyAsync(ConnectionInfo sshConnectionInfo, string key, bool? value, string envFileName)
        {
            if (value.HasValue)
            {
                await HandleConfigurationPropertyAsync(sshConnectionInfo, key, value.Value.ToString(), envFileName);
            }
        }

        private Task RebootVmAsync(ConnectionInfo sshConnectionInfo)
            => Execute(
                "Rebooting VM...",
                async () =>
                {
                    try
                    {
                        await ExecuteCommandOnVirtualMachineAsync(sshConnectionInfo, "nohup sudo -b bash -c 'reboot' &>/dev/null");
                    }
                    catch (SshConnectionException)
                    {
                        return;
                    }
                });

        private Task AssignVmAsDataReaderToStorageAccountAsync(IIdentity managedIdentity, IStorageAccount storageAccount)
        {
            // https://docs.microsoft.com/en-us/azure/role-based-access-control/built-in-roles#storage-blob-data-reader
            var roleDefinitionId = $"/subscriptions/{configuration.SubscriptionId}/providers/Microsoft.Authorization/roleDefinitions/2a2b9908-6ea1-4ae2-8e65-a410df84e7d1";

            return Execute(
                $"Assigning Storage Blob Data Reader role for VM to Storage Account resource scope...",
                () => roleAssignmentHashConflictRetryPolicy.ExecuteAsync(
                    () => azureSubscriptionClient.AccessManagement.RoleAssignments
                        .Define(Guid.NewGuid().ToString())
                        .ForObjectId(managedIdentity.PrincipalId)
                        .WithRoleDefinition(roleDefinitionId)
                        .WithResourceScope(storageAccount)
                        .CreateAsync(cts.Token)));
        }

        private Task AssignVmAsContributorToStorageAccountAsync(IIdentity managedIdentity, IResource storageAccount)
            => Execute(
                $"Assigning {BuiltInRole.Contributor} role for VM to Storage Account resource scope...",
                () => roleAssignmentHashConflictRetryPolicy.ExecuteAsync(
                    () => azureSubscriptionClient.AccessManagement.RoleAssignments
                        .Define(Guid.NewGuid().ToString())
                        .ForObjectId(managedIdentity.PrincipalId)
                        .WithBuiltInRole(BuiltInRole.Contributor)
                        .WithResourceScope(storageAccount)
                        .CreateAsync(cts.Token)));

        private Task<IStorageAccount> CreateStorageAccountAsync()
            => Execute(
                $"Creating Storage Account: {configuration.StorageAccountName}...",
                () => azureSubscriptionClient.StorageAccounts
                    .Define(configuration.StorageAccountName)
                    .WithRegion(configuration.RegionName)
                    .WithExistingResourceGroup(configuration.ResourceGroupName)
                    .WithGeneralPurposeAccountKindV2()
                    .WithOnlyHttpsTraffic()
                    .CreateAsync(cts.Token));

        private async Task<IStorageAccount> GetExistingStorageAccountAsync(string storageAccountName)
            => (await Task.WhenAll(subscriptionIds.Select(s =>
            {
                try
                {
                    return azureClient.WithSubscription(s).StorageAccounts.ListAsync();
                }
                catch (Exception)
                {
                    // Ignore exception if a user does not have the required role to list storage accounts in a subscription
                    return null;
                }
            })))
                .SelectMany(a => a)
                .Where(a => a is not null)
                .SingleOrDefault(a => a.Name.Equals(storageAccountName, StringComparison.OrdinalIgnoreCase) && a.RegionName.Equals(configuration.RegionName, StringComparison.OrdinalIgnoreCase));

        private async Task<BatchAccount> GetExistingBatchAccountAsync(string batchAccountName)
            => (await Task.WhenAll(subscriptionIds.Select(s => new BatchManagementClient(tokenCredentials) { SubscriptionId = s }.BatchAccount.ListAsync())))
                .SelectMany(a => a)
                .SingleOrDefault(a => a.Name.Equals(batchAccountName, StringComparison.OrdinalIgnoreCase) && a.Location.Equals(configuration.RegionName, StringComparison.OrdinalIgnoreCase));

        private async Task CreateDefaultStorageContainersAsync(IStorageAccount storageAccount)
        {
            var blobClient = await GetBlobClientAsync(storageAccount);

            var defaultContainers = new List<string> { WorkflowsContainerName, InputsContainerName, "cromwell-executions", "cromwell-workflow-logs", "outputs", ConfigurationContainerName };
            await Task.WhenAll(defaultContainers.Select(c => blobClient.GetBlobContainerClient(c).CreateIfNotExistsAsync(cancellationToken: cts.Token)));
        }

        private Task WriteNonPersonalizedFilesToStorageAccountAsync(IStorageAccount storageAccount)
            => Execute(
                $"Writing readme.txt files to '{WorkflowsContainerName}' storage container...",
                async () =>
                {
                    await UploadTextToStorageAccountAsync(storageAccount, WorkflowsContainerName, "new/readme.txt", "Upload a trigger file to this virtual directory to create a new workflow. Additional information here: https://github.com/microsoft/CromwellOnAzure");
                    await UploadTextToStorageAccountAsync(storageAccount, WorkflowsContainerName, "abort/readme.txt", "Upload an empty file to this virtual directory to abort an existing workflow. The empty file's name shall be the Cromwell workflow ID you wish to cancel.  Additional information here: https://github.com/microsoft/CromwellOnAzure");
                });

        private Task WritePersonalizedFilesToStorageAccountAsync(IStorageAccount storageAccount, string managedIdentityName)
            => Execute(
                $"Writing {ContainersToMountFileName} and {CromwellConfigurationFileName} files to '{ConfigurationContainerName}' storage container...",
                async () =>
                {
                    await UploadTextToStorageAccountAsync(storageAccount, ConfigurationContainerName, ContainersToMountFileName, Utility.PersonalizeContent(new[]
                    {
                        new Utility.ConfigReplaceTextItem("{DefaultStorageAccountName}", configuration.StorageAccountName),
                        new Utility.ConfigReplaceTextItem("{ManagedIdentityName}", managedIdentityName)
                    }, "scripts", ContainersToMountFileName));

                    // Configure Cromwell config file for Docker Mysql or PostgreSQL on Azure.
                    if (configuration.ProvisionPostgreSqlOnAzure.GetValueOrDefault())
                    {
                        await UploadTextToStorageAccountAsync(storageAccount, ConfigurationContainerName, CromwellConfigurationFileName, Utility.PersonalizeContent(new[]
                        {
                            new Utility.ConfigReplaceTextItem("{DatabaseUrl}", $"\"jdbc:postgresql://{configuration.PostgreSqlServerName}.postgres.database.azure.com/{configuration.PostgreSqlCromwellDatabaseName}?sslmode=require\""),
                            new Utility.ConfigReplaceTextItem("{DatabaseUser}", $"\"{configuration.PostgreSqlCromwellUserLogin}\""),
                            new Utility.ConfigReplaceTextItem("{DatabasePassword}", $"\"{configuration.PostgreSqlCromwellUserPassword}\""),
                            new Utility.ConfigReplaceTextItem("{DatabaseDriver}", $"\"org.postgresql.Driver\""),
                            new Utility.ConfigReplaceTextItem("{DatabaseProfile}", "\"slick.jdbc.PostgresProfile$\""),
                        }, "scripts", CromwellConfigurationFileName));
                    }
                    else
                    {
                        await UploadTextToStorageAccountAsync(storageAccount, ConfigurationContainerName, CromwellConfigurationFileName, Utility.PersonalizeContent(new[]
                        {
                            new Utility.ConfigReplaceTextItem("{DatabaseUrl}", $"\"jdbc:mysql://mysqldb/cromwell_db?useSSL=false&rewriteBatchedStatements=true&allowPublicKeyRetrieval=true\""),
                            new Utility.ConfigReplaceTextItem("{DatabaseUser}", $"\"cromwell\""),
                            new Utility.ConfigReplaceTextItem("{DatabasePassword}", $"\"cromwell\""),
                            new Utility.ConfigReplaceTextItem("{DatabaseDriver}", $"\"com.mysql.cj.jdbc.Driver\""),
                        new Utility.ConfigReplaceTextItem("{DatabaseProfile}", "\"slick.jdbc.MySQLProfile$\""),
                        }, "scripts", CromwellConfigurationFileName));
                    }

                    await UploadTextToStorageAccountAsync(storageAccount, ConfigurationContainerName, AllowedVmSizesFileName, Utility.GetFileContent("scripts", AllowedVmSizesFileName));
                });

        private Task AssignVmAsContributorToBatchAccountAsync(IIdentity managedIdentity, BatchAccount batchAccount)
            => Execute(
                $"Assigning {BuiltInRole.Contributor} role for VM to Batch Account resource scope...",
                () => roleAssignmentHashConflictRetryPolicy.ExecuteAsync(
                    () => azureSubscriptionClient.AccessManagement.RoleAssignments
                        .Define(Guid.NewGuid().ToString())
                        .ForObjectId(managedIdentity.PrincipalId)
                        .WithBuiltInRole(BuiltInRole.Contributor)
                        .WithScope(batchAccount.Id)
                        .CreateAsync(cts.Token)));

        private Task AssignVmAsContributorToCosmosDb(IIdentity managedIdentity, IResource cosmosDb)
            => Execute(
                $"Assigning {BuiltInRole.Contributor} role for VM to Cosmos DB resource scope...",
                () => roleAssignmentHashConflictRetryPolicy.ExecuteAsync(
                    () => azureSubscriptionClient.AccessManagement.RoleAssignments
                        .Define(Guid.NewGuid().ToString())
                        .ForObjectId(managedIdentity.PrincipalId)
                        .WithBuiltInRole(BuiltInRole.Contributor)
                        .WithResourceScope(cosmosDb)
                        .CreateAsync(cts.Token)));

        private Task<ICosmosDBAccount> CreateCosmosDbAsync()
            => Execute(
                $"Creating Cosmos DB: {configuration.CosmosDbAccountName}...",
                () => azureSubscriptionClient.CosmosDBAccounts
                    .Define(configuration.CosmosDbAccountName)
                    .WithRegion(configuration.RegionName)
                    .WithExistingResourceGroup(configuration.ResourceGroupName)
                    .WithDataModelSql()
                    .WithSessionConsistency()
                    .WithWriteReplication(Region.Create(configuration.RegionName))
                    .CreateAsync(cts.Token));

        private async Task<Server> CreatePostgreSqlServerAndDatabaseAsync(IPostgreSQLManagementClient postgresManagementClient, ISubnet subnet, IPrivateDnsZone postgreSqlDnsZone)
        {
            if (!subnet.Inner.Delegations.Any())
            {
                subnet.Parent.Update().UpdateSubnet(subnet.Name).WithDelegation("Microsoft.DBforPostgreSQL/flexibleServers");
                await subnet.Parent.Update().ApplyAsync();
            }

            Server server = null;

            await Execute(
                $"Creating Azure Server for PostgreSQL: {configuration.PostgreSqlServerName} ...",
                async () =>
                {
                    server = await postgresManagementClient.Servers.CreateAsync(
                        configuration.ResourceGroupName, configuration.PostgreSqlServerName,
                        new Server(
                           location: configuration.RegionName,
                           version: configuration.PostgreSqlVersion,
                           sku: new Sku(configuration.PostgreSqlSkuName, configuration.PostgreSqlTier),
                           storage: new Storage(configuration.PostgreSqlStorageSize),
                           administratorLogin: configuration.PostgreSqlAdministratorLogin,
                           administratorLoginPassword: configuration.PostgreSqlAdministratorPassword,
                           network: new Network(publicNetworkAccess: "Disabled", delegatedSubnetResourceId: subnet.Inner.Id, privateDnsZoneArmResourceId: postgreSqlDnsZone.Id)
                        ));
                });

            await Execute(
                $"Creating PostgreSQL cromwell database: {configuration.PostgreSqlCromwellDatabaseName}...",
                () => postgresManagementClient.Databases.CreateAsync(
                    configuration.ResourceGroupName, configuration.PostgreSqlServerName, configuration.PostgreSqlCromwellDatabaseName,
                    new Database()));

<<<<<<< HEAD
=======
            await Execute(
                $"Creating PostgreSQL tes database: {configuration.PostgreSqlTesDatabaseName}...",
                () => postgresManagementClient.Databases.CreateAsync(
                    configuration.ResourceGroupName, configuration.PostgreSqlServerName, configuration.PostgreSqlTesDatabaseName,
                    new Database()));

>>>>>>> d4853d4d
            return server;
        }

        private Task AssignVmAsBillingReaderToSubscriptionAsync(IIdentity managedIdentity)
        {
            try
            {
                return Execute(
                    $"Assigning {BuiltInRole.BillingReader} role for VM to Subscription scope...",
                    () => roleAssignmentHashConflictRetryPolicy.ExecuteAsync(
                        () => azureSubscriptionClient.AccessManagement.RoleAssignments
                            .Define(Guid.NewGuid().ToString())
                            .ForObjectId(managedIdentity.PrincipalId)
                            .WithBuiltInRole(BuiltInRole.BillingReader)
                            .WithSubscriptionScope(configuration.SubscriptionId)
                            .CreateAsync(cts.Token)));
            }
            catch (Microsoft.Rest.Azure.CloudException)
            {
                DisplayBillingReaderInsufficientAccessLevelWarning();
                return Task.CompletedTask;
            }
        }

        private Task AssignVmAsContributorToAppInsightsAsync(IIdentity managedIdentity, IResource appInsights)
            => Execute(
                $"Assigning {BuiltInRole.Contributor} role for VM to App Insights resource scope...",
                () => roleAssignmentHashConflictRetryPolicy.ExecuteAsync(
                    () => azureSubscriptionClient.AccessManagement.RoleAssignments
                        .Define(Guid.NewGuid().ToString())
                        .ForObjectId(managedIdentity.PrincipalId)
                        .WithBuiltInRole(BuiltInRole.Contributor)
                        .WithResourceScope(appInsights)
                        .CreateAsync(cts.Token)));

        private Task<IVirtualMachine> CreateVirtualMachineAsync(IIdentity managedIdentity, INetwork vnet, string subnetName)
        {
            const int dataDiskSizeGiB = 32;
            const int dataDiskLun = 0;

            var vmDefinitionPart1 = azureSubscriptionClient.VirtualMachines.Define(configuration.VmName)
                .WithRegion(configuration.RegionName)
                .WithExistingResourceGroup(configuration.ResourceGroupName)
                .WithExistingPrimaryNetwork(vnet)
                .WithSubnet(subnetName)
                .WithPrimaryPrivateIPAddressDynamic();

            var vmDefinitionPart2 = (configuration.PrivateNetworking.GetValueOrDefault() ? vmDefinitionPart1.WithoutPrimaryPublicIPAddress() : vmDefinitionPart1.WithNewPrimaryPublicIPAddress(configuration.VmName))
                .WithLatestLinuxImage(configuration.VmOsProvider, configuration.VmOsName, configuration.VmOsVersion)
                .WithRootUsername(configuration.VmUsername)
                .WithRootPassword(configuration.VmPassword)
                .WithNewDataDisk(dataDiskSizeGiB, dataDiskLun, CachingTypes.None)
                .WithSize(configuration.VmSize)
                .WithExistingUserAssignedManagedServiceIdentity(managedIdentity);

            return Execute($"Creating Linux VM: {configuration.VmName}...", () => vmDefinitionPart2.CreateAsync(cts.Token));
        }

        private Task<(INetwork virtualNetwork, ISubnet vmSubnet, ISubnet postgreSqlSubnet)> CreateVnetAndSubnetsAsync(IResourceGroup resourceGroup)
          => Execute(
                $"Creating virtual network and subnets: {configuration.VnetName} ...",
            async () =>
            {
                var vnetDefinition = azureSubscriptionClient.Networks
                    .Define(configuration.VnetName)
                    .WithRegion(configuration.RegionName)
                    .WithExistingResourceGroup(resourceGroup)
                    .WithAddressSpace(configuration.VnetAddressSpace)
                    .DefineSubnet(configuration.VmSubnetName).WithAddressPrefix(configuration.VmSubnetAddressSpace).Attach();

                vnetDefinition = configuration.ProvisionPostgreSqlOnAzure.GetValueOrDefault()
                    ? vnetDefinition.DefineSubnet(configuration.PostgreSqlSubnetName).WithAddressPrefix(configuration.PostgreSqlSubnetAddressSpace).WithDelegation("Microsoft.DBforPostgreSQL/flexibleServers").Attach()
                    : vnetDefinition;

                var vnet = await vnetDefinition.CreateAsync();

                return (vnet, vnet.Subnets.FirstOrDefault(s => s.Key.Equals(configuration.VmSubnetName, StringComparison.OrdinalIgnoreCase)).Value, vnet.Subnets.FirstOrDefault(s => s.Key.Equals(configuration.PostgreSqlSubnetName, StringComparison.OrdinalIgnoreCase)).Value);
            });

        private Task<INetworkSecurityGroup> CreateNetworkSecurityGroupAsync(IResourceGroup resourceGroup, string networkSecurityGroupName)
        {
            const int SshAllowedPort = 22;
            const int SshDefaultPriority = 300;

            return Execute(
                $"Creating Network Security Group: {networkSecurityGroupName}...",
                () => azureSubscriptionClient.NetworkSecurityGroups.Define(networkSecurityGroupName)
                    .WithRegion(configuration.RegionName)
                    .WithExistingResourceGroup(resourceGroup)
                    .DefineRule(SshNsgRuleName)
                    .AllowInbound()
                    .FromAnyAddress()
                    .FromAnyPort()
                    .ToAnyAddress()
                    .ToPort(SshAllowedPort)
                    .WithProtocol(SecurityRuleProtocol.Tcp)
                    .WithPriority(SshDefaultPriority)
                    .Attach()
                    .CreateAsync(cts.Token)
            );
        }

        private Task EnableSsh(INetworkSecurityGroup networkSecurityGroup)
        {
            try
            {
                return networkSecurityGroup?.SecurityRules[SshNsgRuleName]?.Access switch
                {
                    null => Task.CompletedTask,
                    var x when SecurityRuleAccess.Allow.Equals(x) => SetKeepSshPortOpen(true),
                    _ => Execute(
                        "Enabling SSH on VM...",
                        () => EnableSshPort()),
                };
            }
            catch (KeyNotFoundException)
            {
                return Task.CompletedTask;
            }

            Task<INetworkSecurityGroup> EnableSshPort()
            {
                _ = SetKeepSshPortOpen(false);
                return networkSecurityGroup.Update().UpdateRule(SshNsgRuleName).AllowInbound().Parent().ApplyAsync();
            }

            Task SetKeepSshPortOpen(bool value)
            {
                configuration.KeepSshPortOpen = value;
                return Task.CompletedTask;
            }
        }

        private Task DisableSsh(INetworkSecurityGroup networkSecurityGroup)
            => networkSecurityGroup is null ? Task.CompletedTask : Execute(
                "Disabling SSH on VM...",
                () => networkSecurityGroup.Update().UpdateRule(SshNsgRuleName).DenyInbound().Parent().ApplyAsync()
            );

        private Task<INetworkInterface> AssociateNicWithNetworkSecurityGroupAsync(INetworkInterface networkInterface, INetworkSecurityGroup networkSecurityGroup)
            => Execute(
                $"Associating VM NIC with Network Security Group {networkSecurityGroup.Name}...",
                () => networkInterface.Update().WithExistingNetworkSecurityGroup(networkSecurityGroup).ApplyAsync()
            );

        private Task CreatePostgreSqlCromwellDatabaseUser(ConnectionInfo sshConnectionInfo)
            => Execute(
                $"Creating PostgreSQL database user...",
                () =>
                {
                    var sqlCommand = $"CREATE USER {configuration.PostgreSqlCromwellUserLogin} WITH PASSWORD '{configuration.PostgreSqlCromwellUserPassword}'; GRANT ALL PRIVILEGES ON DATABASE {configuration.PostgreSqlCromwellDatabaseName} TO {configuration.PostgreSqlCromwellUserLogin};";
                    return ExecuteCommandOnVirtualMachineAsync(sshConnectionInfo, $"psql postgresql://{configuration.PostgreSqlAdministratorLogin}:{configuration.PostgreSqlAdministratorPassword}@{configuration.PostgreSqlServerName}.postgres.database.azure.com/{configuration.PostgreSqlCromwellDatabaseName} -c \"{sqlCommand}\"");
                }
            );

        private Task CreatePostgreSqlTesDatabaseUser(ConnectionInfo sshConnectionInfo)
            => Execute(
                $"Creating PostgreSQL database user...",
                () =>
                {
                    var sqlCommand = $"CREATE USER {configuration.PostgreSqlTesUserLogin} WITH PASSWORD '{configuration.PostgreSqlTesUserPassword}'; GRANT ALL PRIVILEGES ON DATABASE {configuration.PostgreSqlTesDatabaseName} TO {configuration.PostgreSqlTesUserLogin};";
                    return ExecuteCommandOnVirtualMachineAsync(sshConnectionInfo, $"psql postgresql://{configuration.PostgreSqlAdministratorLogin}:{configuration.PostgreSqlAdministratorPassword}@{configuration.PostgreSqlServerName}.postgres.database.azure.com/{configuration.PostgreSqlTesDatabaseName} -c \"{sqlCommand}\"");
                }
            );

        private Task<IPrivateDnsZone> CreatePrivateDnsZoneAsync(INetwork virtualNetwork)
            => Execute(
                "Creating private DNS Zone for PostgreSQL Server",
                async () =>
                {
                    // Note: for a potential future implementation of this method without Fluent,
                    // please see commit cbffa28 in #392
                    var postgreSqlDnsZone = await azureSubscriptionClient.PrivateDnsZones
                        .Define($"{configuration.PostgreSqlServerName}.private.postgres.database.azure.com")
                        .WithExistingResourceGroup(configuration.ResourceGroupName)
                        .DefineVirtualNetworkLink($"{virtualNetwork.Name}-link")
                        .WithReferencedVirtualNetworkId(virtualNetwork.Id)
                        .DisableAutoRegistration()
                        .Attach()
                        .CreateAsync();
                    return postgreSqlDnsZone;
                });

        private Task<IGenericResource> CreateLogAnalyticsWorkspaceResourceAsync(string workspaceName)
            => Execute(
                $"Creating Log Analytics Workspace: {workspaceName}...",
                () => ResourceManager
                    .Configure()
                    .Authenticate(azureCredentials)
                    .WithSubscription(configuration.SubscriptionId)
                    .GenericResources.Define(workspaceName)
                    .WithRegion(configuration.RegionName)
                    .WithExistingResourceGroup(configuration.ResourceGroupName)
                    .WithResourceType("workspaces")
                    .WithProviderNamespace("Microsoft.OperationalInsights")
                    .WithoutPlan()
                    .WithApiVersion("2020-08-01")
                    .WithParentResource(string.Empty)
                    .CreateAsync(cts.Token));

        private Task<IGenericResource> CreateAppInsightsResourceAsync(string logAnalyticsArmId)
            => Execute(
                $"Creating Application Insights: {configuration.ApplicationInsightsAccountName}...",
                () => ResourceManager
                    .Configure()
                    .Authenticate(azureCredentials)
                    .WithSubscription(configuration.SubscriptionId)
                    .GenericResources.Define(configuration.ApplicationInsightsAccountName)
                    .WithRegion(configuration.RegionName)
                    .WithExistingResourceGroup(configuration.ResourceGroupName)
                    .WithResourceType("components")
                    .WithProviderNamespace("microsoft.insights")
                    .WithoutPlan()
                    .WithApiVersion("2020-02-02")
                    .WithParentResource(string.Empty)
                    .WithProperties(new Dictionary<string, string>() {
                        { "Application_Type", "other" } ,
                        { "WorkspaceResourceId", logAnalyticsArmId }
                    })
                    .CreateAsync(cts.Token));

        private Task<BatchAccount> CreateBatchAccountAsync(string storageAccountId)
            => Execute(
                $"Creating Batch Account: {configuration.BatchAccountName}...",
                () => new BatchManagementClient(tokenCredentials) { SubscriptionId = configuration.SubscriptionId }
                    .BatchAccount
                    .CreateAsync(
                        configuration.ResourceGroupName,
                        configuration.BatchAccountName,
                        new BatchAccountCreateParameters(
                            configuration.RegionName,
                            autoStorage: configuration.PrivateNetworking.GetValueOrDefault() ? new AutoStorageBaseProperties { StorageAccountId = storageAccountId } : null),
                        cts.Token));

        private Task<IResourceGroup> CreateResourceGroupAsync()
        {
            var tags = !string.IsNullOrWhiteSpace(configuration.Tags) ? Utility.DelimitedTextToDictionary(configuration.Tags, "=", ",") : null;

            var resourceGroupDefinition = azureSubscriptionClient
                .ResourceGroups
                .Define(configuration.ResourceGroupName)
                .WithRegion(configuration.RegionName);

            resourceGroupDefinition = tags is not null ? resourceGroupDefinition.WithTags(tags) : resourceGroupDefinition;

            return Execute(
                $"Creating Resource Group: {configuration.ResourceGroupName}...",
                () => resourceGroupDefinition.CreateAsync());
        }

        private Task<IIdentity> CreateUserManagedIdentityAsync(IResourceGroup resourceGroup)
        {
            // Resource group name supports periods and parenthesis but identity doesn't. Replacing them with hyphens.
            var managedIdentityName = $"{resourceGroup.Name.Replace(".", "-").Replace("(", "-").Replace(")", "-")}-identity";

            return Execute(
                $"Creating user-managed identity: {managedIdentityName}...",
                () => azureSubscriptionClient.Identities.Define(managedIdentityName)
                    .WithRegion(configuration.RegionName)
                    .WithExistingResourceGroup(resourceGroup)
                    .CreateAsync());
        }

        private Task<IIdentity> ReplaceSystemManagedIdentityWithUserManagedIdentityAsync(IResourceGroup resourceGroup, IVirtualMachine linuxVm)
            => Execute(
                "Replacing VM system-managed identity with user-managed identity for easier VM upgrades in the future...",
                async () =>
                {
                    var userManagedIdentity = await CreateUserManagedIdentityAsync(resourceGroup);

                    var existingVmRoles = (await azureSubscriptionClient.AccessManagement.RoleAssignments.Inner.ListForScopeWithHttpMessagesAsync(
                            $"/subscriptions/{configuration.SubscriptionId}",
                            new ODataQuery<RoleAssignmentFilter>($"assignedTo('{linuxVm.SystemAssignedManagedServiceIdentityPrincipalId}')"))).Body
                        .AsContinuousCollection(link => Extensions.Synchronize(() => azureSubscriptionClient.AccessManagement.RoleAssignments.Inner.ListForScopeNextWithHttpMessagesAsync(link)).Body)
                        .ToList();

                    foreach (var role in existingVmRoles)
                    {
                        await azureSubscriptionClient.AccessManagement.RoleAssignments
                            .Define(Guid.NewGuid().ToString())
                            .ForObjectId(userManagedIdentity.PrincipalId)
                            .WithRoleDefinition(role.RoleDefinitionId)
                            .WithScope(role.Scope)
                            .CreateAsync();
                    }

                    foreach (var role in existingVmRoles)
                    {
                        await azureSubscriptionClient.AccessManagement.RoleAssignments.DeleteByIdAsync(role.Id);
                    }

                    await Execute(
                        "Removing existing system-managed identity and assigning new user-managed identity to the VM...",
                        () => linuxVm.Update().WithoutSystemAssignedManagedServiceIdentity().WithExistingUserAssignedManagedServiceIdentity(userManagedIdentity).ApplyAsync());

                    return userManagedIdentity;
                });

        private async Task DeleteResourceGroupAsync()
        {
            var startTime = DateTime.UtcNow;
            var line = ConsoleEx.WriteLine("Deleting resource group...");
            await azureSubscriptionClient.ResourceGroups.DeleteByNameAsync(configuration.ResourceGroupName, CancellationToken.None);
            WriteExecutionTime(line, startTime);
        }

        private Task PatchCromwellConfigurationFileV200Async(IStorageAccount storageAccount)
            => Execute(
                $"Patching '{CromwellConfigurationFileName}' in '{ConfigurationContainerName}' storage container...",
                async () =>
                {
                    await UploadTextToStorageAccountAsync(storageAccount, ConfigurationContainerName, CromwellConfigurationFileName, Utility.PersonalizeContent(new[]
                    {
                        // Replace "enabled = true" with "enabled = false" in call-caching element
                        (Utility.ConfigReplaceTextItemBase)new Utility.ConfigReplaceRegExItemText(@"^(\s*call-caching\s*{[^}]*enabled\s*[=:]{1}\s*)(true)$", "$1false", RegexOptions.Multiline),
                        // Add "preemptible: true" to default-runtime-attributes element, if preemptible is not already present
                        new Utility.ConfigReplaceRegExItemEvaluator(@"(?![\s\S]*preemptible)^(\s*default-runtime-attributes\s*{)([^}]*$)(\s*})$", match => $"{match.Groups[1].Value}{match.Groups[2].Value}\n          preemptible: true{match.Groups[3].Value}", RegexOptions.Multiline),
                    }, (await DownloadTextFromStorageAccountAsync(storageAccount, ConfigurationContainerName, CromwellConfigurationFileName)) ?? Utility.GetFileContent("scripts", CromwellConfigurationFileName)));
                });

        private Task PatchContainersToMountFileV210Async(IStorageAccount storageAccount, string managedIdentityName)
            => Execute(
                $"Adding public datasettestinputs/dataset container to '{ContainersToMountFileName}' file in '{ConfigurationContainerName}' storage container...",
                async () =>
                {
                    var containersToMountText = await DownloadTextFromStorageAccountAsync(storageAccount, ConfigurationContainerName, ContainersToMountFileName);

                    if (containersToMountText is not null)
                    {
                        // Add datasettestinputs container if not already present
                        if (!containersToMountText.Contains("datasettestinputs.blob.core.windows.net/dataset"))
                        {
                            // [SuppressMessage("Microsoft.Security", "CS002:SecretInNextLine", Justification="SAS token for public use")]
                            var dataSetUrl = "https://datasettestinputs.blob.core.windows.net/dataset?sv=2018-03-28&sr=c&si=coa&sig=nKoK6dxjtk5172JZfDH116N6p3xTs7d%2Bs5EAUE4qqgM%3D";
                            containersToMountText = $"{containersToMountText.TrimEnd()}\n{dataSetUrl}";
                        }

                        containersToMountText = containersToMountText
                            .Replace("where the VM has Contributor role", $"where the identity '{managedIdentityName}' has 'Contributor' role")
                            .Replace("where VM's identity", "where CoA VM")
                            .Replace("that the VM's identity has Contributor role", $"that the identity '{managedIdentityName}' has 'Contributor' role");

                        await UploadTextToStorageAccountAsync(storageAccount, ConfigurationContainerName, ContainersToMountFileName, containersToMountText);
                    }
                });

        private Task PatchContainersToMountFileV220Async(IStorageAccount storageAccount)
            => Execute(
                $"Commenting out msgenpublicdata/inputs in '{ContainersToMountFileName}' file in '{ConfigurationContainerName}' storage container. It will be removed in v2.3",
                async () =>
                {
                    var containersToMountText = await DownloadTextFromStorageAccountAsync(storageAccount, ConfigurationContainerName, ContainersToMountFileName);

                    if (containersToMountText is not null)
                    {
                        containersToMountText = containersToMountText.Replace("https://msgenpublicdata", $"#https://msgenpublicdata");

                        await UploadTextToStorageAccountAsync(storageAccount, ConfigurationContainerName, ContainersToMountFileName, containersToMountText);
                    }
                });

        private Task PatchContainersToMountFileV240Async(IStorageAccount storageAccount)
            => Execute(
                $"Removing reference to msgenpublicdata/inputs in '{ContainersToMountFileName}' file in '{ConfigurationContainerName}' storage container.",
                async () =>
                {
                    var containersToMountText = await DownloadTextFromStorageAccountAsync(storageAccount, ConfigurationContainerName, ContainersToMountFileName);

                    if (containersToMountText is not null)
                    {
                        var regex = new Regex("^.*msgenpublicdata.blob.core.windows.net/inputs.*(\n|\r|\r\n)", RegexOptions.Multiline);
                        containersToMountText = regex.Replace(containersToMountText, string.Empty);

                        await UploadTextToStorageAccountAsync(storageAccount, ConfigurationContainerName, ContainersToMountFileName, containersToMountText);
                    }
                });

        private Task PatchAccountNamesFileV240Async(ConnectionInfo sshConnectionInfo, IIdentity managedIdentity)
            => Execute(
                $"Adding Managed Identity ClientId to 'env-01-account-names.txt' file on the VM...",
                async () =>
                {
                    var accountNames = Utility.DelimitedTextToDictionary((await ExecuteCommandOnVirtualMachineWithRetriesAsync(sshConnectionInfo, $"cat {CromwellAzureRootDir}/env-01-account-names.txt")).Output);
                    accountNames["ManagedIdentityClientId"] = managedIdentity.ClientId;

                    await UploadFilesToVirtualMachineAsync(sshConnectionInfo, (Utility.DictionaryToDelimitedText(accountNames), $"{CromwellAzureRootDir}/env-01-account-names.txt", false));
                });

        private async Task MitigateChaosDbV250Async(ICosmosDBAccount cosmosDb)
            => await Execute("#ChaosDB remedition (regenerating CosmosDB primary key)",
                () => cosmosDb.RegenerateKeyAsync(KeyKind.Primary.Value));

        private Task PatchCromwellConfigurationFileV300Async(IStorageAccount storageAccount)
            => Execute(
                $"Patching '{CromwellConfigurationFileName}' in '{ConfigurationContainerName}' storage container...",
                async () =>
                {
                    var cromwellConfigText = await DownloadTextFromStorageAccountAsync(storageAccount, ConfigurationContainerName, CromwellConfigurationFileName);
                    var tesBackendParametersRegex = new Regex(@"^(\s*endpoint.*)([\s\S]*)", RegexOptions.Multiline);

                    // Add "use_tes_11_preview_backend_parameters = true" to TES config, after endpoint setting, if use_tes_11_preview_backend_parameters is not already present
                    if (!cromwellConfigText.Contains("use_tes_11_preview_backend_parameters", StringComparison.OrdinalIgnoreCase))
                    {
                        cromwellConfigText = tesBackendParametersRegex.Replace(cromwellConfigText, match => $"{match.Groups[1].Value}\n        use_tes_11_preview_backend_parameters = true{match.Groups[2].Value}");
                    }

                    await UploadTextToStorageAccountAsync(storageAccount, ConfigurationContainerName, CromwellConfigurationFileName, cromwellConfigText);
                });

        private async Task UpgradeBlobfuseV300Async(ConnectionInfo sshConnectionInfo)
            => await Execute("Upgrading blobfuse to 1.4.3...",
                () => ExecuteCommandOnVirtualMachineWithRetriesAsync(sshConnectionInfo, "sudo apt-get update ; sudo apt-get --only-upgrade install blobfuse=1.4.3"));

        private async Task DisableDockerServiceV300Async(ConnectionInfo sshConnectionInfo)
            => await Execute("Disabling auto-start of Docker service...",
                () => ExecuteCommandOnVirtualMachineWithRetriesAsync(sshConnectionInfo, "sudo systemctl disable docker"));

        private Task PatchCromwellConfigurationFileV310Async(IStorageAccount storageAccount)
            => Execute(
                $"Patching '{CromwellConfigurationFileName}' in '{ConfigurationContainerName}' storage container...",
                async () =>
                {
                    var cromwellConfigText = await DownloadTextFromStorageAccountAsync(storageAccount, ConfigurationContainerName, CromwellConfigurationFileName);
                    var akkaHttpRegex = new Regex(@"(\s*akka\.http\.host-connection-pool\.pool-implementation.*$)", RegexOptions.Multiline);
                    cromwellConfigText = akkaHttpRegex.Replace(cromwellConfigText, match => string.Empty);

                    await UploadTextToStorageAccountAsync(storageAccount, ConfigurationContainerName, CromwellConfigurationFileName, cromwellConfigText);
                });

        private Task AddNewSettingsAsync(ConnectionInfo sshConnectionInfo)
            => Execute(
                $"Adding new settings to 'env-04-settings.txt' file on the VM...",
                async () =>
                {
                    var existingFileContent = await ExecuteCommandOnVirtualMachineAsync(sshConnectionInfo, $"cat {CromwellAzureRootDir}/env-04-settings.txt");
                    var existingSettings = Utility.DelimitedTextToDictionary(existingFileContent.Output.Trim());
                    var newSettings = Utility.DelimitedTextToDictionary(Utility.GetFileContent("scripts", "env-04-settings.txt"));

                    foreach (var key in newSettings.Keys.Except(existingSettings.Keys))
                    {
                        existingSettings.Add(key, newSettings[key]);
                    }

                    var newFileContent = Utility.DictionaryToDelimitedText(existingSettings);

                    await UploadFilesToVirtualMachineAsync(
                        sshConnectionInfo,
                        new[] {
                            (newFileContent, $"{CromwellAzureRootDir}/env-04-settings.txt", false)
                        });
                });

        private async Task SetCosmosDbContainerAutoScaleAsync(ICosmosDBAccount cosmosDb)
        {
            var tesDb = await cosmosDb.GetSqlDatabaseAsync(Constants.CosmosDbDatabaseId);
            var taskContainer = await tesDb.GetSqlContainerAsync(Constants.CosmosDbContainerId);
            var requestThroughput = await taskContainer.GetThroughputSettingsAsync();

            if (requestThroughput is not null && requestThroughput.Throughput is not null && requestThroughput.AutopilotSettings?.MaxThroughput is null)
            {
                var key = (await cosmosDb.ListKeysAsync()).PrimaryMasterKey;
                var cosmosClient = new CosmosRestClient(cosmosDb.DocumentEndpoint, key);

                // If the container has request throughput setting configured, and it is currently manual, set it to auto
                await Execute(
                    $"Switching the throughput setting for CosmosDb container 'Tasks' in database 'TES' from Manual to Autoscale...",
                    () => cosmosClient.SwitchContainerRequestThroughputToAutoAsync(Constants.CosmosDbDatabaseId, Constants.CosmosDbContainerId));
            }
        }

        private static ConnectionInfo GetSshConnectionInfo(IVirtualMachine linuxVm, string vmUsername, string vmPassword)
        {
            var publicIPAddress = linuxVm.GetPrimaryPublicIPAddress();

            return new ConnectionInfo(
                publicIPAddress is not null ? publicIPAddress.Fqdn : linuxVm.GetPrimaryNetworkInterface().PrimaryPrivateIP,
                vmUsername,
                new PasswordAuthenticationMethod(vmUsername, vmPassword));
        }

        private static void ValidateMainIdentifierPrefix(string prefix)
        {
            const int maxLength = 12;

            if (prefix.Any(c => !char.IsLetter(c)))
            {
                throw new ValidationException($"MainIdentifierPrefix must only contain letters.");
            }

            if (prefix.Length > maxLength)
            {
                throw new ValidationException($"MainIdentifierPrefix too long - must be {maxLength} characters or less.");
            }
        }

        private void ValidateRegionName(string regionName)
        {
            var validRegionNames = azureSubscriptionClient.GetCurrentSubscription().ListLocations().Select(loc => loc.Region.Name);

            if (!validRegionNames.Contains(regionName, StringComparer.OrdinalIgnoreCase))
            {
                throw new ValidationException($"Invalid region name '{regionName}'. Valid names are: {string.Join(", ", validRegionNames)}");
            }
        }

        private async Task ValidateSubscriptionAndResourceGroupAsync(Configuration configuration)
        {
            const string ownerRoleId = "8e3af657-a8ff-443c-a75c-2fe8c4bcb635";
            const string contributorRoleId = "b24988ac-6180-42a0-ab88-20f7382dd24c";
            const string userAccessAdministratorRoleId = "18d7d88d-d35e-4fb5-a5c3-7773c20a72d9";

            var azure = Microsoft.Azure.Management.Fluent.Azure
                .Configure()
                .WithLogLevel(HttpLoggingDelegatingHandler.Level.Basic)
                .Authenticate(azureCredentials);

            var subscriptionExists = (await azure.Subscriptions.ListAsync()).Any(sub => sub.SubscriptionId.Equals(configuration.SubscriptionId, StringComparison.OrdinalIgnoreCase));

            if (!subscriptionExists)
            {
                throw new ValidationException($"Invalid or inaccessible subcription id '{configuration.SubscriptionId}'. Make sure that subscription exists and that you are either an Owner or have Contributor and User Access Administrator roles on the subscription.", displayExample: false);
            }

            var rgExists = !string.IsNullOrEmpty(configuration.ResourceGroupName) && await azureSubscriptionClient.ResourceGroups.ContainAsync(configuration.ResourceGroupName);

            if (!string.IsNullOrEmpty(configuration.ResourceGroupName) && !rgExists)
            {
                throw new ValidationException($"If ResourceGroupName is provided, the resource group must already exist.", displayExample: false);
            }

            var token = await new AzureServiceTokenProvider().GetAccessTokenAsync("https://management.azure.com/");
            var currentPrincipalObjectId = new JwtSecurityTokenHandler().ReadJwtToken(token).Claims.FirstOrDefault(c => c.Type == "oid").Value;

            var currentPrincipalSubscriptionRoleIds = (await azureSubscriptionClient.AccessManagement.RoleAssignments.Inner.ListForScopeWithHttpMessagesAsync($"/subscriptions/{configuration.SubscriptionId}", new ODataQuery<RoleAssignmentFilter>($"atScope() and assignedTo('{currentPrincipalObjectId}')")))
                .Body.AsContinuousCollection(link => Extensions.Synchronize(() => azureSubscriptionClient.AccessManagement.RoleAssignments.Inner.ListForScopeNextWithHttpMessagesAsync(link)).Body)
                .Select(b => b.RoleDefinitionId.Split(new[] { '/' }).Last());

            var isuserAccessAdministrator = currentPrincipalSubscriptionRoleIds.Contains(userAccessAdministratorRoleId);

            if (!currentPrincipalSubscriptionRoleIds.Contains(ownerRoleId) && !(currentPrincipalSubscriptionRoleIds.Contains(contributorRoleId) && isuserAccessAdministrator))
            {
                if (!rgExists)
                {
                    throw new ValidationException($"Insufficient access to deploy. You must be: 1) Owner of the subscription, or 2) Contributor and User Access Administrator of the subscription, or 3) Owner of the resource group", displayExample: false);
                }

                var currentPrincipalRgRoleIds = (await azureSubscriptionClient.AccessManagement.RoleAssignments.Inner.ListForScopeWithHttpMessagesAsync($"/subscriptions/{configuration.SubscriptionId}/resourceGroups/{configuration.ResourceGroupName}", new ODataQuery<RoleAssignmentFilter>($"atScope() and assignedTo('{currentPrincipalObjectId}')")))
                    .Body.AsContinuousCollection(link => Extensions.Synchronize(() => azureSubscriptionClient.AccessManagement.RoleAssignments.Inner.ListForScopeNextWithHttpMessagesAsync(link)).Body)
                    .Select(b => b.RoleDefinitionId.Split(new[] { '/' }).Last());

                if (!currentPrincipalRgRoleIds.Contains(ownerRoleId))
                {
                    throw new ValidationException($"Insufficient access to deploy. You must be: 1) Owner of the subscription, or 2) Contributor and User Access Administrator of the subscription, or 3) Owner of the resource group", displayExample: false);
                }

                if (!isuserAccessAdministrator)
                {
                    SkipBillingReaderRoleAssignment = true;
                    DisplayBillingReaderInsufficientAccessLevelWarning();
                }
            }
        }

        private async Task<IStorageAccount> ValidateAndGetExistingStorageAccountAsync()
        {
            if (configuration.StorageAccountName is null)
            {
                return null;
            }

            return (await GetExistingStorageAccountAsync(configuration.StorageAccountName))
                ?? throw new ValidationException($"If StorageAccountName is provided, the storage account must already exist in region {configuration.RegionName}, and be accessible to the current user.", displayExample: false);
        }

        private async Task<BatchAccount> ValidateAndGetExistingBatchAccountAsync()
        {
            if (configuration.BatchAccountName is null)
            {
                return null;
            }

            return (await GetExistingBatchAccountAsync(configuration.BatchAccountName))
                ?? throw new ValidationException($"If BatchAccountName is provided, the batch account must already exist in region {configuration.RegionName}, and be accessible to the current user.", displayExample: false);
        }

        private async Task<(INetwork virtualNetwork, ISubnet vmSubnet, ISubnet postgreSqlSubnet)?> ValidateAndGetExistingVirtualNetworkAsync()
        {
            static bool AllOrNoneSet(params string[] values) => values.All(v => !string.IsNullOrEmpty(v)) || values.All(v => string.IsNullOrEmpty(v));
            static bool NoneSet(params string[] values) => values.All(v => string.IsNullOrEmpty(v));

            if (NoneSet(configuration.VnetResourceGroupName, configuration.VnetName, configuration.VmSubnetName))
            {
                if (configuration.PrivateNetworking.GetValueOrDefault())
                {
                    throw new ValidationException($"{nameof(configuration.VnetResourceGroupName)}, {nameof(configuration.VnetName)} and {nameof(configuration.VmSubnetName)} are required when using private networking.");
                }

                return null;
            }

            if (configuration.ProvisionPostgreSqlOnAzure == true && !AllOrNoneSet(configuration.VnetResourceGroupName, configuration.VnetName, configuration.VmSubnetName, configuration.PostgreSqlSubnetName))
            {
                throw new ValidationException($"{nameof(configuration.VnetResourceGroupName)}, {nameof(configuration.VnetName)}, {nameof(configuration.VmSubnetName)} and {nameof(configuration.PostgreSqlSubnetName)} are required when using an existing virtual network and {nameof(configuration.ProvisionPostgreSqlOnAzure)} is set.");
            }

            if (!AllOrNoneSet(configuration.VnetResourceGroupName, configuration.VnetName, configuration.VmSubnetName))
            {
                throw new ValidationException($"{nameof(configuration.VnetResourceGroupName)}, {nameof(configuration.VnetName)} and {nameof(configuration.VmSubnetName)} are required when using an existing virtual network.");
            }

            if (!(await azureSubscriptionClient.ResourceGroups.ListAsync(true)).Any(rg => rg.Name.Equals(configuration.VnetResourceGroupName, StringComparison.OrdinalIgnoreCase)))
            {
                throw new ValidationException($"Resource group '{configuration.VnetResourceGroupName}' does not exist.");
            }

            var vnet = await azureSubscriptionClient.Networks.GetByResourceGroupAsync(configuration.VnetResourceGroupName, configuration.VnetName);

            if (vnet is null)
            {
                throw new ValidationException($"Virtual network '{configuration.VnetName}' does not exist in resource group '{configuration.VnetResourceGroupName}'.");
            }

            if (!vnet.RegionName.Equals(configuration.RegionName, StringComparison.OrdinalIgnoreCase))
            {
                throw new ValidationException($"Virtual network '{configuration.VnetName}' must be in the same region that you are deploying to ({configuration.RegionName}).");
            }

            var vmSubnet = vnet.Subnets.FirstOrDefault(s => s.Key.Equals(configuration.VmSubnetName, StringComparison.OrdinalIgnoreCase)).Value;

            if (vmSubnet == null)
            {
                throw new ValidationException($"Virtual network '{configuration.VnetName}' does not contain subnet '{configuration.VmSubnetName}'");
            }

            var resourceGraphClient = new ResourceGraphClient(tokenCredentials);
            var postgreSqlSubnet = vnet.Subnets.FirstOrDefault(s => s.Key.Equals(configuration.PostgreSqlSubnetName, StringComparison.OrdinalIgnoreCase)).Value;

            if (configuration.ProvisionPostgreSqlOnAzure == true)
            {
                if (postgreSqlSubnet == null)
                {
                    throw new ValidationException($"Virtual network '{configuration.VnetName}' does not contain subnet '{configuration.PostgreSqlSubnetName}'");
                }

<<<<<<< HEAD
                var delegatedServices = mySqlSubnet.Inner.Delegations.Select(d => d.ServiceName);
                var hasOtherDelegations = delegatedServices.Any(s => s != "Microsoft.DBforMySQL/flexibleServers");
                var hasNoDelegations = delegatedServices.Any();
=======
                var delegatedServices = postgreSqlSubnet.Inner.Delegations.Select(d => d.ServiceName);
                var hasOtherDelegations = delegatedServices.Any(s => s != "Microsoft.DBforPostgreSQL/flexibleServers");
                var hasNoDelegations = delegatedServices.Count() == 0;
>>>>>>> d4853d4d

                if (hasOtherDelegations)
                {
                    throw new ValidationException($"Subnet '{configuration.PostgreSqlSubnetName}' can have 'Microsoft.DBforPostgreSQL/flexibleServers' delegation only.");
                }

                var resourcesInPostgreSqlSubnetQuery = $"where type =~ 'Microsoft.Network/networkInterfaces' | where properties.ipConfigurations[0].properties.subnet.id == '{postgreSqlSubnet.Inner.Id}'";
                var resourcesExist = (await resourceGraphClient.ResourcesAsync(new QueryRequest(new[] { configuration.SubscriptionId }, resourcesInPostgreSqlSubnetQuery))).TotalRecords > 0;

                if (hasNoDelegations && resourcesExist)
                {
                    throw new ValidationException($"Subnet '{configuration.PostgreSqlSubnetName}' must be either empty or have 'Microsoft.DBforPostgreSQL/flexibleServers' delegation.");
                }
            }

            return (vnet, vmSubnet, postgreSqlSubnet);
        }

        private async Task ValidateBatchAccountQuotaAsync()
        {
            var accountQuota = (await new BatchManagementClient(tokenCredentials) { SubscriptionId = configuration.SubscriptionId }.Location.GetQuotasAsync(configuration.RegionName)).AccountQuota;
            var existingBatchAccountCount = (await new BatchManagementClient(tokenCredentials) { SubscriptionId = configuration.SubscriptionId }.BatchAccount.ListAsync()).AsEnumerable().Count(b => b.Location.Equals(configuration.RegionName));

            if (existingBatchAccountCount >= accountQuota)
            {
                throw new ValidationException($"The regional Batch account quota ({accountQuota} account(s) per region) for the specified subscription has been reached. Submit a support request to increase the quota or choose another region.", displayExample: false);
            }
        }

        private async Task ValidateVmAsync()
        {
            var computeSkus = (await azureSubscriptionClient.ComputeSkus.ListByRegionAsync(configuration.RegionName))
                .Where(s => s.ResourceType == ComputeResourceType.VirtualMachines && !s.Restrictions.Any())
                .Select(s => s.Name.ToString())
                .ToList();

            if (!computeSkus.Any())
            {
                throw new ValidationException($"Your subscription doesn't support virtual machine creation in {configuration.RegionName}.  Please create an Azure Support case: https://docs.microsoft.com/en-us/azure/azure-portal/supportability/how-to-create-azure-support-request", displayExample: false);
            }
            else if (!computeSkus.Any(s => s.Equals(configuration.VmSize, StringComparison.OrdinalIgnoreCase)))
            {
                throw new ValidationException($"The VmSize {configuration.VmSize} is not available or does not exist in {configuration.RegionName}.  You can use 'az vm list-skus --location {configuration.RegionName} --output table' to find an available VM.", displayExample: false);
            }
        }

        private static async Task<BlobServiceClient> GetBlobClientAsync(IStorageAccount storageAccount)
            => new(
                new Uri($"https://{storageAccount.Name}.blob.core.windows.net"),
                new StorageSharedKeyCredential(
                    storageAccount.Name,
                    (await storageAccount.GetKeysAsync())[0].Value));

        private async Task ValidateTokenProviderAsync()
        {
            try
            {
                await Execute("Retrieving Azure management token...", () => new AzureServiceTokenProvider("RunAs=Developer; DeveloperTool=AzureCli").GetAccessTokenAsync("https://management.azure.com/"));
            }
            catch (AzureServiceTokenProviderException ex)
            {
                ConsoleEx.WriteLine("No access token found.  Please install the Azure CLI and login with 'az login'", ConsoleColor.Red);
                ConsoleEx.WriteLine("Link: https://docs.microsoft.com/en-us/cli/azure/install-azure-cli");
                ConsoleEx.WriteLine($"Error details: {ex.Message}");
                Environment.Exit(1);
            }
        }

        private void ValidateInitialCommandLineArgsAsync()
        {
            void ThrowIfProvidedForUpdate(object attributeValue, string attributeName)
            {
                if (configuration.Update && attributeValue is not null)
                {
                    throw new ValidationException($"{attributeName} must not be provided when updating", false);
                }
            }

            void ThrowIfNotProvidedForUpdate(string attributeValue, string attributeName)
            {
                if (configuration.Update && string.IsNullOrWhiteSpace(attributeValue))
                {
                    throw new ValidationException($"{attributeName} is required for update.", false);
                }
            }

            void ThrowIfNotProvided(string attributeValue, string attributeName)
            {
                if (string.IsNullOrWhiteSpace(attributeValue))
                {
                    throw new ValidationException($"{attributeName} is required.", false);
                }
            }

            void ThrowIfNotProvidedForInstall(string attributeValue, string attributeName)
            {
                if (!configuration.Update && string.IsNullOrWhiteSpace(attributeValue))
                {
                    throw new ValidationException($"{attributeName} is required.", false);
                }
            }

            void ThrowIfTagsFormatIsUnacceptable(string attributeValue, string attributeName)
            {
                if (string.IsNullOrWhiteSpace(attributeValue))
                {
                    return;
                }

                try
                {
                    Utility.DelimitedTextToDictionary(attributeValue, "=", ",");
                }
                catch
                {
                    throw new ValidationException($"{attributeName} is specified in incorrect format. Try as TagName=TagValue,TagName=TagValue in double quotes", false);
                }
            }

            ThrowIfNotProvided(configuration.SubscriptionId, nameof(configuration.SubscriptionId));

            ThrowIfNotProvidedForInstall(configuration.RegionName, nameof(configuration.RegionName));

            ThrowIfNotProvidedForUpdate(configuration.ResourceGroupName, nameof(configuration.ResourceGroupName));
            ThrowIfNotProvidedForUpdate(configuration.VmPassword, nameof(configuration.VmPassword));

            ThrowIfProvidedForUpdate(configuration.RegionName, nameof(configuration.RegionName));
            ThrowIfProvidedForUpdate(configuration.StorageAccountName, nameof(configuration.StorageAccountName));
            ThrowIfProvidedForUpdate(configuration.BatchAccountName, nameof(configuration.BatchAccountName));
            ThrowIfProvidedForUpdate(configuration.CosmosDbAccountName, nameof(configuration.CosmosDbAccountName));
            ThrowIfProvidedForUpdate(configuration.ProvisionPostgreSqlOnAzure, nameof(configuration.ProvisionPostgreSqlOnAzure));
            ThrowIfProvidedForUpdate(configuration.ApplicationInsightsAccountName, nameof(configuration.ApplicationInsightsAccountName));
            ThrowIfProvidedForUpdate(configuration.PrivateNetworking, nameof(configuration.PrivateNetworking));
            ThrowIfProvidedForUpdate(configuration.VnetName, nameof(configuration.VnetName));
            ThrowIfProvidedForUpdate(configuration.VnetResourceGroupName, nameof(configuration.VnetResourceGroupName));
            ThrowIfProvidedForUpdate(configuration.SubnetName, nameof(configuration.SubnetName));
            ThrowIfProvidedForUpdate(configuration.Tags, nameof(configuration.Tags));
            ThrowIfTagsFormatIsUnacceptable(configuration.Tags, nameof(configuration.Tags));
        }

        private static void DisplayBillingReaderInsufficientAccessLevelWarning()
        {
            ConsoleEx.WriteLine("Warning: insufficient subscription access level to assign the Billing Reader", ConsoleColor.Yellow);
            ConsoleEx.WriteLine("role for the VM to your Azure Subscription.", ConsoleColor.Yellow);
            ConsoleEx.WriteLine("Deployment will continue, but only default VM prices will be used for your workflows,", ConsoleColor.Yellow);
            ConsoleEx.WriteLine("since the Billing Reader role is required to access RateCard API pricing data.", ConsoleColor.Yellow);
            ConsoleEx.WriteLine("To resolve this in the future, have your Azure subscription Owner or Contributor", ConsoleColor.Yellow);
            ConsoleEx.WriteLine("assign the Billing Reader role for the VM's managed identity to your Azure Subscription scope.", ConsoleColor.Yellow);
            ConsoleEx.WriteLine("More info: https://github.com/microsoft/CromwellOnAzure/blob/master/docs/troubleshooting-guide.md#dynamic-cost-optimization-and-ratecard-api-access", ConsoleColor.Yellow);
        }

        private static void DisplayValidationExceptionAndExit(ValidationException validationException)
        {
            ConsoleEx.WriteLine(validationException.Reason, ConsoleColor.Red);

            if (validationException.DisplayExample)
            {
                ConsoleEx.WriteLine();
                ConsoleEx.WriteLine($"Example: ", ConsoleColor.Green).Write($"deploy-cromwell-on-azure --subscriptionid {Guid.NewGuid()} --regionname westus2 --mainidentifierprefix coa", ConsoleColor.White);
            }

            Environment.Exit(1);
        }

        private async Task DeleteResourceGroupIfUserConsentsAsync()
        {
            if (!isResourceGroupCreated)
            {
                return;
            }

            var userResponse = string.Empty;

            if (!configuration.Silent)
            {
                ConsoleEx.WriteLine();
                ConsoleEx.Write("Delete the resource group?  Type 'yes' and press enter, or, press any key to exit: ");
                userResponse = ConsoleEx.ReadLine();
            }

            if (userResponse.Equals("yes", StringComparison.OrdinalIgnoreCase) || (configuration.Silent && configuration.DeleteResourceGroupOnFailure))
            {
                await DeleteResourceGroupAsync();
            }
        }

        private async Task<bool> RunTestWorkflow(IStorageAccount storageAccount, bool usePreemptibleVm = true)
        {
            var startTime = DateTime.UtcNow;
            var line = ConsoleEx.WriteLine("Running a test workflow...");
            var isTestWorkflowSuccessful = await TestWorkflowAsync(storageAccount, usePreemptibleVm);
            WriteExecutionTime(line, startTime);

            if (isTestWorkflowSuccessful)
            {
                ConsoleEx.WriteLine();
                ConsoleEx.WriteLine($"Test workflow succeeded.", ConsoleColor.Green);
                ConsoleEx.WriteLine();
                ConsoleEx.WriteLine("Learn more about how to use Cromwell on Azure: https://github.com/microsoft/CromwellOnAzure");
                ConsoleEx.WriteLine();
            }
            else
            {
                ConsoleEx.WriteLine();
                ConsoleEx.WriteLine($"Test workflow failed.", ConsoleColor.Red);
                ConsoleEx.WriteLine();
                WriteGeneralRetryMessageToConsole();
                ConsoleEx.WriteLine();
            }

            return isTestWorkflowSuccessful;
        }

        private static void WriteGeneralRetryMessageToConsole()
            => ConsoleEx.WriteLine("Please try deployment again, and create an issue if this continues to fail: https://github.com/microsoft/CromwellOnAzure/issues");

        private async Task<bool> TestWorkflowAsync(IStorageAccount storageAccount, bool usePreemptibleVm = true)
        {
            const string testDirectoryName = "test";
            const string wdlFileName = "test.wdl";
            const string workflowInputsFileName = "testInputs.json";
            const string inputFileName = "inputFile.txt";
            const string inputFileContent = "Hello from inputFile.txt!";

            var id = Guid.NewGuid();
            var wdlFileContent = Utility.GetFileContent(wdlFileName);
            var workflowInputsFileContent = Utility.GetFileContent(workflowInputsFileName).Replace("{InputFilePath}", $"/{storageAccount.Name}/{InputsContainerName}/{testDirectoryName}/{inputFileName}");

            if (!usePreemptibleVm)
            {
                wdlFileContent = wdlFileContent.Replace("preemptible: true", "preemptible: false", StringComparison.OrdinalIgnoreCase);
            }

            var workflowTrigger = new Workflow
            {
                WorkflowUrl = $"/{storageAccount.Name}/{InputsContainerName}/{testDirectoryName}/{wdlFileName}",
                WorkflowInputsUrl = $"/{storageAccount.Name}/{InputsContainerName}/{testDirectoryName}/{workflowInputsFileName}"
            };

            await UploadTextToStorageAccountAsync(storageAccount, InputsContainerName, $"{testDirectoryName}/{wdlFileName}", wdlFileContent);
            await UploadTextToStorageAccountAsync(storageAccount, InputsContainerName, $"{testDirectoryName}/{workflowInputsFileName}", workflowInputsFileContent);
            await UploadTextToStorageAccountAsync(storageAccount, InputsContainerName, $"{testDirectoryName}/{inputFileName}", inputFileContent);
            await UploadTextToStorageAccountAsync(storageAccount, WorkflowsContainerName, $"new/{id}.json", JsonConvert.SerializeObject(workflowTrigger, Formatting.Indented));

            return await IsWorkflowSuccessfulAfterLongPollingAsync(storageAccount, WorkflowsContainerName, id);
        }

        private static async Task<bool> IsWorkflowSuccessfulAfterLongPollingAsync(IStorageAccount storageAccount, string containerName, Guid id)
        {
            var container = (await GetBlobClientAsync(storageAccount)).GetBlobContainerClient(containerName);

            while (true)
            {
                try
                {
                    var succeeded = container.GetBlobs(prefix: $"succeeded/{id}").Count() == 1;
                    var failed = container.GetBlobs(prefix: $"failed/{id}").Count() == 1;

                    if (succeeded || failed)
                    {
                        return succeeded && !failed;
                    }
                }
                catch (Exception exc)
                {
                    // "Server is busy" occasionally can be ignored
                    ConsoleEx.WriteLine(exc.Message);
                }

                await Task.Delay(TimeSpan.FromSeconds(10));
            }
        }

        private Task Execute(string message, Func<Task> func)
            => Execute(message, async () => { await func(); return false; });

        private async Task<T> Execute<T>(string message, Func<Task<T>> func)
        {
            const int retryCount = 3;

            var startTime = DateTime.UtcNow;
            var line = ConsoleEx.WriteLine(message);

            for (var i = 0; i < retryCount; i++)
            {
                try
                {
                    cts.Token.ThrowIfCancellationRequested();
                    var result = await func();
                    WriteExecutionTime(line, startTime);
                    return result;
                }
                catch (Microsoft.Rest.Azure.CloudException cloudException) when (cloudException.ToCloudErrorType() == CloudErrorType.ExpiredAuthenticationToken)
                {
                }
                catch (OperationCanceledException) when (cts.Token.IsCancellationRequested)
                {
                    line.Write(" Cancelled", ConsoleColor.Red);
                    return await Task.FromCanceled<T>(cts.Token);
                }
                catch (Exception ex)
                {
                    line.Write($" Failed. {ex.GetType().Name}: {ex.Message}", ConsoleColor.Red);
                    cts.Cancel();
                    throw;
                }
            }

            line.Write($" Failed", ConsoleColor.Red);
            cts.Cancel();
            throw new Exception($"Failed after {retryCount} attempts");
        }

        private static void WriteExecutionTime(ConsoleEx.Line line, DateTime startTime)
            => line.Write($" Completed in {DateTime.UtcNow.Subtract(startTime).TotalSeconds:n0}s", ConsoleColor.Green);

        private static async Task<(string Output, string Error, int ExitStatus)> ExecuteCommandOnVirtualMachineAsync(ConnectionInfo sshConnectionInfo, string command)
        {
            using var sshClient = new SshClient(sshConnectionInfo);
            sshClient.ConnectWithRetries();
            var (output, error, exitStatus) = await sshClient.ExecuteCommandAsync(command);
            sshClient.Disconnect();

            return (output, error, exitStatus);
        }

        private static Task<(string Output, string Error, int ExitStatus)> ExecuteCommandOnVirtualMachineWithRetriesAsync(ConnectionInfo sshConnectionInfo, string command)
            => sshCommandRetryPolicy.ExecuteAsync(() => ExecuteCommandOnVirtualMachineAsync(sshConnectionInfo, command));

        private static async Task UploadFilesToVirtualMachineAsync(ConnectionInfo sshConnectionInfo, params (string fileContent, string remoteFilePath, bool makeExecutable)[] files)
            => await UploadFilesToVirtualMachineAsync(sshConnectionInfo, files.Select(f => ((Stream)new MemoryStream(Encoding.UTF8.GetBytes(f.fileContent)), f.remoteFilePath, f.makeExecutable)).ToArray());

        private static async Task UploadFilesToVirtualMachineAsync(ConnectionInfo sshConnectionInfo, params (Stream input, string remoteFilePath, bool makeExecutable)[] files)
        {
            using var sshClient = new SshClient(sshConnectionInfo);
            using var sftpClient = new SftpClient(sshConnectionInfo);

            try
            {
                sshClient.ConnectWithRetries();
                sftpClient.Connect();

                foreach (var (input, remoteFilePath, makeExecutable) in files)
                {
                    var dir = GetLinuxParentPath(remoteFilePath);

                    // Create destination directory if needed and make it writable for the current user
                    var (output, _, _) = await sshClient.ExecuteCommandAsync($"sudo mkdir -p {dir} && owner=$(stat -c '%U' {dir}) && mask=$(stat -c '%a' {dir}) && ownerCanWrite=$(( (16#$mask & 16#200) > 0 )) && othersCanWrite=$(( (16#$mask & 16#002) > 0 )) && ( [[ $owner == $(whoami) && $ownerCanWrite == 1 || $othersCanWrite == 1 ]] && echo 0 || ( sudo chmod o+w {dir} && echo 1 ))");
                    var dirWasMadeWritableToOthers = output == "1";

                    // Make the destination file writable for the current user. The user running the update might not be the same user that created the file.
                    await sshClient.ExecuteCommandAsync($"sudo touch {remoteFilePath} && sudo chmod o+w {remoteFilePath}");
                    await sftpClient.UploadFileAsync(input, remoteFilePath, true);
                    await sshClient.ExecuteCommandAsync($"sudo chmod o-w {remoteFilePath}");

                    if (makeExecutable)
                    {
                        await sshClient.ExecuteCommandAsync($"sudo chmod +x {remoteFilePath}");
                    }

                    if (dirWasMadeWritableToOthers)
                    {
                        await sshClient.ExecuteCommandAsync($"sudo chmod o-w {dir}");
                    }
                }
            }
            finally
            {
                sshClient.Disconnect();
                sftpClient.Disconnect();

                foreach (var (input, _, _) in files)
                {
                    await input.DisposeAsync();
                }

                sshClient.Dispose();
                sftpClient.Dispose();
            }
        }

        private static async Task DeleteFileFromVirtualMachineAsync(ConnectionInfo sshConnectionInfo, string filePath)
        {
            using var sshClient = new SshClient(sshConnectionInfo);
            sshClient.ConnectWithRetries();
            await sshClient.ExecuteCommandAsync($"sudo rm -f {filePath}");
            sshClient.Disconnect();
        }

        private async Task<string> DownloadTextFromStorageAccountAsync(IStorageAccount storageAccount, string containerName, string blobName)
        {
            var blobClient = await GetBlobClientAsync(storageAccount);
            var container = blobClient.GetBlobContainerClient(containerName);

            return (await container.GetBlobClient(blobName).DownloadContentAsync(cts.Token)).Value.Content.ToString();
        }

        private async Task UploadTextToStorageAccountAsync(IStorageAccount storageAccount, string containerName, string blobName, string content)
        {
            var blobClient = await GetBlobClientAsync(storageAccount);
            var container = blobClient.GetBlobContainerClient(containerName);

            await container.CreateIfNotExistsAsync();
            await container.GetBlobClient(blobName).UploadAsync(BinaryData.FromString(content), true, cts.Token);
        }

        private static string GetLinuxParentPath(string path)
        {
            const char dirSeparator = '/';

            if (string.IsNullOrEmpty(path))
            {
                return null;
            }

            var pathComponents = path.TrimEnd(dirSeparator).Split(dirSeparator);

            return string.Join(dirSeparator, pathComponents.Take(pathComponents.Length - 1));
        }

        private class ValidationException : Exception
        {
            public string Reason { get; set; }
            public bool DisplayExample { get; set; }

            public ValidationException(string reason, bool displayExample = true)
            {
                Reason = reason;
                DisplayExample = displayExample;
            }
        }
    }
}<|MERGE_RESOLUTION|>--- conflicted
+++ resolved
@@ -7,13 +7,13 @@
 using System.IdentityModel.Tokens.Jwt;
 using System.IO;
 using System.Linq;
+using System.Net;
 using System.Text;
 using System.Text.RegularExpressions;
 using System.Threading;
 using System.Threading.Tasks;
 using Azure.Storage;
 using Azure.Storage.Blobs;
-using Common;
 using Microsoft.Azure.Management.Batch;
 using Microsoft.Azure.Management.Batch.Models;
 using Microsoft.Azure.Management.Compute.Fluent;
@@ -44,14 +44,9 @@
 using Polly.Retry;
 using Renci.SshNet;
 using Renci.SshNet.Common;
-<<<<<<< HEAD
-using Sku = Microsoft.Azure.Management.MySQL.FlexibleServers.Models.Sku;
-=======
 using Common;
-using System.Net;
 
 using Sku = Microsoft.Azure.Management.PostgreSQL.FlexibleServers.Models.Sku;
->>>>>>> d4853d4d
 
 namespace CromwellOnAzureDeployer
 {
@@ -452,11 +447,7 @@
                             Task.Run(async () => appInsights = await CreateAppInsightsResourceAsync(configuration.LogAnalyticsArmId)),
                             Task.Run(async () => cosmosDb = await CreateCosmosDbAsync()),
                             Task.Run(async () => {
-<<<<<<< HEAD
-                                if(configuration.ProvisionMySqlOnAzure == true) { mySQLServer = await CreateMySqlServerAndDatabaseAsync(mySQLManagementClient, vnetAndSubnet.Value.mySqlSubnet); }
-=======
                                 if (configuration.ProvisionPostgreSqlOnAzure == true) { postgreSqlServer = await CreatePostgreSqlServerAndDatabaseAsync(postgreSqlManagementClient, vnetAndSubnet.Value.postgreSqlSubnet, postgreSqlDnsZone); }
->>>>>>> d4853d4d
                             }),
 
                             Task.Run(async () =>
@@ -865,11 +856,7 @@
                     await ExecuteCommandOnVirtualMachineAsync(sshConnectionInfo, $"sudo {CromwellAzureRootDir}/install-cromwellazure.sh");
                     await ExecuteCommandOnVirtualMachineAsync(sshConnectionInfo, $"sudo usermod -aG docker {configuration.VmUsername}");
 
-<<<<<<< HEAD
-                    if (configuration.ProvisionMySqlOnAzure.GetValueOrDefault())
-=======
                     if (configuration.ProvisionPostgreSqlOnAzure.GetValueOrDefault())
->>>>>>> d4853d4d
                     {
                         await ExecuteCommandOnVirtualMachineAsync(sshConnectionInfo, $"sudo apt install -y postgresql-client");
                     }
@@ -1187,15 +1174,12 @@
                     configuration.ResourceGroupName, configuration.PostgreSqlServerName, configuration.PostgreSqlCromwellDatabaseName,
                     new Database()));
 
-<<<<<<< HEAD
-=======
             await Execute(
                 $"Creating PostgreSQL tes database: {configuration.PostgreSqlTesDatabaseName}...",
                 () => postgresManagementClient.Databases.CreateAsync(
                     configuration.ResourceGroupName, configuration.PostgreSqlServerName, configuration.PostgreSqlTesDatabaseName,
                     new Database()));
 
->>>>>>> d4853d4d
             return server;
         }
 
@@ -1840,15 +1824,9 @@
                     throw new ValidationException($"Virtual network '{configuration.VnetName}' does not contain subnet '{configuration.PostgreSqlSubnetName}'");
                 }
 
-<<<<<<< HEAD
-                var delegatedServices = mySqlSubnet.Inner.Delegations.Select(d => d.ServiceName);
-                var hasOtherDelegations = delegatedServices.Any(s => s != "Microsoft.DBforMySQL/flexibleServers");
-                var hasNoDelegations = delegatedServices.Any();
-=======
                 var delegatedServices = postgreSqlSubnet.Inner.Delegations.Select(d => d.ServiceName);
                 var hasOtherDelegations = delegatedServices.Any(s => s != "Microsoft.DBforPostgreSQL/flexibleServers");
-                var hasNoDelegations = delegatedServices.Count() == 0;
->>>>>>> d4853d4d
+                var hasNoDelegations = delegatedServices.Any();
 
                 if (hasOtherDelegations)
                 {
