--- conflicted
+++ resolved
@@ -2390,11 +2390,7 @@
                     await UploadTextToStorageAccountAsync(storageAccount, ConfigurationContainerName, AllowedVmSizesFileName, allowedVmSizesText);
                 });
 
-<<<<<<< HEAD
         private Task AddNewSettingsAsync(ConnectionInfo sshConnectionInfo)
-=======
-        private Task AddNewSettingsV300Async(ConnectionInfo sshConnectionInfo)
->>>>>>> 45788e93
             => Execute(
                 $"Adding new settings to 'env-04-settings.txt' file on the VM...",
                 async () =>
