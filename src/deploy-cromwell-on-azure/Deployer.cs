﻿// Copyright (c) Microsoft Corporation.
// Licensed under the MIT License.

using System;
using System.Collections.Generic;
using System.Diagnostics;
using System.IdentityModel.Tokens.Jwt;
using System.IO;
using System.Linq;
using System.Text;
using System.Text.RegularExpressions;
using System.Threading;
using System.Threading.Tasks;
using Azure.Storage;
using Azure.Storage.Blobs;
using Common;
using Microsoft.Azure.Management.Batch;
using Microsoft.Azure.Management.Batch.Models;
using Microsoft.Azure.Management.Compute.Fluent;
using Microsoft.Azure.Management.Compute.Fluent.Models;
using Microsoft.Azure.Management.ContainerRegistry.Fluent;
using Microsoft.Azure.Management.CosmosDB.Fluent;
using Microsoft.Azure.Management.CosmosDB.Fluent.Models;
using Microsoft.Azure.Management.Fluent;
using Microsoft.Azure.Management.Graph.RBAC.Fluent;
using Microsoft.Azure.Management.Graph.RBAC.Fluent.Models;
using Microsoft.Azure.Management.Msi.Fluent;
using Microsoft.Azure.Management.Network.Fluent;
using Microsoft.Azure.Management.Network.Fluent.Models;
using Microsoft.Azure.Management.ResourceManager.Fluent;
using Microsoft.Azure.Management.ResourceManager.Fluent.Authentication;
using Microsoft.Azure.Management.ResourceManager.Fluent.Core;
using Microsoft.Azure.Management.Storage.Fluent;
using Microsoft.Azure.Services.AppAuthentication;
using Microsoft.Rest;
using Microsoft.Rest.Azure.OData;
using Newtonsoft.Json;
using Polly;
using Polly.Retry;
using Renci.SshNet;
using Renci.SshNet.Common;

namespace CromwellOnAzureDeployer
{
    public class Deployer
    {
        private static readonly AsyncRetryPolicy roleAssignmentHashConflictRetryPolicy = Policy
            .Handle<Microsoft.Rest.Azure.CloudException>(cloudException => cloudException.Body.Code.Equals("HashConflictOnDifferentRoleAssignmentIds"))
            .RetryAsync();

        private static readonly AsyncRetryPolicy sshCommandRetryPolicy = Policy
            .Handle<Exception>(ex => !(ex is SshAuthenticationException && ex.Message.StartsWith("Permission")))
            .WaitAndRetryAsync(5, retryAttempt => TimeSpan.FromSeconds(5));

        private const string BatchAutoStorageContainerName = "utilities";
        private const string WorkflowsContainerName = "workflows";
        private const string ConfigurationContainerName = "configuration";
        private const string CromwellConfigurationFileName = "cromwell-application.conf";
        private const string ContainersToMountFileName = "containers-to-mount";
        private const string AllowedVmSizesFileName = "allowed-vm-sizes";
        private const string InputsContainerName = "inputs";
        private const string CromwellAzureRootDir = "/data/cromwellazure";
        private const string CromwellAzureRootDirSymLink = "/cromwellazure";    // This path is present in all CoA versions

        private const string SshNsgRuleName = "SSH";

        private readonly CancellationTokenSource cts = new();

        private readonly List<string> requiredResourceProviders = new()
        {
                "Microsoft.Authorization",
                "Microsoft.Batch",
                "Microsoft.Compute",
                "Microsoft.DocumentDB",
                "Microsoft.OperationalInsights",
                "Microsoft.insights",
                "Microsoft.Network",
                "Microsoft.Storage"
            };

        private Configuration configuration { get; set; }
        private TokenCredentials tokenCredentials;
        private IAzure azureSubscriptionClient { get; set; }
        private Microsoft.Azure.Management.Fluent.Azure.IAuthenticated azureClient { get; set; }
        private IResourceManager resourceManagerClient { get; set; }
        private AzureCredentials azureCredentials { get; set; }
        private IEnumerable<string> subscriptionIds { get; set; }
        private bool SkipBillingReaderRoleAssignment { get; set; }
        private bool isResourceGroupCreated { get; set; }

        public Deployer(Configuration configuration)
        {
            this.configuration = configuration;
        }

        public async Task<int> DeployAsync()
        {
            var mainTimer = Stopwatch.StartNew();

            try
            {
                ValidateInitialCommandLineArgsAsync();

                RefreshableConsole.WriteLine("Running...");

                await ValidateTokenProviderAsync();

                tokenCredentials = new TokenCredentials(new RefreshableAzureServiceTokenProvider("https://management.azure.com/"));
                azureCredentials = new AzureCredentials(tokenCredentials, null, null, AzureEnvironment.AzureGlobalCloud);
                azureClient = GetAzureClient(azureCredentials);
                azureSubscriptionClient = azureClient.WithSubscription(configuration.SubscriptionId);
                subscriptionIds = (await azureClient.Subscriptions.ListAsync()).Select(s => s.SubscriptionId);
                resourceManagerClient = GetResourceManagerClient(azureCredentials);

                await ValidateSubscriptionAndResourceGroupAsync(configuration);

                IResourceGroup resourceGroup = null;
                BatchAccount batchAccount = null;
                IGenericResource logAnalyticsWorkspace = null;
                IGenericResource appInsights = null;
                ICosmosDBAccount cosmosDb = null;
                IStorageAccount storageAccount = null;
                IVirtualMachine linuxVm = null;
                INetworkSecurityGroup networkSecurityGroup = null;
                IIdentity managedIdentity = null;
                ConnectionInfo sshConnectionInfo = null;

                try
                {
                    if (configuration.Update)
                    {
                        resourceGroup = await azureSubscriptionClient.ResourceGroups.GetByNameAsync(configuration.ResourceGroupName);

                        var targetVersion = Utility.DelimitedTextToDictionary(Utility.GetFileContent("scripts", "env-00-coa-version.txt")).GetValueOrDefault("CromwellOnAzureVersion");

                        RefreshableConsole.WriteLine($"Upgrading Cromwell on Azure instance in resource group '{resourceGroup.Name}' to version {targetVersion}...");

                        var existingVms = await azureSubscriptionClient.VirtualMachines.ListByResourceGroupAsync(configuration.ResourceGroupName);

                        if (!existingVms.Any())
                        {
                            throw new ValidationException($"Update was requested but resource group {configuration.ResourceGroupName} does not contain any virtual machines.");
                        }

                        if (existingVms.Count() > 1 && string.IsNullOrWhiteSpace(configuration.VmName))
                        {
                            throw new ValidationException($"Resource group {configuration.ResourceGroupName} contains multiple virtual machines. {nameof(configuration.VmName)} must be provided.");
                        }

                        if (!string.IsNullOrWhiteSpace(configuration.VmName))
                        {
                            linuxVm = existingVms.FirstOrDefault(vm => vm.Name.Equals(configuration.VmName, StringComparison.OrdinalIgnoreCase));

                            if (linuxVm is null)
                            {
                                throw new ValidationException($"Virtual machine {configuration.VmName} does not exist in resource group {configuration.ResourceGroupName}.");
                            }
                        }
                        else
                        {
                            linuxVm = existingVms.Single();
                        }

                        configuration.VmName = linuxVm.Name;
                        configuration.RegionName = linuxVm.RegionName;
                        configuration.PrivateNetworking = linuxVm.GetPrimaryPublicIPAddress() is null;

                        networkSecurityGroup = (await azureSubscriptionClient.NetworkSecurityGroups.ListByResourceGroupAsync(configuration.ResourceGroupName)).FirstOrDefault(g => g.NetworkInterfaceIds.Contains(linuxVm.GetPrimaryNetworkInterface().Id));

                        if (!configuration.PrivateNetworking.GetValueOrDefault() && networkSecurityGroup is null)
                        {
                            if (string.IsNullOrWhiteSpace(configuration.NetworkSecurityGroupName))
                            {
                                configuration.NetworkSecurityGroupName = SdkContext.RandomResourceName($"{configuration.MainIdentifierPrefix}", 15);
                            }

                            networkSecurityGroup = await CreateNetworkSecurityGroupAsync(resourceGroup, configuration.NetworkSecurityGroupName);
                            await AssociateNicWithNetworkSecurityGroupAsync(linuxVm.GetPrimaryNetworkInterface(), networkSecurityGroup);
                        }

                        await EnableSsh(networkSecurityGroup);

                        sshConnectionInfo = GetSshConnectionInfo(linuxVm, configuration.VmUsername, configuration.VmPassword);

                        await WaitForSshConnectivityAsync(sshConnectionInfo);

                        await ConfigureVmAsync(sshConnectionInfo, resourceGroup, managedIdentity);

                        var accountNames = Utility.DelimitedTextToDictionary((await ExecuteCommandOnVirtualMachineWithRetriesAsync(sshConnectionInfo, $"cat {CromwellAzureRootDir}/env-01-account-names.txt || echo ''")).Output);

                        if (!accountNames.Any())
                        {
                            throw new ValidationException($"Could not retrieve account names from virtual machine {configuration.VmName}.");
                        }

                        if (!accountNames.TryGetValue("ManagedIdentityClientId", out var existingUserManagedIdentity))
                        {
                            managedIdentity = await ReplaceSystemManagedIdentityWithUserManagedIdentityAsync(resourceGroup, linuxVm);
                        }
                        else
                        {
                            managedIdentity = await linuxVm.UserAssignedManagedServiceIdentityIds.Select(GetIdentityByIdAsync).FirstOrDefault(MatchesClientId);

                            if (managedIdentity is null)
                            {
                                throw new ValidationException($"The managed identity, referenced by the VM configuration retrieved from virtual machine {configuration.VmName}, does not exist or is not accessible to the current user. ");
                            }

                            Task<IIdentity> GetIdentityByIdAsync(string id) => azureSubscriptionClient.Identities.GetByIdAsync(id);

                            bool MatchesClientId(Task<IIdentity> identity)
                            {
                                try
                                {
                                    return existingUserManagedIdentity.Equals(identity.Result.ClientId, StringComparison.OrdinalIgnoreCase);
                                }
                                catch
                                {
                                    _ = identity.Exception;
                                    return false;
                                }
                            }
                        }

                        if (!accountNames.TryGetValue("BatchAccountName", out var batchAccountName))
                        {
                            throw new ValidationException($"Could not retrieve the Batch account name from virtual machine {configuration.VmName}.");
                        }

                        batchAccount = await GetExistingBatchAccountAsync(batchAccountName)
                            ?? throw new ValidationException($"Batch account {batchAccountName}, referenced by the VM configuration, does not exist in region {configuration.RegionName} or is not accessible to the current user.");

                        configuration.BatchAccountName = batchAccountName;

                        if (!accountNames.TryGetValue("DefaultStorageAccountName", out var storageAccountName))
                        {
                            throw new ValidationException($"Could not retrieve the default storage account name from virtual machine {configuration.VmName}.");
                        }

                        storageAccount = await GetExistingStorageAccountAsync(storageAccountName)
                            ?? throw new ValidationException($"Storage account {storageAccountName}, referenced by the VM configuration, does not exist in region {configuration.RegionName} or is not accessible to the current user.");

                        configuration.StorageAccountName = storageAccountName;

                        if (!accountNames.TryGetValue("CosmosDbAccountName", out var cosmosDbAccountName))
                        {
                            throw new ValidationException($"Could not retrieve the CosmosDb account name from virtual machine {configuration.VmName}.");
                        }

                        cosmosDb = (await azureSubscriptionClient.CosmosDBAccounts.ListByResourceGroupAsync(configuration.ResourceGroupName))
                            .FirstOrDefault(a => a.Name.Equals(cosmosDbAccountName, StringComparison.OrdinalIgnoreCase))
                                ?? throw new ValidationException($"CosmosDb account {cosmosDbAccountName} does not exist in resource group {configuration.ResourceGroupName}.");

                        configuration.CosmosDbAccountName = cosmosDbAccountName;

                        await WriteNonPersonalizedFilesToStorageAccountAsync(storageAccount);

                        var installedVersion = await GetInstalledCromwellOnAzureVersionAsync(sshConnectionInfo);

                        if (installedVersion is null)
                        {
                            // If upgrading from pre-2.1 version, patch the installed Cromwell configuration file (disable call caching and default to preemptible)
                            await PatchCromwellConfigurationFileV200Async(storageAccount);
                            await SetCosmosDbContainerAutoScaleAsync(cosmosDb);
                        }

                        if (installedVersion is null || installedVersion < new Version(2, 1))
                        {
                            await PatchContainersToMountFileV210Async(storageAccount, managedIdentity.Name);
                        }

                        if (installedVersion is null || installedVersion < new Version(2, 2))
                        {
                            await PatchContainersToMountFileV220Async(storageAccount);
                        }

                        if (installedVersion is null || installedVersion < new Version(2, 4))
                        {
                            await PatchContainersToMountFileV240Async(storageAccount);
                            await PatchAccountNamesFileV240Async(sshConnectionInfo, managedIdentity);
                        }

                        if (installedVersion is null || installedVersion < new Version(2, 5))
                        {
                            await MitigateChaosDbV250Async(cosmosDb);
                        }

                        if (installedVersion is null || installedVersion < new Version(3, 0))
                        {
                            await PatchCromwellConfigurationFileV300Async(storageAccount);
                            await AddNewSettingsV300Async(sshConnectionInfo);
                            await UpgradeBlobfuseV300Async(sshConnectionInfo);
                            await DisableDockerServiceV300Async(sshConnectionInfo);

                            RefreshableConsole.WriteLine($"It's recommended to update the default CoA storage account to a General Purpose v2 account.", ConsoleColor.Yellow);
                            RefreshableConsole.WriteLine($"To do that, navigate to the storage account in the Azure Portal,", ConsoleColor.Yellow);
                            RefreshableConsole.WriteLine($"Configuration tab, and click 'Upgrade.'", ConsoleColor.Yellow);
                        }
                    }

                    if (!configuration.Update)
                    {
                        if (configuration.PrivateNetworking.HasValue == string.IsNullOrWhiteSpace(configuration.PrivateContainerRegistry))
                        {
                            throw new ValidationException("PrivateContainerRegistry must be set when PrivateNetworking is set.");
                        }

                        ValidateRegionName(configuration.RegionName);
                        ValidateMainIdentifierPrefix(configuration.MainIdentifierPrefix);
                        storageAccount = await ValidateAndGetExistingStorageAccountAsync();
                        batchAccount = await ValidateAndGetExistingBatchAccountAsync();

                        if (string.IsNullOrWhiteSpace(configuration.BatchAccountName))
                        {
                            configuration.BatchAccountName = SdkContext.RandomResourceName($"{configuration.MainIdentifierPrefix}", 15);
                        }

                        if (string.IsNullOrWhiteSpace(configuration.StorageAccountName))
                        {
                            configuration.StorageAccountName = SdkContext.RandomResourceName($"{configuration.MainIdentifierPrefix}", 24);
                        }

                        if (string.IsNullOrWhiteSpace(configuration.NetworkSecurityGroupName))
                        {
                            configuration.NetworkSecurityGroupName = SdkContext.RandomResourceName($"{configuration.MainIdentifierPrefix}", 15);
                        }

                        if (string.IsNullOrWhiteSpace(configuration.CosmosDbAccountName))
                        {
                            configuration.CosmosDbAccountName = SdkContext.RandomResourceName($"{configuration.MainIdentifierPrefix}-", 15);
                        }

                        if (string.IsNullOrWhiteSpace(configuration.ApplicationInsightsAccountName))
                        {
                            configuration.ApplicationInsightsAccountName = SdkContext.RandomResourceName($"{configuration.MainIdentifierPrefix}-", 15);
                        }

                        if (string.IsNullOrWhiteSpace(configuration.VmName))
                        {
                            configuration.VmName = SdkContext.RandomResourceName($"{configuration.MainIdentifierPrefix}-", 25);
                        }

                        if (string.IsNullOrWhiteSpace(configuration.VmPassword))
                        {
                            configuration.VmPassword = Utility.GeneratePassword();
                        }

                        await RegisterResourceProvidersAsync();
                        await ValidateVmAsync();

                        if (batchAccount is null)
                        {
                            await ValidateBatchAccountQuotaAsync();
                        }

                        var vnetAndSubnet = await ValidateAndGetExistingVirtualNetworkAsync();

                        RefreshableConsole.WriteLine();
                        RefreshableConsole.WriteLine($"VM host: {configuration.VmName}.{configuration.RegionName}.cloudapp.azure.com");
                        RefreshableConsole.WriteLine($"VM username: {configuration.VmUsername}");
                        RefreshableConsole.WriteLine($"VM password: {configuration.VmPassword}");
                        RefreshableConsole.WriteLine();

                        if (string.IsNullOrWhiteSpace(configuration.ResourceGroupName))
                        {
                            configuration.ResourceGroupName = SdkContext.RandomResourceName($"{configuration.MainIdentifierPrefix}-", 15);
                            resourceGroup = await CreateResourceGroupAsync();
                            isResourceGroupCreated = true;
                        }
                        else
                        {
                            resourceGroup = await azureSubscriptionClient.ResourceGroups.GetByNameAsync(configuration.ResourceGroupName);
                        }

                        managedIdentity = await CreateUserManagedIdentityAsync(resourceGroup);

                        if (vnetAndSubnet is not null)
                        {
                            RefreshableConsole.WriteLine($"Creating VM in existing virtual network {vnetAndSubnet.Value.virtualNetwork.Name} and subnet {vnetAndSubnet.Value.subnetName}");
                        }

                        if (storageAccount is not null)
                        {
                            RefreshableConsole.WriteLine($"Using existing Storage Account {storageAccount.Name}");
                        }

                        if (batchAccount is not null)
                        {
                            RefreshableConsole.WriteLine($"Using existing Batch Account {batchAccount.Name}");
                        }

                        if (vnetAndSubnet is null)
                        {
                            configuration.VnetName = SdkContext.RandomResourceName($"{configuration.MainIdentifierPrefix}-", 15);
                            vnetAndSubnet = await CreateVnetAsync(resourceGroup, configuration.VnetName, configuration.VnetAddressSpace);
                        }

                        if (string.IsNullOrWhiteSpace(configuration.LogAnalyticsArmId))
                        {
                            var workspaceName = SdkContext.RandomResourceName(configuration.MainIdentifierPrefix, 15);
                            logAnalyticsWorkspace = await CreateLogAnalyticsWorkspaceResourceAsync(workspaceName);
                            configuration.LogAnalyticsArmId = logAnalyticsWorkspace.Id;
                        }

                        await Task.WhenAll(new Task[]
                        {
                        	Task.Run(async () => appInsights = await CreateAppInsightsResourceAsync(configuration.LogAnalyticsArmId)),
                        	Task.Run(async () => cosmosDb = await CreateCosmosDbAsync()),

                            Task.Run(async () =>
                            {
                                storageAccount ??= await CreateStorageAccountAsync();
                                await Task.WhenAll(new Task[]
                                {
                                    Task.Run(async () => batchAccount ??= await CreateBatchAccountAsync(storageAccount.Id)),
                                    Task.Run(async () =>
                                    {
                                        await CreateDefaultStorageContainersAsync(storageAccount);
                                        await WriteNonPersonalizedFilesToStorageAccountAsync(storageAccount);
                                        await WritePersonalizedFilesToStorageAccountAsync(storageAccount, managedIdentity.Name);
                                    })
                                });
                            }),

                            Task.Run(() => CreateVirtualMachineAsync(managedIdentity, vnetAndSubnet?.virtualNetwork, vnetAndSubnet?.subnetName)
                                .ContinueWith(async t =>
                                    {
                                        linuxVm = t.Result;

                                        if (!configuration.PrivateNetworking.GetValueOrDefault())
                                        {
                                            networkSecurityGroup = await CreateNetworkSecurityGroupAsync(resourceGroup, configuration.NetworkSecurityGroupName);
                                            await AssociateNicWithNetworkSecurityGroupAsync(linuxVm.GetPrimaryNetworkInterface(), networkSecurityGroup);
                                        }

                                        sshConnectionInfo = GetSshConnectionInfo(linuxVm, configuration.VmUsername, configuration.VmPassword);
                                        await WaitForSshConnectivityAsync(sshConnectionInfo);
                                        await ConfigureVmAsync(sshConnectionInfo, resourceGroup, managedIdentity);
                                    },
                                    TaskContinuationOptions.OnlyOnRanToCompletion)
                                .Unwrap())
                        });

                        await AssignVmAsContributorToAppInsightsAsync(managedIdentity, appInsights);
                        await AssignVmAsContributorToCosmosDb(managedIdentity, cosmosDb);
                        await AssignVmAsContributorToBatchAccountAsync(managedIdentity, batchAccount);
                        await AssignVmAsContributorToStorageAccountAsync(managedIdentity, storageAccount);
                        await AssignVmAsDataReaderToStorageAccountAsync(managedIdentity, storageAccount);

                        if (!SkipBillingReaderRoleAssignment)
                        {
                            await AssignVmAsBillingReaderToSubscriptionAsync(managedIdentity);
                        }
                    }

                    await WriteCoaVersionToVmAsync(sshConnectionInfo);
                    await RebootVmAsync(sshConnectionInfo);
                    await WaitForSshConnectivityAsync(sshConnectionInfo);

                    if (!await IsStartupSuccessfulAsync(sshConnectionInfo))
                    {
                        RefreshableConsole.WriteLine($"Startup script on the VM failed. Check {CromwellAzureRootDir}/startup.log for details", ConsoleColor.Red);
                        return 1;
                    }

                    if (await MountWarningsExistAsync(sshConnectionInfo))
                    {
                        RefreshableConsole.WriteLine($"Found warnings in {CromwellAzureRootDir}/mount.blobfuse.log. Some storage containers may have failed to mount on the VM. Check the file for details.", ConsoleColor.Yellow);
                    }

                    await WaitForDockerComposeAsync(sshConnectionInfo);
                    await WaitForCromwellAsync(sshConnectionInfo);
                }
                finally
                {
                    if (!configuration.KeepSshPortOpen.GetValueOrDefault())
                    {
                        await DisableSsh(networkSecurityGroup);
                    }
                }

                var maxPerFamilyQuota = batchAccount.DedicatedCoreQuotaPerVMFamilyEnforced ? batchAccount.DedicatedCoreQuotaPerVMFamily.Select(q => q.CoreQuota).Where(q => 0 != q) : Enumerable.Repeat(batchAccount.DedicatedCoreQuota ?? 0, 1);
                var isBatchQuotaAvailable = batchAccount.LowPriorityCoreQuota > 0 || (batchAccount.DedicatedCoreQuota > 0 && maxPerFamilyQuota.Append(0).Max() > 0);

                int exitCode;

                if (isBatchQuotaAvailable)
                {
                    if (configuration.SkipTestWorkflow)
                    {
                        exitCode = 0;
                    }
                    else
                    {
                        var isTestWorkflowSuccessful = await RunTestWorkflow(storageAccount, usePreemptibleVm: batchAccount.LowPriorityCoreQuota > 0);

                        if (!isTestWorkflowSuccessful)
                        {
                            await DeleteResourceGroupIfUserConsentsAsync();
                        }

                        exitCode = isTestWorkflowSuccessful ? 0 : 1;
                    }
                }
                else
                {
                    if (!configuration.SkipTestWorkflow)
                    {
                        RefreshableConsole.WriteLine($"Could not run the test workflow.", ConsoleColor.Yellow);
                    }

                    RefreshableConsole.WriteLine($"Deployment was successful, but Batch account {configuration.BatchAccountName} does not have sufficient core quota to run workflows.", ConsoleColor.Yellow);
                    RefreshableConsole.WriteLine($"Request Batch core quota: https://docs.microsoft.com/en-us/azure/batch/batch-quota-limit", ConsoleColor.Yellow);
                    RefreshableConsole.WriteLine($"After receiving the quota, read the docs to run a test workflow and confirm successful deployment.", ConsoleColor.Yellow);
                    exitCode = 2;
                }

                RefreshableConsole.WriteLine($"Completed in {mainTimer.Elapsed.TotalMinutes:n1} minutes.");

                return exitCode;
            }
            catch (ValidationException validationException)
            {
                DisplayValidationExceptionAndExit(validationException);
                return 1;
            }
            catch (Exception exc)
            {
                if (!(exc is OperationCanceledException && cts.Token.IsCancellationRequested))
                {
                    RefreshableConsole.WriteLine();
                    RefreshableConsole.WriteLine($"{exc.GetType().Name}: {exc.Message}", ConsoleColor.Red);
                }

                RefreshableConsole.WriteLine();
                Debugger.Break();
                WriteGeneralRetryMessageToConsole();
                await DeleteResourceGroupIfUserConsentsAsync();
                return 1;
            }
        }

        private Task WaitForSshConnectivityAsync(ConnectionInfo sshConnectionInfo)
        {
            var timeout = TimeSpan.FromMinutes(10);

            return Execute(
                $"Waiting for VM to accept SSH connections at {sshConnectionInfo.Host}...",
                async () =>
                {
                    var startTime = DateTime.UtcNow;

                    while (!cts.IsCancellationRequested)
                    {
                        try
                        {
                            using var sshClient = new SshClient(sshConnectionInfo);
                            sshClient.ConnectWithRetries();
                            sshClient.Disconnect();
                        }
                        catch (SshAuthenticationException ex) when (ex.Message.StartsWith("Permission"))
                        {
                            throw new ValidationException($"Could not connect to VM '{sshConnectionInfo.Host}'. Reason: {ex.Message}", false);
                        }
                        catch
                        {
                            if (DateTime.UtcNow.Subtract(startTime) > timeout)
                            {
                                throw new Exception("Timeout occurred while waiting for VM to accept SSH connections");
                            }
                            else
                            {
                                await Task.Delay(TimeSpan.FromSeconds(5), cts.Token);
                                continue;
                            }
                        }

                        break;
                    }
                });
        }

        private Task WaitForDockerComposeAsync(ConnectionInfo sshConnectionInfo)
            => Execute(
                "Waiting for docker containers to download and start...",
                async () =>
                {
                    while (!cts.IsCancellationRequested)
                    {
                        var (numberOfRunningContainers, _, _) = await ExecuteCommandOnVirtualMachineWithRetriesAsync(sshConnectionInfo, "sudo docker ps -a | grep -c 'Up ' || :");

                        if (numberOfRunningContainers == "4")
                        {
                            break;
                        }

                        await Task.Delay(5000, cts.Token);
                    }
                });

        private Task WaitForCromwellAsync(ConnectionInfo sshConnectionInfo)
            => Execute(
                "Waiting for Cromwell to perform one-time database preparation...",
                async () =>
                {
                    while (!cts.IsCancellationRequested)
                    {
                        var (isCromwellAvailable, _, _) = await ExecuteCommandOnVirtualMachineWithRetriesAsync(sshConnectionInfo, $"[ $(sudo docker logs cromwellazure_triggerservice_1 | grep -c '{AvailabilityTracker.GetAvailabilityMessage(Constants.CromwellSystemName)}') -gt 0 ] && echo 1 || echo 0");

                        if (isCromwellAvailable == "1")
                        {
                            break;
                        }

                        await Task.Delay(5000, cts.Token);
                    }
                });

        private Task<bool> IsStartupSuccessfulAsync(ConnectionInfo sshConnectionInfo)
            => Execute(
                "Waiting for startup script completion...",
                async () =>
                {
                    while (!cts.IsCancellationRequested)
                    {
                        var (startupLogContent, _, _) = await ExecuteCommandOnVirtualMachineWithRetriesAsync(sshConnectionInfo, $"cat {CromwellAzureRootDir}/startup.log || echo ''");

                        if (startupLogContent.Contains("Startup complete"))
                        {
                            return true;
                        }

                        if (startupLogContent.Contains("Startup failed"))
                        {
                            return false;
                        }

                        await Task.Delay(5000, cts.Token);
                    }

                    return false;
                });

        private static async Task<bool> MountWarningsExistAsync(ConnectionInfo sshConnectionInfo)
            => int.Parse((await ExecuteCommandOnVirtualMachineWithRetriesAsync(sshConnectionInfo, $"grep -c 'WARNING' {CromwellAzureRootDir}/mount.blobfuse.log || :")).Output) > 0;

        private static Microsoft.Azure.Management.Fluent.Azure.IAuthenticated GetAzureClient(AzureCredentials azureCredentials)
            => Microsoft.Azure.Management.Fluent.Azure
                .Configure()
                .WithLogLevel(HttpLoggingDelegatingHandler.Level.Basic)
                .Authenticate(azureCredentials);

        private IResourceManager GetResourceManagerClient(AzureCredentials azureCredentials)
            => ResourceManager
                .Configure()
                .WithLogLevel(HttpLoggingDelegatingHandler.Level.Basic)
                .Authenticate(azureCredentials)
                .WithSubscription(configuration.SubscriptionId);

        private async Task RegisterResourceProvidersAsync()
        {
            var unregisteredResourceProviders = await GetRequiredResourceProvidersNotRegisteredAsync();

            if (unregisteredResourceProviders.Count == 0)
            {
                return;
            }

            try
            {
                await Execute(
                    $"Registering resource providers...",
                    async () =>
                    {
                        await Task.WhenAll(
                            unregisteredResourceProviders.Select(rp =>
                                resourceManagerClient.Providers.RegisterAsync(rp))
                        );

                        // RP registration takes a few minutes; poll until done registering

                        while (!cts.IsCancellationRequested)
                        {
                            unregisteredResourceProviders = await GetRequiredResourceProvidersNotRegisteredAsync();

                            if (unregisteredResourceProviders.Count == 0)
                            {
                                break;
                            }

                            await Task.Delay(TimeSpan.FromSeconds(15));
                        }
                    });
            }
            catch (Microsoft.Rest.Azure.CloudException ex) when (ex.ToCloudErrorType() == CloudErrorType.AuthorizationFailed)
            {
                RefreshableConsole.WriteLine();
                RefreshableConsole.WriteLine("Unable to programatically register the required resource providers.", ConsoleColor.Red);
                RefreshableConsole.WriteLine("This can happen if you don't have the Owner or Contributor role assignment for the subscription.", ConsoleColor.Red);
                RefreshableConsole.WriteLine();
                RefreshableConsole.WriteLine("Please contact the Owner or Contributor of your Azure subscription, and have them:", ConsoleColor.Yellow);
                RefreshableConsole.WriteLine();
                RefreshableConsole.WriteLine("1. Navigate to https://portal.azure.com", ConsoleColor.Yellow);
                RefreshableConsole.WriteLine("2. Select Subscription -> Resource Providers", ConsoleColor.Yellow);
                RefreshableConsole.WriteLine("3. Select each of the following and click Register:", ConsoleColor.Yellow);
                RefreshableConsole.WriteLine();
                unregisteredResourceProviders.ForEach(rp => RefreshableConsole.WriteLine($"- {rp}", ConsoleColor.Yellow));
                RefreshableConsole.WriteLine();
                RefreshableConsole.WriteLine("After completion, please re-attempt deployment.");

                Environment.Exit(1);
            }
        }

        private async Task<List<string>> GetRequiredResourceProvidersNotRegisteredAsync()
        {
            var cloudResourceProviders = await resourceManagerClient.Providers.ListAsync();

            var notRegisteredResourceProviders = requiredResourceProviders
                .Intersect(cloudResourceProviders
                    .Where(rp => !rp.RegistrationState.Equals("Registered", StringComparison.OrdinalIgnoreCase))
                    .Select(rp => rp.Namespace), StringComparer.OrdinalIgnoreCase)
                .ToList();

            return notRegisteredResourceProviders;
        }

        private async Task ConfigureVmAsync(ConnectionInfo sshConnectionInfo, IResourceGroup resourceGroup, IIdentity managedIdentity)
        {
            // If the user was added or password reset via Azure portal, assure that the user will not be prompted
            // for password on each command and make bash the default shell.
            await ExecuteCommandOnVirtualMachineAsync(sshConnectionInfo, $"echo '{configuration.VmPassword}' | sudo -S -p '' /bin/bash -c \"echo '{configuration.VmUsername} ALL=(ALL) NOPASSWD:ALL' > /etc/sudoers.d/z_{configuration.VmUsername}\"");
            await ExecuteCommandOnVirtualMachineAsync(sshConnectionInfo, $"sudo usermod --shell /bin/bash {configuration.VmUsername}");

            if (configuration.Update)
            {
                await ExecuteCommandOnVirtualMachineAsync(sshConnectionInfo, $"sudo docker-compose -f {CromwellAzureRootDirSymLink}/docker-compose.yml down");
            }
            else if (!string.IsNullOrWhiteSpace(configuration.PrivateContainerRegistry))
            {
                //await UploadFilesToVirtualMachineAsync(sshConnectionInfo, (GetBinaryFileContent("SetDockerDaemon"), $"/tmp/SetDockerDaemon", true));
                //await ExecuteCommandOnVirtualMachineWithRetriesAsync(sshConnectionInfo, $"sudo /tmp/SetDockerDaemon {configuration.PrivateContainerRegistry}");

                await AssignVmAsAcrPullToContainerRegistryAsync(managedIdentity, resourceGroup, (await azureSubscriptionClient.ContainerRegistries.ListByResourceGroupAsync(configuration.ResourceGroupName)).FirstOrDefault(r => configuration.PrivateContainerRegistry.Equals(r.Name, StringComparison.OrdinalIgnoreCase)));
            }

            await MountDataDiskOnTheVirtualMachineAsync(sshConnectionInfo);
            await ExecuteCommandOnVirtualMachineAsync(sshConnectionInfo, $"sudo mkdir -p {CromwellAzureRootDir} && sudo chown {configuration.VmUsername} {CromwellAzureRootDir} && sudo chmod ug=rwx,o= {CromwellAzureRootDir}");
            await WriteNonPersonalizedFilesToVmAsync(sshConnectionInfo);
            await RunInstallationScriptAsync(sshConnectionInfo);
            await HandleCustomImagesAsync(sshConnectionInfo);
            await HandleConfigurationPropertiesAsync(sshConnectionInfo);

            if (!configuration.Update)
            {
                await WritePersonalizedFilesToVmAsync(sshConnectionInfo, managedIdentity);
            }
        }

        private static async Task<Version> GetInstalledCromwellOnAzureVersionAsync(ConnectionInfo sshConnectionInfo)
        {
            var versionString = (await ExecuteCommandOnVirtualMachineWithRetriesAsync(sshConnectionInfo, $@"grep -sPo 'CromwellOnAzureVersion=\K(.*)$' {CromwellAzureRootDir}/env-00-coa-version.txt || :")).Output;

            return !string.IsNullOrEmpty(versionString) && Version.TryParse(versionString, out var version) ? version : null;
        }

        private Task MountDataDiskOnTheVirtualMachineAsync(ConnectionInfo sshConnectionInfo)
            => Execute(
                $"Mounting data disk to the VM...",
                async () =>
                {
                    await UploadFilesToVirtualMachineAsync(sshConnectionInfo, (Utility.GetFileContent("scripts", "mount-data-disk.sh"), $"/tmp/mount-data-disk.sh", true));
                    await ExecuteCommandOnVirtualMachineWithRetriesAsync(sshConnectionInfo, $"/tmp/mount-data-disk.sh");
                });

        private Task WriteNonPersonalizedFilesToVmAsync(ConnectionInfo sshConnectionInfo)
            => Execute(
                $"Writing files to the VM...",
                () => UploadFilesToVirtualMachineAsync(
                    sshConnectionInfo,
                    new[] {
                        (Utility.GetFileContent("scripts", "startup.sh"), $"{CromwellAzureRootDir}/startup.sh", true),
                        (Utility.GetFileContent("scripts", "wait-for-it.sh"), $"{CromwellAzureRootDir}/wait-for-it/wait-for-it.sh", true),
                        (Utility.GetFileContent("scripts", "install-cromwellazure.sh"), $"{CromwellAzureRootDir}/install-cromwellazure.sh", true),
                        (Utility.GetFileContent("scripts", "mount_containers.sh"), $"{CromwellAzureRootDir}/mount_containers.sh", true),
                        (Utility.GetFileContent("scripts", "env-02-internal-images.txt"), $"{CromwellAzureRootDir}/env-02-internal-images.txt", false),
                        (Utility.GetFileContent("scripts", "env-03-external-images.txt"), $"{CromwellAzureRootDir}/env-03-external-images.txt", false),
                        (Utility.GetFileContent("scripts", "docker-compose.yml"), $"{CromwellAzureRootDir}/docker-compose.yml", false),
                        (Utility.GetFileContent("scripts", "cromwellazure.service"), "/lib/systemd/system/cromwellazure.service", false),
                        (Utility.GetFileContent("scripts", "mount.blobfuse"), "/usr/sbin/mount.blobfuse", true),
                        (Utility.GetFileContent("scripts", "mysql", "init-user.sql"), $"{CromwellAzureRootDir}/mysql-init/init-user.sql", false),
                        (Utility.GetFileContent("scripts", "mysql", "unlock-change-log.sql"), $"{CromwellAzureRootDir}/mysql-init/unlock-change-log.sql", false)
                    }));

        private Task WriteCoaVersionToVmAsync(ConnectionInfo sshConnectionInfo)
            => Execute(
                $"Writing CoA version file to the VM...",
                () => UploadFilesToVirtualMachineAsync(sshConnectionInfo, (Utility.GetFileContent("scripts", "env-00-coa-version.txt"), $"{CromwellAzureRootDir}/env-00-coa-version.txt", false)));

        private Task RunInstallationScriptAsync(ConnectionInfo sshConnectionInfo)
            => Execute(
                $"Running installation script on the VM...",
                async () =>
                {
                    await ExecuteCommandOnVirtualMachineAsync(sshConnectionInfo, $"sudo {CromwellAzureRootDir}/install-cromwellazure.sh");
                    await ExecuteCommandOnVirtualMachineAsync(sshConnectionInfo, $"sudo usermod -aG docker {configuration.VmUsername}");
                });

        private async Task WritePersonalizedFilesToVmAsync(ConnectionInfo sshConnectionInfo, IIdentity managedIdentity)
            => await UploadFilesToVirtualMachineAsync(
                sshConnectionInfo,
                new[] {
                    (Utility.GetFileContent("scripts", "env-01-account-names.txt")
                        .Replace("{DefaultStorageAccountName}", configuration.StorageAccountName)
                        .Replace("{CosmosDbAccountName}", configuration.CosmosDbAccountName)
                        .Replace("{BatchAccountName}", configuration.BatchAccountName)
                        .Replace("{ApplicationInsightsAccountName}", configuration.ApplicationInsightsAccountName)
                        .Replace("{ManagedIdentityClientId}", managedIdentity.ClientId),
                    $"{CromwellAzureRootDir}/env-01-account-names.txt", false),

                    (Utility.GetFileContent("scripts", "env-04-settings.txt"),
                    $"{CromwellAzureRootDir}/env-04-settings.txt", false)
                });

        private async Task HandleCustomImagesAsync(ConnectionInfo sshConnectionInfo)
        {
            await HandleCustomImageAsync(sshConnectionInfo, configuration.CromwellVersion, configuration.CustomCromwellImagePath, "env-05-custom-cromwell-image-name.txt", "CromwellImageName", cromwellVersion => $"broadinstitute/cromwell:{cromwellVersion}");
            await HandleCustomImageAsync(sshConnectionInfo, configuration.TesImageName, configuration.CustomTesImagePath, "env-06-custom-tes-image-name.txt", "TesImageName");
            await HandleCustomImageAsync(sshConnectionInfo, configuration.TriggerServiceImageName, configuration.CustomTriggerServiceImagePath, "env-07-custom-trigger-service-image-name.txt", "TriggerServiceImageName");
        }

        private static async Task HandleCustomImageAsync(ConnectionInfo sshConnectionInfo, string imageNameOrTag, string customImagePath, string envFileName, string envFileKey, Func<string, string> imageNameFactory = null)
        {
            async Task CopyCustomDockerImageAsync(string customImagePath)
            {
                var startTime = DateTime.UtcNow;
                var line = RefreshableConsole.WriteLine($"Copying custom image from {customImagePath} to the VM...");
                var remotePath = $"{CromwellAzureRootDir}/{Path.GetFileName(customImagePath)}";
                await UploadFilesToVirtualMachineAsync(sshConnectionInfo, (File.OpenRead(customImagePath), remotePath, false));
                WriteExecutionTime(line, startTime);
            }

            async Task<string> LoadCustomDockerImageAsync(string customImagePath)
            {
                var startTime = DateTime.UtcNow;
                var line = RefreshableConsole.WriteLine($"Loading custom image {customImagePath} on the VM...");
                var remotePath = $"{CromwellAzureRootDir}/{Path.GetFileName(customImagePath)}";
                var (loadedImageName, _, _) = await ExecuteCommandOnVirtualMachineAsync(sshConnectionInfo, $"imageName=$(sudo docker load -i {remotePath}) && rm {remotePath} && imageName=$(expr \"$imageName\" : 'Loaded.*: \\(.*\\)') && echo $imageName");
                WriteExecutionTime(line, startTime);

                return loadedImageName;
            }

            if (imageNameOrTag is not null && imageNameOrTag.Equals(string.Empty))
            {
                await DeleteFileFromVirtualMachineAsync(sshConnectionInfo, $"{CromwellAzureRootDir}/{envFileName}");
            }
            else if (!string.IsNullOrEmpty(imageNameOrTag))
            {
                var actualImageName = imageNameFactory is not null ? imageNameFactory(imageNameOrTag) : imageNameOrTag;
                await UploadFilesToVirtualMachineAsync(sshConnectionInfo, ($"{envFileKey}={actualImageName}", $"{CromwellAzureRootDir}/{envFileName}", false));
            }
            else if (!string.IsNullOrEmpty(customImagePath))
            {
                await CopyCustomDockerImageAsync(customImagePath);
                var loadedImageName = await LoadCustomDockerImageAsync(customImagePath);
                await UploadFilesToVirtualMachineAsync(sshConnectionInfo, ($"{envFileKey}={loadedImageName}", $"{CromwellAzureRootDir}/{envFileName}", false));
            }
        }

        private async Task HandleConfigurationPropertiesAsync(ConnectionInfo sshConnectionInfo)
        {
            await HandleConfigurationPropertyAsync(sshConnectionInfo, "BatchNodesSubnetId", configuration.BatchNodesSubnetId, "env-08-batch-nodes-subnet-id.txt");
            await HandleConfigurationPropertyAsync(sshConnectionInfo, "DockerInDockerImageName", configuration.DockerInDockerImageName, "env-09-docker-in-docker-image-name.txt");
            await HandleConfigurationPropertyAsync(sshConnectionInfo, "BlobxferImageName", configuration.BlobxferImageName, "env-10-blobxfer-image-name.txt");
            await HandleConfigurationPropertyAsync(sshConnectionInfo, "DisableBatchNodesPublicIpAddress", configuration.DisableBatchNodesPublicIpAddress, "env-11-disable-batch-nodes-public-ip-address.txt");
            await HandleConfigurationPropertyAsync(sshConnectionInfo, "PrivateContainerRegistry", configuration.PrivateContainerRegistry, "env-12-private-container-registry.txt");
        }

        private static async Task HandleConfigurationPropertyAsync(ConnectionInfo sshConnectionInfo, string key, string value, string envFileName)
        {
            // If the value is provided and empty, remove the property from the VM
            // If the value is not empty, create/update the property on the VM
            // If the value is not provided, don't do anything, the property may or may not exist on the VM
            // Properties are kept in env-* files, aggregated to .env file at VM startup, and used in docker-compose.yml as environment variables
            if (!string.IsNullOrEmpty(value))
            {
                await UploadFilesToVirtualMachineAsync(sshConnectionInfo, ($"{key}={value}", $"{CromwellAzureRootDir}/{envFileName}", false));
            }
            else if (value is not null)
            {
                await DeleteFileFromVirtualMachineAsync(sshConnectionInfo, $"{CromwellAzureRootDir}/{envFileName}");
            }
        }

        private static async Task HandleConfigurationPropertyAsync(ConnectionInfo sshConnectionInfo, string key, bool? value, string envFileName)
        {
            if (value.HasValue)
            {
                await HandleConfigurationPropertyAsync(sshConnectionInfo, key, value.Value.ToString(), envFileName);
            }
        }

        private Task RebootVmAsync(ConnectionInfo sshConnectionInfo)
            => Execute(
                "Rebooting VM...",
                async () =>
                {
                    try
                    {
                        await ExecuteCommandOnVirtualMachineAsync(sshConnectionInfo, "nohup sudo -b bash -c 'reboot' &>/dev/null");
                    }
                    catch (SshConnectionException)
                    {
                        return;
                    }
                });

        private Task AssignVmAsAcrPullToContainerRegistryAsync(IIdentity managedIdentity, IResourceGroup resourceGroup, IRegistry containerRegistry)
        {
            //// https://docs.microsoft.com/en-us/azure/role-based-access-control/built-in-roles#acrpull
            //var roleDefinitionId = $"/subscriptions/{configuration.SubscriptionId}/providers/Microsoft.Authorization/roleDefinitions/7f951dda-4ed3-4680-a7ca-43fe172d538d";

            //return Execute(
            //    $"Assigning Pull Artifacts role for VM to Container Registry resource scope...",
            //    () => roleAssignmentHashConflictRetryPolicy.ExecuteAsync(
            //        () => azureSubscriptionClient.AccessManagement.RoleAssignments
            //            .Define(Guid.NewGuid().ToString())
            //            .ForObjectId(managedIdentity.PrincipalId)
            //            .WithRoleDefinition(roleDefinitionId)
            //            .WithResourceScope(containerRegistry)
            //            .CreateAsync(cts.Token)));

            const string acrPullReader = "eb5609c3-80b1-405f-8a54-b82d7cd2c949";

            async Task<IRoleDefinition> GetAcrPullReaderDefinition()
                => (await azureSubscriptionClient.AccessManagement.RoleDefinitions.ListByScopeAsync(resourceGroup.Id)).FirstOrDefault(d => acrPullReader.Equals(d.Name));

            return Task.Run(async () =>
            {
                var definition = await GetAcrPullReaderDefinition();
                if (definition is null)
                {
                    var roleDefinition =
                    await Execute(
                    "Creating Pull Artifacts role for VM to Container Registry resource scope...",
                    () => azureSubscriptionClient.AccessManagement.RoleDefinitions.Inner.CreateOrUpdateAsync(
                        resourceGroup.Id,
                        //$"{resourceGroup.Id}/providers/Microsoft.Authorization/roleDefinitions/{acrPullReader}",
                        acrPullReader,
                        new RoleDefinitionInner
                        {
                            AssignableScopes = Enumerable.Repeat(containerRegistry.Id, 1).ToList(),
                            Description = "Role facilitating TES access to ACR on behalf of Batch Account.",
                            RoleName = $"role-{resourceGroup.Name}-acr-reader",
                            Permissions = Enumerable
                                .Repeat(new PermissionInner
                                {
                                    Actions = new string[]
                                    {
                                        "Microsoft.ContainerRegistry/registries/listCredentials/action",
                                        //"*/read"
                                        "Microsoft.ContainerRegistry/registries/pull/read",
                                        "Microsoft.ContainerRegistry/registries/read"
                                    }
                                }, 1)
                                .ToList()
                        }));

                    RefreshableConsole.WriteLine($"Id: {roleDefinition.Id}\nName: {roleDefinition.Name}\nRoleName: {roleDefinition.RoleName}\nType: {roleDefinition.Type}\nRoleType: {roleDefinition.RoleType}\nAssignableScopes: {roleDefinition.AssignableScopes}");
                    definition = await GetAcrPullReaderDefinition();
                    RefreshableConsole.WriteLine($"{definition?.Id ?? "<null>"}");
                }

                await Execute(
                    "Assigning Pull Artifacts role for VM to Container Registry resource scope...",
                    () => roleAssignmentHashConflictRetryPolicy.ExecuteAsync(
                        () => azureSubscriptionClient.AccessManagement.RoleAssignments
                            .Define(Guid.NewGuid().ToString())
                            .ForObjectId(managedIdentity.PrincipalId)
                            .WithRoleDefinition(definition.Id)
                            .WithResourceScope(containerRegistry)
                            .CreateAsync(cts.Token)));
            });
        }

        private Task AssignVmAsDataReaderToStorageAccountAsync(IIdentity managedIdentity, IStorageAccount storageAccount)
        {
            // https://docs.microsoft.com/en-us/azure/role-based-access-control/built-in-roles#storage-blob-data-reader
            var roleDefinitionId = $"/subscriptions/{configuration.SubscriptionId}/providers/Microsoft.Authorization/roleDefinitions/2a2b9908-6ea1-4ae2-8e65-a410df84e7d1";

            return Execute(
                $"Assigning Storage Blob Data Reader role for VM to Storage Account resource scope...",
                () => roleAssignmentHashConflictRetryPolicy.ExecuteAsync(
                    () => azureSubscriptionClient.AccessManagement.RoleAssignments
                        .Define(Guid.NewGuid().ToString())
                        .ForObjectId(managedIdentity.PrincipalId)
                        .WithRoleDefinition(roleDefinitionId)
                        .WithResourceScope(storageAccount)
                        .CreateAsync(cts.Token)));
        }

        private Task AssignVmAsContributorToStorageAccountAsync(IIdentity managedIdentity, IResource storageAccount)
            => Execute(
                $"Assigning {BuiltInRole.Contributor} role for VM to Storage Account resource scope...",
                () => roleAssignmentHashConflictRetryPolicy.ExecuteAsync(
                    () => azureSubscriptionClient.AccessManagement.RoleAssignments
                        .Define(Guid.NewGuid().ToString())
                        .ForObjectId(managedIdentity.PrincipalId)
                        .WithBuiltInRole(BuiltInRole.Contributor)
                        .WithResourceScope(storageAccount)
                        .CreateAsync(cts.Token)));

        private Task<IStorageAccount> CreateStorageAccountAsync()
            => Execute(
                $"Creating Storage Account: {configuration.StorageAccountName}...",
                () => azureSubscriptionClient.StorageAccounts
                    .Define(configuration.StorageAccountName)
                    .WithRegion(configuration.RegionName)
                    .WithExistingResourceGroup(configuration.ResourceGroupName)
                    .WithGeneralPurposeAccountKindV2()
                    .WithOnlyHttpsTraffic()
                    .CreateAsync(cts.Token));

        private async Task<IStorageAccount> GetExistingStorageAccountAsync(string storageAccountName)
            => (await Task.WhenAll(subscriptionIds.Select(s =>
            {
                try
                {
                    return azureClient.WithSubscription(s).StorageAccounts.ListAsync();
                }
                catch (Exception)
                {
                    // Ignore exception if a user does not have the required role to list storage accounts in a subscription
                    return null;
                }
            })))
                .SelectMany(a => a)
                .Where(a => a is not null)
                .SingleOrDefault(a => a.Name.Equals(storageAccountName, StringComparison.OrdinalIgnoreCase) && a.RegionName.Equals(configuration.RegionName, StringComparison.OrdinalIgnoreCase));

        private async Task<BatchAccount> GetExistingBatchAccountAsync(string batchAccountName)
            => (await Task.WhenAll(subscriptionIds.Select(s => new BatchManagementClient(tokenCredentials) { SubscriptionId = s }.BatchAccount.ListAsync())))
                .SelectMany(a => a)
                .SingleOrDefault(a => a.Name.Equals(batchAccountName, StringComparison.OrdinalIgnoreCase) && a.Location.Equals(configuration.RegionName, StringComparison.OrdinalIgnoreCase));

        private async Task CreateDefaultStorageContainersAsync(IStorageAccount storageAccount)
        {
            var blobClient = await GetBlobClientAsync(storageAccount);

            var defaultContainers = new List<string> { WorkflowsContainerName, InputsContainerName, "cromwell-executions", "cromwell-workflow-logs", "outputs", ConfigurationContainerName, BatchAutoStorageContainerName };
            await Task.WhenAll(defaultContainers.Select(c => blobClient.GetBlobContainerClient(c).CreateIfNotExistsAsync(cancellationToken: cts.Token)));
        }

        private Task WriteNonPersonalizedFilesToStorageAccountAsync(IStorageAccount storageAccount)
            => Execute(
                $"Writing readme.txt files to '{WorkflowsContainerName}' storage container...",
                async () =>
                {
                    await UploadTextToStorageAccountAsync(storageAccount, WorkflowsContainerName, "new/readme.txt", "Upload a trigger file to this virtual directory to create a new workflow. Additional information here: https://github.com/microsoft/CromwellOnAzure");
                    await UploadTextToStorageAccountAsync(storageAccount, WorkflowsContainerName, "abort/readme.txt", "Upload an empty file to this virtual directory to abort an existing workflow. The empty file's name shall be the Cromwell workflow ID you wish to cancel.  Additional information here: https://github.com/microsoft/CromwellOnAzure");
                    //await UploadBinaryToStorageAccountAsync(storageAccount, BatchAutoStorageContainerName, "SetDockerDaemon", GetBinaryFileContent("SetDockerDaemon"));
                });

        private Task WritePersonalizedFilesToStorageAccountAsync(IStorageAccount storageAccount, string managedIdentityName)
            => Execute(
                $"Writing {ContainersToMountFileName} and {CromwellConfigurationFileName} files to '{ConfigurationContainerName}' storage container...",
                async () =>
                {
                    var containersToMountFileContent = Utility.GetFileContent("scripts", ContainersToMountFileName)
                        .Replace("{DefaultStorageAccountName}", configuration.StorageAccountName)
                        .Replace("{ManagedIdentityName}", managedIdentityName);

                    await UploadTextToStorageAccountAsync(storageAccount, ConfigurationContainerName, ContainersToMountFileName, containersToMountFileContent);
                    await UploadTextToStorageAccountAsync(storageAccount, ConfigurationContainerName, CromwellConfigurationFileName, Utility.GetFileContent("scripts", CromwellConfigurationFileName));
                    await UploadTextToStorageAccountAsync(storageAccount, ConfigurationContainerName, AllowedVmSizesFileName, Utility.GetFileContent("scripts", AllowedVmSizesFileName));
                });

        private Task AssignVmAsContributorToBatchAccountAsync(IIdentity managedIdentity, BatchAccount batchAccount)
            => Task.WhenAll(
                string.IsNullOrWhiteSpace(configuration.BatchNodesSubnetId) ? Task.CompletedTask : Execute(
                    "Assigning Virtual Machine Contributor role for VM to Batch Nodes Subnet resource scope...",
                    () => roleAssignmentHashConflictRetryPolicy.ExecuteAsync(
                        () => azureSubscriptionClient.AccessManagement.RoleAssignments
                            .Define(Guid.NewGuid().ToString())
                            .ForObjectId(managedIdentity.PrincipalId)
                            .WithRoleDefinition($"/subscriptions/{configuration.SubscriptionId}/providers/Microsoft.Authorization/roleDefinitions/9980e02c-c2be-4d73-94e8-173b1dc7cf3c") // https://docs.microsoft.com/en-us/azure/role-based-access-control/built-in-roles#virtual-machine-contributor
                            .WithScope(configuration.BatchNodesSubnetId)
                            .CreateAsync(cts.Token))),
                Execute(
                    $"Assigning {BuiltInRole.Contributor} role for VM to Batch Account resource scope...",
                    () => roleAssignmentHashConflictRetryPolicy.ExecuteAsync(
                        () => azureSubscriptionClient.AccessManagement.RoleAssignments
                            .Define(Guid.NewGuid().ToString())
                            .ForObjectId(managedIdentity.PrincipalId)
                            .WithBuiltInRole(BuiltInRole.Contributor)
                            .WithScope(batchAccount.Id)
                            .CreateAsync(cts.Token)))
                );

        private Task AssignVmAsContributorToCosmosDb(IIdentity managedIdentity, IResource cosmosDb)
            => Execute(
                $"Assigning {BuiltInRole.Contributor} role for VM to Cosmos DB resource scope...",
                () => roleAssignmentHashConflictRetryPolicy.ExecuteAsync(
                    () => azureSubscriptionClient.AccessManagement.RoleAssignments
                        .Define(Guid.NewGuid().ToString())
                        .ForObjectId(managedIdentity.PrincipalId)
                        .WithBuiltInRole(BuiltInRole.Contributor)
                        .WithResourceScope(cosmosDb)
                        .CreateAsync(cts.Token)));

        private Task<ICosmosDBAccount> CreateCosmosDbAsync()
            => Execute(
                $"Creating Cosmos DB: {configuration.CosmosDbAccountName}...",
                () => azureSubscriptionClient.CosmosDBAccounts
                    .Define(configuration.CosmosDbAccountName)
                    .WithRegion(configuration.RegionName)
                    .WithExistingResourceGroup(configuration.ResourceGroupName)
                    .WithDataModelSql()
                    .WithSessionConsistency()
                    .WithWriteReplication(Region.Create(configuration.RegionName))
                    .CreateAsync(cts.Token));

        private Task AssignVmAsBillingReaderToSubscriptionAsync(IIdentity managedIdentity)
        {
            try
            {
                return Execute(
                    $"Assigning {BuiltInRole.BillingReader} role for VM to Subscription scope...",
                    () => roleAssignmentHashConflictRetryPolicy.ExecuteAsync(
                        () => azureSubscriptionClient.AccessManagement.RoleAssignments
                            .Define(Guid.NewGuid().ToString())
                            .ForObjectId(managedIdentity.PrincipalId)
                            .WithBuiltInRole(BuiltInRole.BillingReader)
                            .WithSubscriptionScope(configuration.SubscriptionId)
                            .CreateAsync(cts.Token)));
            }
            catch (Microsoft.Rest.Azure.CloudException)
            {
                DisplayBillingReaderInsufficientAccessLevelWarning();
                return Task.CompletedTask;
            }
        }

        private Task AssignVmAsContributorToAppInsightsAsync(IIdentity managedIdentity, IResource appInsights)
            => Execute(
                $"Assigning {BuiltInRole.Contributor} role for VM to App Insights resource scope...",
                () => roleAssignmentHashConflictRetryPolicy.ExecuteAsync(
                    () => azureSubscriptionClient.AccessManagement.RoleAssignments
                        .Define(Guid.NewGuid().ToString())
                        .ForObjectId(managedIdentity.PrincipalId)
                        .WithBuiltInRole(BuiltInRole.Contributor)
                        .WithResourceScope(appInsights)
                        .CreateAsync(cts.Token)));

        private Task<IVirtualMachine> CreateVirtualMachineAsync(IIdentity managedIdentity, INetwork vnet, string subnetName)
        {
            const int dataDiskSizeGiB = 32;
            const int dataDiskLun = 0;

            var vmDefinitionPart1 = azureSubscriptionClient.VirtualMachines.Define(configuration.VmName)
                .WithRegion(configuration.RegionName)
                .WithExistingResourceGroup(configuration.ResourceGroupName)
                .WithExistingPrimaryNetwork(vnet)
                .WithSubnet(subnetName)
                .WithPrimaryPrivateIPAddressDynamic();

            var vmDefinitionPart2 = (configuration.PrivateNetworking.GetValueOrDefault() ? vmDefinitionPart1.WithoutPrimaryPublicIPAddress() : vmDefinitionPart1.WithNewPrimaryPublicIPAddress(configuration.VmName))
                .WithLatestLinuxImage(configuration.VmOsProvider, configuration.VmOsName, configuration.VmOsVersion)
                .WithRootUsername(configuration.VmUsername)
                .WithRootPassword(configuration.VmPassword)
                .WithNewDataDisk(dataDiskSizeGiB, dataDiskLun, CachingTypes.None)
                .WithSize(configuration.VmSize)
                .WithExistingUserAssignedManagedServiceIdentity(managedIdentity);

            return Execute($"Creating Linux VM: {configuration.VmName}...", () => vmDefinitionPart2.CreateAsync(cts.Token));
        }

        private Task<(INetwork virtualNetwork, string subnetName)> CreateVnetAsync(IResourceGroup resourceGroup, string name, string addressSpace)
            => Execute(
                $"Creating virtual network: {name}...",
                async () =>
                {
                    var vnet = await azureSubscriptionClient.Networks
                        .Define(name)
                        .WithRegion(configuration.RegionName)
                        .WithExistingResourceGroup(resourceGroup)
                        .WithAddressSpace(addressSpace)
                        .DefineSubnet("subnet1").WithAddressPrefix(addressSpace).Attach()
                        .CreateAsync();

                    return (vnet, "subnet1");
                });

        private Task<INetworkSecurityGroup> CreateNetworkSecurityGroupAsync(IResourceGroup resourceGroup, string networkSecurityGroupName)
        {
            const int SshAllowedPort = 22;
            const int SshDefaultPriority = 300;

            return Execute(
                $"Creating Network Security Group: {networkSecurityGroupName}...",
                () => azureSubscriptionClient.NetworkSecurityGroups.Define(networkSecurityGroupName)
                    .WithRegion(configuration.RegionName)
                    .WithExistingResourceGroup(resourceGroup)
                    .DefineRule(SshNsgRuleName)
                    .AllowInbound()
                    .FromAnyAddress()
                    .FromAnyPort()
                    .ToAnyAddress()
                    .ToPort(SshAllowedPort)
                    .WithProtocol(SecurityRuleProtocol.Tcp)
                    .WithPriority(SshDefaultPriority)
                    .Attach()
                    .CreateAsync(cts.Token)
            );
        }

        private Task EnableSsh(INetworkSecurityGroup networkSecurityGroup)
        {
            try
            {
                return networkSecurityGroup?.SecurityRules[SshNsgRuleName]?.Access switch
                {
                    null => Task.CompletedTask,
                    var x when SecurityRuleAccess.Allow.Equals(x) => SetKeepSshPortOpen(true),
                    _ => Execute(
                        "Enabling SSH on VM...",
                        () => EnableSshPort()),
                };
            }
            catch (KeyNotFoundException)
            {
                return Task.CompletedTask;
            }

            Task<INetworkSecurityGroup> EnableSshPort()
            {
                _ = SetKeepSshPortOpen(false);
                return networkSecurityGroup.Update().UpdateRule(SshNsgRuleName).AllowInbound().Parent().ApplyAsync();
            }

            Task SetKeepSshPortOpen(bool value)
            {
                configuration.KeepSshPortOpen = value;
                return Task.CompletedTask;
            }
        }

        private Task DisableSsh(INetworkSecurityGroup networkSecurityGroup)
            => networkSecurityGroup is null ? Task.CompletedTask : Execute(
                "Disabling SSH on VM...",
                () => networkSecurityGroup.Update().UpdateRule(SshNsgRuleName).DenyInbound().Parent().ApplyAsync()
            );

        private Task<INetworkInterface> AssociateNicWithNetworkSecurityGroupAsync(INetworkInterface networkInterface, INetworkSecurityGroup networkSecurityGroup)
            => Execute(
                $"Associating VM NIC with Network Security Group {networkSecurityGroup.Name}...",
                () => networkInterface.Update().WithExistingNetworkSecurityGroup(networkSecurityGroup).ApplyAsync()
            );


        private Task<IGenericResource> CreateLogAnalyticsWorkspaceResourceAsync(string workspaceName)
            => Execute(
                $"Creating Log Analytics Workspace: {workspaceName}...",
                () => ResourceManager
                    .Configure()
                    .Authenticate(azureCredentials)
                    .WithSubscription(configuration.SubscriptionId)
                    .GenericResources.Define(workspaceName)
                    .WithRegion(configuration.RegionName)
                    .WithExistingResourceGroup(configuration.ResourceGroupName)
                    .WithResourceType("workspaces")
                    .WithProviderNamespace("Microsoft.OperationalInsights")
                    .WithoutPlan()
                    .WithApiVersion("2020-08-01")
                    .WithParentResource(string.Empty)
                    .CreateAsync(cts.Token));

        private Task<IGenericResource> CreateAppInsightsResourceAsync(string logAnalyticsArmId)
            => Execute(
                $"Creating Application Insights: {configuration.ApplicationInsightsAccountName}...",
                () => ResourceManager
                    .Configure()
                    .Authenticate(azureCredentials)
                    .WithSubscription(configuration.SubscriptionId)
                    .GenericResources.Define(configuration.ApplicationInsightsAccountName)
                    .WithRegion(configuration.RegionName)
                    .WithExistingResourceGroup(configuration.ResourceGroupName)
                    .WithResourceType("components")
                    .WithProviderNamespace("microsoft.insights")
                    .WithoutPlan()
                    .WithApiVersion("2020-02-02")
                    .WithParentResource(string.Empty)
                    .WithProperties(new Dictionary<string, string>() { 
                        { "Application_Type", "other" } ,
                        { "WorkspaceResourceId", logAnalyticsArmId }
                    })
                    .CreateAsync(cts.Token));

        private Task<BatchAccount> CreateBatchAccountAsync(string storageAccountId)
            => Execute(
                $"Creating Batch Account: {configuration.BatchAccountName}...",
                () => new BatchManagementClient(tokenCredentials) { SubscriptionId = configuration.SubscriptionId }
                    .BatchAccount
                    .CreateAsync(
                        configuration.ResourceGroupName,
                        configuration.BatchAccountName,
                        new BatchAccountCreateParameters(
                            configuration.RegionName,
                            autoStorage: configuration.PrivateNetworking.GetValueOrDefault() ? new AutoStorageBaseProperties { StorageAccountId = storageAccountId } : null),
                        cts.Token));

        private Task<IResourceGroup> CreateResourceGroupAsync()
        {
            var tags = !string.IsNullOrWhiteSpace(configuration.Tags) ? Utility.DelimitedTextToDictionary(configuration.Tags, "=", ",") : null;

            var resourceGroupDefinition = azureSubscriptionClient
                .ResourceGroups
                .Define(configuration.ResourceGroupName)
                .WithRegion(configuration.RegionName);

            resourceGroupDefinition = tags is not null ? resourceGroupDefinition.WithTags(tags) : resourceGroupDefinition;

            return Execute(
                $"Creating Resource Group: {configuration.ResourceGroupName}...",
                () => resourceGroupDefinition.CreateAsync());
        }

        private Task<IIdentity> CreateUserManagedIdentityAsync(IResourceGroup resourceGroup)
        {
            // Resource group name supports periods and parenthesis but identity doesn't. Replacing them with hyphens.
            var managedIdentityName = $"{resourceGroup.Name.Replace(".", "-").Replace("(", "-").Replace(")", "-")}-identity";

            return Execute(
                $"Creating user-managed identity: {managedIdentityName}...",
                () => azureSubscriptionClient.Identities.Define(managedIdentityName)
                    .WithRegion(configuration.RegionName)
                    .WithExistingResourceGroup(resourceGroup)
                    .CreateAsync());
        }

        private Task<IIdentity> ReplaceSystemManagedIdentityWithUserManagedIdentityAsync(IResourceGroup resourceGroup, IVirtualMachine linuxVm)
            => Execute(
                "Replacing VM system-managed identity with user-managed identity for easier VM upgrades in the future...",
                async () =>
                {
                    var userManagedIdentity = await CreateUserManagedIdentityAsync(resourceGroup);

                    var existingVmRoles =
                        (await azureSubscriptionClient.AccessManagement.RoleAssignments.Inner.ListForScopeWithHttpMessagesAsync(
                            $"/subscriptions/{configuration.SubscriptionId}",
                            new ODataQuery<RoleAssignmentFilter>($"assignedTo('{linuxVm.SystemAssignedManagedServiceIdentityPrincipalId}')")))
                        .Body
                        .ToList();

                    foreach (var role in existingVmRoles)
                    {
                        await azureSubscriptionClient.AccessManagement.RoleAssignments
                            .Define(Guid.NewGuid().ToString())
                            .ForObjectId(userManagedIdentity.PrincipalId)
                            .WithRoleDefinition(role.RoleDefinitionId)
                            .WithScope(role.Scope)
                            .CreateAsync();
                    }

                    foreach (var role in existingVmRoles)
                    {
                        await azureSubscriptionClient.AccessManagement.RoleAssignments.DeleteByIdAsync(role.Id);
                    }

                    await Execute(
                        "Removing existing system-managed identity and assigning new user-managed identity to the VM...",
                        () => linuxVm.Update().WithoutSystemAssignedManagedServiceIdentity().WithExistingUserAssignedManagedServiceIdentity(userManagedIdentity).ApplyAsync());

                    return userManagedIdentity;
                });

        private async Task DeleteResourceGroupAsync()
        {
            var startTime = DateTime.UtcNow;
            var line = RefreshableConsole.WriteLine("Deleting resource group...");
            await azureSubscriptionClient.ResourceGroups.DeleteByNameAsync(configuration.ResourceGroupName, CancellationToken.None);
            WriteExecutionTime(line, startTime);
        }

        private Task PatchCromwellConfigurationFileV200Async(IStorageAccount storageAccount)
            => Execute(
                $"Patching '{CromwellConfigurationFileName}' in '{ConfigurationContainerName}' storage container...",
                async () =>
                {
                    var cromwellConfigText = await DownloadTextFromStorageAccountAsync(storageAccount, ConfigurationContainerName, CromwellConfigurationFileName);

                    if (cromwellConfigText is null)
                    {
                        cromwellConfigText = Utility.GetFileContent("scripts", CromwellConfigurationFileName);
                    }
                    else
                    {
                        // Replace "enabled = true" with "enabled = false" in call-caching element
                        // Add "preemptible: true" to default-runtime-attributes element, if preemptible is not already present
                        var callCachingRegex = new Regex(@"^(\s*call-caching\s*{[^}]*enabled\s*[=:]{1}\s*)(true)$", RegexOptions.Multiline);
                        var preemptibleRegex = new Regex(@"(?![\s\S]*preemptible)^(\s*default-runtime-attributes\s*{)([^}]*$)(\s*})$", RegexOptions.Multiline);

                        cromwellConfigText = callCachingRegex.Replace(cromwellConfigText, "$1false");
                        cromwellConfigText = preemptibleRegex.Replace(cromwellConfigText, match => $"{match.Groups[1].Value}{match.Groups[2].Value}\n          preemptible: true{match.Groups[3].Value}");
                    }

                    await UploadTextToStorageAccountAsync(storageAccount, ConfigurationContainerName, CromwellConfigurationFileName, cromwellConfigText);
                });

        private Task PatchContainersToMountFileV210Async(IStorageAccount storageAccount, string managedIdentityName)
            => Execute(
                $"Adding public datasettestinputs/dataset container to '{ContainersToMountFileName}' file in '{ConfigurationContainerName}' storage container...",
                async () =>
                {
                    var containersToMountText = await DownloadTextFromStorageAccountAsync(storageAccount, ConfigurationContainerName, ContainersToMountFileName);

                    if (containersToMountText is not null)
                    {
                        // Add datasettestinputs container if not already present
                        if (!containersToMountText.Contains("datasettestinputs.blob.core.windows.net/dataset"))
                        {
                            // [SuppressMessage("Microsoft.Security", "CS002:SecretInNextLine", Justification="SAS token for public use")]
                            var dataSetUrl = "https://datasettestinputs.blob.core.windows.net/dataset?sv=2018-03-28&sr=c&si=coa&sig=nKoK6dxjtk5172JZfDH116N6p3xTs7d%2Bs5EAUE4qqgM%3D";
                            containersToMountText = $"{containersToMountText.TrimEnd()}\n{dataSetUrl}";
                        }

                        containersToMountText = containersToMountText
                            .Replace("where the VM has Contributor role", $"where the identity '{managedIdentityName}' has 'Contributor' role")
                            .Replace("where VM's identity", "where CoA VM")
                            .Replace("that the VM's identity has Contributor role", $"that the identity '{managedIdentityName}' has 'Contributor' role");

                        await UploadTextToStorageAccountAsync(storageAccount, ConfigurationContainerName, ContainersToMountFileName, containersToMountText);
                    }
                });

        private Task PatchContainersToMountFileV220Async(IStorageAccount storageAccount)
            => Execute(
                $"Commenting out msgenpublicdata/inputs in '{ContainersToMountFileName}' file in '{ConfigurationContainerName}' storage container. It will be removed in v2.3",
                async () =>
                {
                    var containersToMountText = await DownloadTextFromStorageAccountAsync(storageAccount, ConfigurationContainerName, ContainersToMountFileName);

                    if (containersToMountText is not null)
                    {
                        containersToMountText = containersToMountText.Replace("https://msgenpublicdata", $"#https://msgenpublicdata");

                        await UploadTextToStorageAccountAsync(storageAccount, ConfigurationContainerName, ContainersToMountFileName, containersToMountText);
                    }
                });

        private Task PatchContainersToMountFileV240Async(IStorageAccount storageAccount)
            => Execute(
                $"Removing reference to msgenpublicdata/inputs in '{ContainersToMountFileName}' file in '{ConfigurationContainerName}' storage container.",
                async () =>
                {
                    var containersToMountText = await DownloadTextFromStorageAccountAsync(storageAccount, ConfigurationContainerName, ContainersToMountFileName);

                    if (containersToMountText is not null)
                    {
                        var regex = new Regex("^.*msgenpublicdata.blob.core.windows.net/inputs.*(\n|\r|\r\n)", RegexOptions.Multiline);
                        containersToMountText = regex.Replace(containersToMountText, string.Empty);

                        await UploadTextToStorageAccountAsync(storageAccount, ConfigurationContainerName, ContainersToMountFileName, containersToMountText);
                    }
                });

        private Task PatchAccountNamesFileV240Async(ConnectionInfo sshConnectionInfo, IIdentity managedIdentity)
            => Execute(
                $"Adding Managed Identity ClientId to 'env-01-account-names.txt' file on the VM...",
                async () =>
                {
                    var accountNames = Utility.DelimitedTextToDictionary((await ExecuteCommandOnVirtualMachineWithRetriesAsync(sshConnectionInfo, $"cat {CromwellAzureRootDir}/env-01-account-names.txt")).Output);
                    accountNames["ManagedIdentityClientId"] = managedIdentity.ClientId;

                    await UploadFilesToVirtualMachineAsync(sshConnectionInfo, (Utility.DictionaryToDelimitedText(accountNames), $"{CromwellAzureRootDir}/env-01-account-names.txt", false));
                });

        private Task PatchCromwellConfigurationFileV300Async(IStorageAccount storageAccount)
            => Execute(
                $"Patching '{CromwellConfigurationFileName}' in '{ConfigurationContainerName}' storage container...",
                async () =>
                {
                    var cromwellConfigText = await DownloadTextFromStorageAccountAsync(storageAccount, ConfigurationContainerName, CromwellConfigurationFileName);
                    var tesBackendParametersRegex = new Regex(@"^(\s*endpoint.*)([\s\S]*)", RegexOptions.Multiline);

                    // Add "use_tes_11_preview_backend_parameters = true" to TES config, after endpoint setting, if use_tes_11_preview_backend_parameters is not already present
                    if (!cromwellConfigText.Contains("use_tes_11_preview_backend_parameters", StringComparison.OrdinalIgnoreCase))
                    {
                        cromwellConfigText = tesBackendParametersRegex.Replace(cromwellConfigText, match => $"{match.Groups[1].Value}\n        use_tes_11_preview_backend_parameters = true{match.Groups[2].Value}");
                    }

                    await UploadTextToStorageAccountAsync(storageAccount, ConfigurationContainerName, CromwellConfigurationFileName, cromwellConfigText);
                });

        private Task AddNewSettingsV300Async(ConnectionInfo sshConnectionInfo)
            => Execute(
                $"Adding new settings to 'env-04-settings.txt' file on the VM...",
                async () =>
                {
                    var existingFileContent = await ExecuteCommandOnVirtualMachineAsync(sshConnectionInfo, $"cat {CromwellAzureRootDir}/env-04-settings.txt");
                    var existingSettings = Utility.DelimitedTextToDictionary(existingFileContent.Output.Trim());
                    var newSettings = Utility.DelimitedTextToDictionary(Utility.GetFileContent("scripts", "env-04-settings.txt"));

                    foreach (var key in newSettings.Keys.Except(existingSettings.Keys))
                    {
                        existingSettings.Add(key, newSettings[key]);
                    }

                    var newFileContent = Utility.DictionaryToDelimitedText(existingSettings);

                    await UploadFilesToVirtualMachineAsync(
                        sshConnectionInfo,
                        new[] {
                            (newFileContent, $"{CromwellAzureRootDir}/env-04-settings.txt", false)
                        });
                });

        private async Task MitigateChaosDbV250Async(ICosmosDBAccount cosmosDb)
            => await Execute("#ChaosDB remedition (regenerating CosmosDB primary key)",
                () => cosmosDb.RegenerateKeyAsync(KeyKind.Primary.Value));

        private async Task UpgradeBlobfuseV300Async(ConnectionInfo sshConnectionInfo)
            => await Execute("Upgrading blobfuse to 1.4.3...",
                () => ExecuteCommandOnVirtualMachineWithRetriesAsync(sshConnectionInfo, "sudo apt-get update ; sudo apt-get --only-upgrade install blobfuse=1.4.3"));

        private async Task DisableDockerServiceV300Async(ConnectionInfo sshConnectionInfo)
            => await Execute("Disabling auto-start of Docker service...",
                () => ExecuteCommandOnVirtualMachineWithRetriesAsync(sshConnectionInfo, "sudo systemctl disable docker"));

        private async Task SetCosmosDbContainerAutoScaleAsync(ICosmosDBAccount cosmosDb)
        {
            var tesDb = await cosmosDb.GetSqlDatabaseAsync(Constants.CosmosDbDatabaseId);
            var taskContainer = await tesDb.GetSqlContainerAsync(Constants.CosmosDbContainerId);
            var requestThroughput = await taskContainer.GetThroughputSettingsAsync();

            if (requestThroughput is not null && requestThroughput.Throughput is not null && requestThroughput.AutopilotSettings?.MaxThroughput is null)
            {
                var key = (await cosmosDb.ListKeysAsync()).PrimaryMasterKey;
                var cosmosClient = new CosmosRestClient(cosmosDb.DocumentEndpoint, key);

                // If the container has request throughput setting configured, and it is currently manual, set it to auto
                await Execute(
                    $"Switching the throughput setting for CosmosDb container 'Tasks' in database 'TES' from Manual to Autoscale...",
                    () => cosmosClient.SwitchContainerRequestThroughputToAutoAsync(Constants.CosmosDbDatabaseId, Constants.CosmosDbContainerId));
            }
        }

        private static ConnectionInfo GetSshConnectionInfo(IVirtualMachine linuxVm, string vmUsername, string vmPassword)
        {
            var publicIPAddress = linuxVm.GetPrimaryPublicIPAddress();

            return new ConnectionInfo(
                publicIPAddress is not null ? publicIPAddress.Fqdn : linuxVm.GetPrimaryNetworkInterface().PrimaryPrivateIP,
                vmUsername,
                new PasswordAuthenticationMethod(vmUsername, vmPassword));
        }

        private static void ValidateMainIdentifierPrefix(string prefix)
        {
            const int maxLength = 12;

            if (prefix.Any(c => !char.IsLetter(c)))
            {
                throw new ValidationException($"MainIdentifierPrefix must only contain letters.");
            }

            if (prefix.Length > maxLength)
            {
                throw new ValidationException($"MainIdentifierPrefix too long - must be {maxLength} characters or less.");
            }
        }

        private void ValidateRegionName(string regionName)
        {
            var validRegionNames = azureSubscriptionClient.GetCurrentSubscription().ListLocations().Select(loc => loc.Region.Name);

            if (!validRegionNames.Contains(regionName, StringComparer.OrdinalIgnoreCase))
            {
                throw new ValidationException($"Invalid region name '{regionName}'. Valid names are: {string.Join(", ", validRegionNames)}");
            }
        }

        private async Task ValidateSubscriptionAndResourceGroupAsync(Configuration configuration)
        {
            const string ownerRoleId = "8e3af657-a8ff-443c-a75c-2fe8c4bcb635";
            const string contributorRoleId = "b24988ac-6180-42a0-ab88-20f7382dd24c";
            const string userAccessAdministratorRoleId = "18d7d88d-d35e-4fb5-a5c3-7773c20a72d9";

            var azure = Microsoft.Azure.Management.Fluent.Azure
                .Configure()
                .WithLogLevel(HttpLoggingDelegatingHandler.Level.Basic)
                .Authenticate(azureCredentials);

            var subscriptionExists = (await azure.Subscriptions.ListAsync()).Any(sub => sub.SubscriptionId.Equals(configuration.SubscriptionId, StringComparison.OrdinalIgnoreCase));

            if (!subscriptionExists)
            {
                throw new ValidationException($"Invalid or inaccessible subcription id '{configuration.SubscriptionId}'. Make sure that subscription exists and that you are either an Owner or have Contributor and User Access Administrator roles on the subscription.", displayExample: false);
            }

            var rgExists = !string.IsNullOrEmpty(configuration.ResourceGroupName) && await azureSubscriptionClient.ResourceGroups.ContainAsync(configuration.ResourceGroupName);

            if (!string.IsNullOrEmpty(configuration.ResourceGroupName) && !rgExists)
            {
                throw new ValidationException($"If ResourceGroupName is provided, the resource group must already exist.", displayExample: false);
            }

            var token = await new AzureServiceTokenProvider().GetAccessTokenAsync("https://management.azure.com/");
            var currentPrincipalObjectId = new JwtSecurityTokenHandler().ReadJwtToken(token).Claims.FirstOrDefault(c => c.Type == "oid").Value;

            var currentPrincipalSubscriptionRoleIds = (await azureSubscriptionClient.AccessManagement.RoleAssignments.Inner.ListForScopeWithHttpMessagesAsync($"/subscriptions/{configuration.SubscriptionId}", new ODataQuery<RoleAssignmentFilter>($"atScope() and assignedTo('{currentPrincipalObjectId}')")))
                .Body
                .Select(b => b.RoleDefinitionId.Split(new[] { '/' }).Last());

            var isuserAccessAdministrator = currentPrincipalSubscriptionRoleIds.Contains(userAccessAdministratorRoleId);

            if (!currentPrincipalSubscriptionRoleIds.Contains(ownerRoleId) && !(currentPrincipalSubscriptionRoleIds.Contains(contributorRoleId) && isuserAccessAdministrator))
            {
                if (!rgExists)
                {
                    throw new ValidationException($"Insufficient access to deploy. You must be: 1) Owner of the subscription, or 2) Contributor and User Access Administrator of the subscription, or 3) Owner of the resource group", displayExample: false);
                }

                var currentPrincipalRgRoleIds = (await azureSubscriptionClient.AccessManagement.RoleAssignments.Inner.ListForScopeWithHttpMessagesAsync($"/subscriptions/{configuration.SubscriptionId}/resourceGroups/{configuration.ResourceGroupName}", new ODataQuery<RoleAssignmentFilter>($"atScope() and assignedTo('{currentPrincipalObjectId}')")))
                    .Body
                    .Select(b => b.RoleDefinitionId.Split(new[] { '/' }).Last());

                if (!currentPrincipalRgRoleIds.Contains(ownerRoleId))
                {
                    throw new ValidationException($"Insufficient access to deploy. You must be: 1) Owner of the subscription, or 2) Contributor and User Access Administrator of the subscription, or 3) Owner of the resource group", displayExample: false);
                }

                if (!isuserAccessAdministrator)
                {
                    SkipBillingReaderRoleAssignment = true;
                    DisplayBillingReaderInsufficientAccessLevelWarning();
                }
            }
        }

        private async Task<IStorageAccount> ValidateAndGetExistingStorageAccountAsync()
        {
            if (configuration.StorageAccountName is null)
            {
                return null;
            }

            return (await GetExistingStorageAccountAsync(configuration.StorageAccountName))
                ?? throw new ValidationException($"If StorageAccountName is provided, the storage account must already exist in region {configuration.RegionName}, and be accessible to the current user.", displayExample: false);
        }

        private async Task<BatchAccount> ValidateAndGetExistingBatchAccountAsync()
        {
            if (configuration.BatchAccountName is null)
            {
                return null;
            }

            return (await GetExistingBatchAccountAsync(configuration.BatchAccountName))
                ?? throw new ValidationException($"If BatchAccountName is provided, the batch account must already exist in region {configuration.RegionName}, and be accessible to the current user.", displayExample: false);
        }

        private async Task<(INetwork virtualNetwork, string subnetName)?> ValidateAndGetExistingVirtualNetworkAsync()
        {
            if (string.IsNullOrWhiteSpace(configuration.VnetName) && string.IsNullOrWhiteSpace(configuration.VnetResourceGroupName))
            {
                if (configuration.PrivateNetworking.GetValueOrDefault())
                {
                    throw new ValidationException("VnetResourceGroup and VnetName are required when using private networking.");
                }

                return null;
            }

            if (string.IsNullOrWhiteSpace(configuration.VnetName) ^ string.IsNullOrWhiteSpace(configuration.VnetResourceGroupName))
            {
                throw new ValidationException("Both VnetResourceGroupName and VnetName are required when using the existing virtual network.");
            }

            var vnet = await azureSubscriptionClient.Networks.GetByResourceGroupAsync(configuration.VnetResourceGroupName, configuration.VnetName);

            if (vnet is null)
            {
                throw new ValidationException($"Virtual network '{configuration.VnetName}' does not exist in resource group '{configuration.VnetResourceGroupName}'.");
            }

            if(!vnet.RegionName.Equals(configuration.RegionName, StringComparison.OrdinalIgnoreCase))
            {
                throw new ValidationException($"Virtual network '{configuration.VnetName}' must be in the same region that you are depoying to ({configuration.RegionName}).");
            }

            if (!vnet.Subnets.Any())
            {
                throw new ValidationException($"Virtual network '{configuration.VnetName}' does not have any subnets. At least one subnet is required.");
            }

            if (vnet.Subnets.Count > 1 && string.IsNullOrWhiteSpace(configuration.SubnetName))
            {
                throw new ValidationException($"More than one subnet exists in virtual network  '{configuration.VnetName}'. SubnetName is required.");
            }

            var subnet = vnet.Subnets.Keys.FirstOrDefault(k => string.IsNullOrWhiteSpace(configuration.SubnetName) || k.Equals(configuration.SubnetName, StringComparison.OrdinalIgnoreCase));

            if (subnet is null)
            {
                throw new ValidationException($"Virtual network '{configuration.VnetName}' does not contain subnet '{configuration.SubnetName}'.");
            }

            return (vnet, subnet);
        }

        private async Task ValidateBatchAccountQuotaAsync()
        {
            var accountQuota = (await new BatchManagementClient(tokenCredentials) { SubscriptionId = configuration.SubscriptionId }.Location.GetQuotasAsync(configuration.RegionName)).AccountQuota;
            var existingBatchAccountCount = (await new BatchManagementClient(tokenCredentials) { SubscriptionId = configuration.SubscriptionId }.BatchAccount.ListAsync()).AsEnumerable().Count(b => b.Location.Equals(configuration.RegionName));

            if (existingBatchAccountCount >= accountQuota)
            {
                throw new ValidationException($"The regional Batch account quota ({accountQuota} account(s) per region) for the specified subscription has been reached. Submit a support request to increase the quota or choose another region.", displayExample: false);
            }
        }

        private async Task ValidateVmAsync()
        {
            var computeSkus = (await azureSubscriptionClient.ComputeSkus.ListByRegionAsync(configuration.RegionName))
                .Where(s => s.ResourceType == ComputeResourceType.VirtualMachines && !s.Restrictions.Any())
                .Select(s => s.Name.ToString())
                .ToList();

            if (!computeSkus.Any())
            {
                throw new ValidationException($"Your subscription doesn't support virtual machine creation in {configuration.RegionName}.  Please create an Azure Support case: https://docs.microsoft.com/en-us/azure/azure-portal/supportability/how-to-create-azure-support-request", displayExample: false);
            }
            else if (!computeSkus.Any(s => s.Equals(configuration.VmSize, StringComparison.OrdinalIgnoreCase)))
            {
                throw new ValidationException($"The VmSize {configuration.VmSize} is not available or does not exist in {configuration.RegionName}.  You can use 'az vm list-skus --location {configuration.RegionName} --output table' to find an available VM.", displayExample: false);
            }
        }

        private static async Task<BlobServiceClient> GetBlobClientAsync(IStorageAccount storageAccount)
        {
            var accessKey = (await storageAccount.GetKeysAsync())[0].Value;
<<<<<<< HEAD
            var storageCredentials = new StorageSharedKeyCredential(storageAccount.Name, accessKey);
=======
            var storageCredentials = new StorageCredentials(storageAccount.Name, accessKey);
>>>>>>> 23d2cdc5

            return new BlobServiceClient(new Uri($"https://{storageAccount.Name}.blob.core.windows.net"), storageCredentials);
        }

        private async Task ValidateTokenProviderAsync()
        {
            try
            {
                await Execute("Retrieving Azure management token...", () => new AzureServiceTokenProvider().GetAccessTokenAsync("https://management.azure.com/"));
            }
            catch (AzureServiceTokenProviderException ex)
            {
                RefreshableConsole.WriteLine("No access token found.  Please install the Azure CLI and login with 'az login'", ConsoleColor.Red);
                RefreshableConsole.WriteLine("Link: https://docs.microsoft.com/en-us/cli/azure/install-azure-cli");
                RefreshableConsole.WriteLine($"Error details: {ex.Message}");
                Environment.Exit(1);
            }
        }

        private void ValidateInitialCommandLineArgsAsync()
        {
            void ThrowIfProvidedForUpdate(object attributeValue, string attributeName)
            {
                if (configuration.Update && attributeValue is not null)
                {
                    throw new ValidationException($"{attributeName} must not be provided when updating", false);
                }
            }

            void ThrowIfNotProvidedForUpdate(string attributeValue, string attributeName)
            {
                if (configuration.Update && string.IsNullOrWhiteSpace(attributeValue))
                {
                    throw new ValidationException($"{attributeName} is required for update.", false);
                }
            }

            void ThrowIfNotProvided(string attributeValue, string attributeName)
            {
                if (string.IsNullOrWhiteSpace(attributeValue))
                {
                    throw new ValidationException($"{attributeName} is required.", false);
                }
            }

            void ThrowIfNotProvidedForInstall(string attributeValue, string attributeName)
            {
                if (!configuration.Update && string.IsNullOrWhiteSpace(attributeValue))
                {
                    throw new ValidationException($"{attributeName} is required.", false);
                }
            }

            void ThrowIfTagsFormatIsUnacceptable(string attributeValue, string attributeName)
            {
                if (string.IsNullOrWhiteSpace(attributeValue))
                {
                    return;
                }

                try
                {
                    Utility.DelimitedTextToDictionary(attributeValue, "=", ",");
                }
                catch
                {
                    throw new ValidationException($"{attributeName} is specified in incorrect format. Try as TagName=TagValue,TagName=TagValue in double quotes", false);
                }
            }

            ThrowIfNotProvided(configuration.SubscriptionId, nameof(configuration.SubscriptionId));

            ThrowIfNotProvidedForInstall(configuration.RegionName, nameof(configuration.RegionName));

            ThrowIfNotProvidedForUpdate(configuration.ResourceGroupName, nameof(configuration.ResourceGroupName));
            ThrowIfNotProvidedForUpdate(configuration.VmPassword, nameof(configuration.VmPassword));

            ThrowIfProvidedForUpdate(configuration.RegionName, nameof(configuration.RegionName));
            ThrowIfProvidedForUpdate(configuration.StorageAccountName, nameof(configuration.StorageAccountName));
            ThrowIfProvidedForUpdate(configuration.BatchAccountName, nameof(configuration.BatchAccountName));
            ThrowIfProvidedForUpdate(configuration.CosmosDbAccountName, nameof(configuration.CosmosDbAccountName));
            ThrowIfProvidedForUpdate(configuration.ApplicationInsightsAccountName, nameof(configuration.ApplicationInsightsAccountName));
            ThrowIfProvidedForUpdate(configuration.PrivateNetworking, nameof(configuration.PrivateNetworking));
            ThrowIfProvidedForUpdate(configuration.VnetName, nameof(configuration.VnetName));
            ThrowIfProvidedForUpdate(configuration.VnetResourceGroupName, nameof(configuration.VnetResourceGroupName));
            ThrowIfProvidedForUpdate(configuration.SubnetName, nameof(configuration.SubnetName));
            ThrowIfProvidedForUpdate(configuration.Tags, nameof(configuration.Tags));
            ThrowIfProvidedForUpdate(configuration.PrivateContainerRegistry, nameof(configuration.PrivateContainerRegistry));
            ThrowIfTagsFormatIsUnacceptable(configuration.Tags, nameof(configuration.Tags));
        }

        private static void DisplayBillingReaderInsufficientAccessLevelWarning()
        {
            RefreshableConsole.WriteLine("Warning: insufficient subscription access level to assign the Billing Reader", ConsoleColor.Yellow);
            RefreshableConsole.WriteLine("role for the VM to your Azure Subscription.", ConsoleColor.Yellow);
            RefreshableConsole.WriteLine("Deployment will continue, but only default VM prices will be used for your workflows,", ConsoleColor.Yellow);
            RefreshableConsole.WriteLine("since the Billing Reader role is required to access RateCard API pricing data.", ConsoleColor.Yellow);
            RefreshableConsole.WriteLine("To resolve this in the future, have your Azure subscription Owner or Contributor", ConsoleColor.Yellow);
            RefreshableConsole.WriteLine("assign the Billing Reader role for the VM's managed identity to your Azure Subscription scope.", ConsoleColor.Yellow);
            RefreshableConsole.WriteLine("More info: https://github.com/microsoft/CromwellOnAzure/blob/master/docs/troubleshooting-guide.md#dynamic-cost-optimization-and-ratecard-api-access", ConsoleColor.Yellow);
        }

        private static void DisplayValidationExceptionAndExit(ValidationException validationException)
        {
            RefreshableConsole.WriteLine(validationException.Reason, ConsoleColor.Red);

            if (validationException.DisplayExample)
            {
                RefreshableConsole.WriteLine();
                RefreshableConsole.WriteLine($"Example: ", ConsoleColor.Green).Write($"deploy-cromwell-on-azure --subscriptionid {Guid.NewGuid()} --regionname westus2 --mainidentifierprefix coa", ConsoleColor.White);
            }

            Environment.Exit(1);
        }

        private async Task DeleteResourceGroupIfUserConsentsAsync()
        {
            if (!isResourceGroupCreated)
            {
                return;
            }

            var userResponse = string.Empty;

            if (!configuration.Silent)
            {
                RefreshableConsole.WriteLine();
                RefreshableConsole.Write("Delete the resource group?  Type 'yes' and press enter, or, press any key to exit: ");
                userResponse = RefreshableConsole.ReadLine();
            }

            if (userResponse.Equals("yes", StringComparison.OrdinalIgnoreCase) || (configuration.Silent && configuration.DeleteResourceGroupOnFailure))
            {
                await DeleteResourceGroupAsync();
            }
        }

        private async Task<bool> RunTestWorkflow(IStorageAccount storageAccount, bool usePreemptibleVm = true)
        {
            var startTime = DateTime.UtcNow;
            var line = RefreshableConsole.WriteLine("Running a test workflow...");
            var isTestWorkflowSuccessful = await TestWorkflowAsync(storageAccount, usePreemptibleVm);
            WriteExecutionTime(line, startTime);

            if (isTestWorkflowSuccessful)
            {
                RefreshableConsole.WriteLine();
                RefreshableConsole.WriteLine($"Test workflow succeeded.", ConsoleColor.Green);
                RefreshableConsole.WriteLine();
                RefreshableConsole.WriteLine("Learn more about how to use Cromwell on Azure: https://github.com/microsoft/CromwellOnAzure");
                RefreshableConsole.WriteLine();
            }
            else
            {
                RefreshableConsole.WriteLine();
                RefreshableConsole.WriteLine($"Test workflow failed.", ConsoleColor.Red);
                RefreshableConsole.WriteLine();
                WriteGeneralRetryMessageToConsole();
                RefreshableConsole.WriteLine();
            }

            return isTestWorkflowSuccessful;
        }

        private static void WriteGeneralRetryMessageToConsole()
            => RefreshableConsole.WriteLine("Please try deployment again, and create an issue if this continues to fail: https://github.com/microsoft/CromwellOnAzure/issues");

        private async Task<bool> TestWorkflowAsync(IStorageAccount storageAccount, bool usePreemptibleVm = true)
        {
            const string testDirectoryName = "test";
            const string wdlFileName = "test.wdl";
            const string workflowInputsFileName = "testInputs.json";
            const string inputFileName = "inputFile.txt";
            const string inputFileContent = "Hello from inputFile.txt!";

            var id = Guid.NewGuid();
            var wdlFileContent = Utility.GetFileContent(wdlFileName);
            var workflowInputsFileContent = Utility.GetFileContent(workflowInputsFileName).Replace("{InputFilePath}", $"/{storageAccount.Name}/{InputsContainerName}/{testDirectoryName}/{inputFileName}");

            if (!usePreemptibleVm)
            {
                wdlFileContent = wdlFileContent.Replace("preemptible: true", "preemptible: false", StringComparison.OrdinalIgnoreCase);
            }

            if (!string.IsNullOrWhiteSpace(configuration.PrivateContainerRegistry))
            {
                wdlFileContent = wdlFileContent.Replace("'ubuntu:", $"'{configuration.PrivateContainerRegistry.Trim()}.azurecr.io/ubuntu:", StringComparison.Ordinal);
            }

            var workflowTrigger = new Workflow
            {
                WorkflowUrl = $"/{storageAccount.Name}/{InputsContainerName}/{testDirectoryName}/{wdlFileName}",
                WorkflowInputsUrl = $"/{storageAccount.Name}/{InputsContainerName}/{testDirectoryName}/{workflowInputsFileName}"
            };

            await UploadTextToStorageAccountAsync(storageAccount, InputsContainerName, $"{testDirectoryName}/{wdlFileName}", wdlFileContent);
            await UploadTextToStorageAccountAsync(storageAccount, InputsContainerName, $"{testDirectoryName}/{workflowInputsFileName}", workflowInputsFileContent);
            await UploadTextToStorageAccountAsync(storageAccount, InputsContainerName, $"{testDirectoryName}/{inputFileName}", inputFileContent);
            await UploadTextToStorageAccountAsync(storageAccount, WorkflowsContainerName, $"new/{id}.json", JsonConvert.SerializeObject(workflowTrigger, Formatting.Indented));

            return await IsWorkflowSuccessfulAfterLongPollingAsync(storageAccount, WorkflowsContainerName, id);
        }

        private static async Task<bool> IsWorkflowSuccessfulAfterLongPollingAsync(IStorageAccount storageAccount, string containerName, Guid id)
        {
            var container = (await GetBlobClientAsync(storageAccount)).GetBlobContainerClient(containerName);

            while (true)
            {
                try
                {
                    var succeeded = container.GetBlobs(prefix: $"succeeded/{id}").Count() == 1;
                    var failed = container.GetBlobs(prefix: $"failed/{id}").Count() == 1;

                    if (succeeded || failed)
                    {
                        return succeeded && !failed;
                    }
                }
                catch (Exception exc)
                {
                    // "Server is busy" occasionally can be ignored
                    RefreshableConsole.WriteLine(exc.Message);
                }

                await Task.Delay(TimeSpan.FromSeconds(10));
            }
        }

        private Task Execute(string message, Func<Task> func)
            => Execute(message, async () => { await func(); return false; });

        private async Task<T> Execute<T>(string message, Func<Task<T>> func)
        {
            const int retryCount = 3;

            var startTime = DateTime.UtcNow;
            var line = RefreshableConsole.WriteLine(message);

            for (var i = 0; i < retryCount; i++)
            {
                try
                {
                    cts.Token.ThrowIfCancellationRequested();
                    var result = await func();
                    WriteExecutionTime(line, startTime);
                    return result;
                }
                catch (Microsoft.Rest.Azure.CloudException cloudException) when (cloudException.ToCloudErrorType() == CloudErrorType.ExpiredAuthenticationToken)
                {
                }
                catch (OperationCanceledException) when (cts.Token.IsCancellationRequested)
                {
                    line.Write(" Cancelled", ConsoleColor.Red);
                    return await Task.FromCanceled<T>(cts.Token);
                }
                catch (Exception ex)
                {
                    line.Write($" Failed. {ex.GetType().Name}: {ex.Message}", ConsoleColor.Red);
                    cts.Cancel();
                    throw;
                }
            }

            line.Write($" Failed", ConsoleColor.Red);
            cts.Cancel();
            throw new Exception($"Failed after {retryCount} attempts");
        }

        private static void WriteExecutionTime(RefreshableConsole.Line line, DateTime startTime)
            => line.Write($" Completed in {DateTime.UtcNow.Subtract(startTime).TotalSeconds:n0}s", ConsoleColor.Green);

        private static async Task<(string Output, string Error, int ExitStatus)> ExecuteCommandOnVirtualMachineAsync(ConnectionInfo sshConnectionInfo, string command)
        {
            using var sshClient = new SshClient(sshConnectionInfo);
            sshClient.ConnectWithRetries();
            var (output, error, exitStatus) = await sshClient.ExecuteCommandAsync(command);
            sshClient.Disconnect();

            return (output, error, exitStatus);
        }

        private static Task<(string Output, string Error, int ExitStatus)> ExecuteCommandOnVirtualMachineWithRetriesAsync(ConnectionInfo sshConnectionInfo, string command)
            => sshCommandRetryPolicy.ExecuteAsync(() => ExecuteCommandOnVirtualMachineAsync(sshConnectionInfo, command));

        private static async Task UploadFilesToVirtualMachineAsync(ConnectionInfo sshConnectionInfo, params (string fileContent, string remoteFilePath, bool makeExecutable)[] files)
            => await UploadFilesToVirtualMachineAsync(sshConnectionInfo, files.Select(f => ((Stream)new MemoryStream(Encoding.UTF8.GetBytes(f.fileContent)), f.remoteFilePath, f.makeExecutable)).ToArray());

        private static async Task UploadFilesToVirtualMachineAsync(ConnectionInfo sshConnectionInfo, params (Stream input, string remoteFilePath, bool makeExecutable)[] files)
        {
            using var sshClient = new SshClient(sshConnectionInfo);
            using var sftpClient = new SftpClient(sshConnectionInfo);

            try
            {
                sshClient.ConnectWithRetries();
                sftpClient.Connect();

                foreach (var (input, remoteFilePath, makeExecutable) in files)
                {
                    var dir = GetLinuxParentPath(remoteFilePath);

                    // Create destination directory if needed and make it writable for the current user
                    var (output, _, _) = await sshClient.ExecuteCommandAsync($"sudo mkdir -p {dir} && owner=$(stat -c '%U' {dir}) && mask=$(stat -c '%a' {dir}) && ownerCanWrite=$(( (16#$mask & 16#200) > 0 )) && othersCanWrite=$(( (16#$mask & 16#002) > 0 )) && ( [[ $owner == $(whoami) && $ownerCanWrite == 1 || $othersCanWrite == 1 ]] && echo 0 || ( sudo chmod o+w {dir} && echo 1 ))");
                    var dirWasMadeWritableToOthers = output == "1";

                    // Make the destination file writable for the current user. The user running the update might not be the same user that created the file.
                    await sshClient.ExecuteCommandAsync($"sudo touch {remoteFilePath} && sudo chmod o+w {remoteFilePath}");
                    await sftpClient.UploadFileAsync(input, remoteFilePath, true);
                    await sshClient.ExecuteCommandAsync($"sudo chmod o-w {remoteFilePath}");

                    if (makeExecutable)
                    {
                        await sshClient.ExecuteCommandAsync($"sudo chmod +x {remoteFilePath}");
                    }

                    if (dirWasMadeWritableToOthers)
                    {
                        await sshClient.ExecuteCommandAsync($"sudo chmod o-w {dir}");
                    }
                }
            }
            finally
            {
                sshClient.Disconnect();
                sftpClient.Disconnect();

                foreach (var (input, _, _) in files)
                {
                    await input.DisposeAsync();
                }

                sshClient.Dispose();
                sftpClient.Dispose();
            }
        }

        private static async Task DeleteFileFromVirtualMachineAsync(ConnectionInfo sshConnectionInfo, string filePath)
        {
            using var sshClient = new SshClient(sshConnectionInfo);
            sshClient.ConnectWithRetries();
            await sshClient.ExecuteCommandAsync($"sudo rm -f {filePath}");
            sshClient.Disconnect();
        }

        private async Task<string> DownloadTextFromStorageAccountAsync(IStorageAccount storageAccount, string containerName, string blobName)
        {
            var blobClient = await GetBlobClientAsync(storageAccount);
            var container = blobClient.GetBlobContainerClient(containerName);

            return (await container.GetBlobClient(blobName).DownloadContentAsync(cts.Token)).ToString();
        }

        private async Task UploadTextToStorageAccountAsync(IStorageAccount storageAccount, string containerName, string blobName, string content)
        {
            var blobClient = await GetBlobClientAsync(storageAccount);
            var container = blobClient.GetBlobContainerClient(containerName);

            await container.CreateIfNotExistsAsync();
            await container.GetBlobClient(blobName).UploadAsync(BinaryData.FromString(content), cts.Token);
        }

        private async Task UploadBinaryToStorageAccountAsync(IStorageAccount storageAccount, string containerName, string blobName, Stream content)
        {
            try
            {
                var blobClient = await GetBlobClientAsync(storageAccount);
                var container = blobClient.GetBlobContainerClient(containerName);

                await container.CreateIfNotExistsAsync();
                await container.GetBlobClient(blobName).UploadAsync(BinaryData.FromStream(content), cts.Token);
            }
            finally
            {
                content?.Dispose();
            }
        }

        private static string GetLinuxParentPath(string path)
        {
            const char dirSeparator = '/';

            if (string.IsNullOrEmpty(path))
            {
                return null;
            }

            var pathComponents = path.TrimEnd(dirSeparator).Split(dirSeparator);

            return string.Join(dirSeparator, pathComponents.Take(pathComponents.Length - 1));
        }

        private class ValidationException : Exception
        {
            public string Reason { get; set; }
            public bool DisplayExample { get; set; }

            public ValidationException(string reason, bool displayExample = true)
            {
                Reason = reason;
                DisplayExample = displayExample;
            }
        }
    }
}<|MERGE_RESOLUTION|>--- conflicted
+++ resolved
@@ -1741,11 +1741,7 @@
         private static async Task<BlobServiceClient> GetBlobClientAsync(IStorageAccount storageAccount)
         {
             var accessKey = (await storageAccount.GetKeysAsync())[0].Value;
-<<<<<<< HEAD
             var storageCredentials = new StorageSharedKeyCredential(storageAccount.Name, accessKey);
-=======
-            var storageCredentials = new StorageCredentials(storageAccount.Name, accessKey);
->>>>>>> 23d2cdc5
 
             return new BlobServiceClient(new Uri($"https://{storageAccount.Name}.blob.core.windows.net"), storageCredentials);
         }
