--- conflicted
+++ resolved
@@ -1285,7 +1285,6 @@
                         .WithAddressSpace(configuration.VnetAddressSpace)
                         .DefineSubnet(configuration.VmSubnetName)
                         .WithAddressPrefix(configuration.VmSubnetAddressSpace).Attach();
-<<<<<<< HEAD
 
                     vnetDefinition = vnetDefinition.DefineSubnet(configuration.PostgreSqlSubnetName)
                         .WithAddressPrefix(configuration.PostgreSqlSubnetAddressSpace)
@@ -1294,38 +1293,15 @@
 
                     vnetDefinition = vnetDefinition.DefineSubnet(configuration.BatchSubnetName)
                         .WithAddressPrefix(configuration.BatchNodesSubnetAddressSpace)
-=======
-
-                    vnetDefinition = vnetDefinition.DefineSubnet(configuration.PostgreSqlSubnetName)
-                        .WithAddressPrefix(configuration.PostgreSqlSubnetAddressSpace)
-                        .WithDelegation("Microsoft.DBforPostgreSQL/flexibleServers")
-                        .Attach();
-
-                    vnetDefinition = vnetDefinition.DefineSubnet(configuration.BatchSubnetName)
-                        .WithAddressPrefix(configuration.BatchNodesSubnetAddressSpace)
-                        .WithAccessFromService(ServiceEndpointType.MicrosoftStorage)
-                        .WithAccessFromService(ServiceEndpointType.MicrosoftSql)
->>>>>>> f44f8576
                         .Attach();
 
                     var vnet = await vnetDefinition.CreateAsync();
                     var batchSubnet = vnet.Subnets.FirstOrDefault(s => s.Key.Equals(configuration.BatchSubnetName, StringComparison.OrdinalIgnoreCase)).Value;
-<<<<<<< HEAD
 
                     // Use the new ResourceManager sdk to add the ACR service endpoint since it is absent from the fluent sdk.
                     var armBatchSubnet = (await armClient.GetSubnetResource(new ResourceIdentifier(batchSubnet.Inner.Id)).GetAsync()).Value;
 
                     AddServiceEndpointsToSubnet(armBatchSubnet.Data);
-=======
-
-                    // Use the new ResourceManager sdk to add the ACR service endpoint since it is absent from the fluent sdk.
-                    var armBatchSubnet = (await armClient.GetSubnetResource(new ResourceIdentifier(batchSubnet.Inner.Id)).GetAsync()).Value;
-
-                    armBatchSubnet.Data.ServiceEndpoints.Add(new ServiceEndpointProperties()
-                    {
-                        Service = "Microsoft.ContainerRegistry",
-                    });
->>>>>>> f44f8576
 
                     await armBatchSubnet.UpdateAsync(Azure.WaitUntil.Completed, armBatchSubnet.Data);
 
@@ -1843,25 +1819,8 @@
                         Name = configuration.DefaultBatchSubnetName,
                         AddressPrefix = configuration.BatchNodesSubnetAddressSpace,
                     };
-
-<<<<<<< HEAD
+                  
                     AddServiceEndpointsToSubnet(batchSubnet);
-=======
-                    batchSubnet.ServiceEndpoints.Add(new ServiceEndpointProperties()
-                    {
-                        Service = "Microsoft.Storage",
-                    });
-
-                    batchSubnet.ServiceEndpoints.Add(new ServiceEndpointProperties()
-                    {
-                        Service = "Microsoft.Sql",
-                    });
-
-                    batchSubnet.ServiceEndpoints.Add(new ServiceEndpointProperties()
-                    {
-                        Service = "Microsoft.ContainerRegistry",
-                    });
->>>>>>> f44f8576
 
                     vnetData.Subnets.Add(batchSubnet);
                     var updatedVnet = (await vnetCollection.CreateOrUpdateAsync(Azure.WaitUntil.Completed, vnetData.Name, vnetData)).Value;
@@ -1869,7 +1828,6 @@
                     return (await updatedVnet.GetSubnetAsync(configuration.DefaultBatchSubnetName)).Value.Id.ToString();
                 });
 
-<<<<<<< HEAD
         private void AddServiceEndpointsToSubnet(SubnetData subnet)
         {
             subnet.ServiceEndpoints.Add(new ServiceEndpointProperties()
@@ -1893,8 +1851,6 @@
             });
         }
 
-=======
->>>>>>> f44f8576
         private async Task ValidateVmAsync()
         {
             var computeSkus = (await generalRetryPolicy.ExecuteAsync(() =>
