--- conflicted
+++ resolved
@@ -308,21 +308,11 @@
                                 }
                             }
 
-<<<<<<< HEAD
-                            if (installedVersion is null || installedVersion < new Version(4, 6))
-=======
                             if (installedVersion is null || installedVersion < new Version(4, 7))
->>>>>>> 698aa9af
                             {
                                 var hasAssignedNetworkContributor = await TryAssignMIAsNetworkContributorToResourceAsync(managedIdentity, resourceGroup);
                                 var hasAssignedDataOwner = await TryAssignMIAsDataOwnerToStorageAccountAsync(managedIdentity, storageAccount);
 
-<<<<<<< HEAD
-                                if (hasAssignedNetworkContributor || hasAssignedDataOwner)
-                                {
-                                    waitForRoleAssignmentPropagation |= await TryAssignMIAsNetworkContributorToResourceAsync(managedIdentity, resourceGroup);
-                                }
-=======
                                 await Execute($"Moving {AllowedVmSizesFileName} file to new location: {TesInternalContainerName}/{ConfigurationContainerName}/{AllowedVmSizesFileName}", () => MoveAllowedVmSizesFileAsync(storageAccount));
                                 waitForRoleAssignmentPropagation |= hasAssignedNetworkContributor || hasAssignedDataOwner;
                             }
@@ -331,7 +321,6 @@
                             {
                                 await Execute("Waiting 5 minutes for role assignment propagation...",
                                     () => Task.Delay(System.TimeSpan.FromMinutes(5)));
->>>>>>> 698aa9af
                             }
 
                             //if (installedVersion is null || installedVersion < new Version(4, 7))
@@ -382,11 +371,7 @@
                         postgreSqlFlexServer = await ValidateAndGetExistingPostgresqlServer();
                         var keyVault = await ValidateAndGetExistingKeyVault();
 
-<<<<<<< HEAD
-                        ConsoleEx.WriteLine($"Deploying Cromwell on Azure version {Utility.DelimitedTextToDictionary(Utility.GetFileContent("scripts", "env-00-coa-version.txt")).GetValueOrDefault("CromwellOnAzureVersion")}...");
-=======
                         ConsoleEx.WriteLine($"Deploying Cromwell on Azure version {targetVersion}...");
->>>>>>> 698aa9af
 
                         if (string.IsNullOrWhiteSpace(configuration.PostgreSqlServerName))
                         {
