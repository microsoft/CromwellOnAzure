--- conflicted
+++ resolved
@@ -15,12 +15,9 @@
 using Azure.Core;
 using Azure.Identity;
 using Azure.ResourceManager;
-<<<<<<< HEAD
 using Azure.ResourceManager.Resources;
-=======
 using Azure.ResourceManager.Network;
 using Azure.ResourceManager.Network.Models;
->>>>>>> 94f1c931
 using Azure.Security.KeyVault.Secrets;
 using Azure.Storage;
 using Azure.Storage.Blobs;
@@ -1857,8 +1854,6 @@
             }
         }
 
-<<<<<<< HEAD
-=======
         private Task<string> UpdateVnetWithBatchSubnet()
             => Execute(
                 $"Creating batch subnet...",
@@ -1951,7 +1946,6 @@
             }
         }
 
->>>>>>> 94f1c931
         private static async Task<BlobServiceClient> GetBlobClientAsync(IStorageAccount storageAccount)
             => new(
                 new Uri($"https://{storageAccount.Name}.blob.core.windows.net"),
