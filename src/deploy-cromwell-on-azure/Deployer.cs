﻿// Copyright (c) Microsoft Corporation.
// Licensed under the MIT License.

using System;
using System.Collections.Generic;
using System.Diagnostics;
using System.IdentityModel.Tokens.Jwt;
using System.IO;
using System.IO.Compression;
using System.Linq;
using System.Net.WebSockets;
using System.Text;
using System.Text.RegularExpressions;
using System.Threading;
using System.Threading.Tasks;
using Azure.Identity;
using Azure.Security.KeyVault.Secrets;
using Azure.Storage;
using Azure.Storage.Blobs;
using Common;
using k8s;
using Microsoft.Azure.Management.Batch;
using Microsoft.Azure.Management.Batch.Models;
using Microsoft.Azure.Management.Compute.Fluent;
using Microsoft.Azure.Management.Compute.Fluent.Models;
using Microsoft.Azure.Management.ContainerRegistry.Fluent;
using Microsoft.Azure.Management.ContainerService;
using Microsoft.Azure.Management.ContainerService.Fluent;
using Microsoft.Azure.Management.ContainerService.Models;
using Microsoft.Azure.Management.CosmosDB.Fluent;
using Microsoft.Azure.Management.CosmosDB.Fluent.Models;
using Microsoft.Azure.Management.Fluent;
using Microsoft.Azure.Management.Graph.RBAC.Fluent;
using Microsoft.Azure.Management.Graph.RBAC.Fluent.Models;
using Microsoft.Azure.Management.KeyVault;
using Microsoft.Azure.Management.KeyVault.Fluent;
using Microsoft.Azure.Management.KeyVault.Models;
using Microsoft.Azure.Management.Msi.Fluent;
using Microsoft.Azure.Management.Network;
using Microsoft.Azure.Management.Network.Fluent;
using Microsoft.Azure.Management.Network.Models;
using Microsoft.Azure.Management.PostgreSQL;
using Microsoft.Azure.Management.PostgreSQL.FlexibleServers;
using Microsoft.Azure.Management.PrivateDns.Fluent;
using Microsoft.Azure.Management.ResourceGraph;
using Microsoft.Azure.Management.ResourceGraph.Models;
using Microsoft.Azure.Management.ResourceManager.Fluent;
using Microsoft.Azure.Management.ResourceManager.Fluent.Authentication;
using Microsoft.Azure.Management.ResourceManager.Fluent.Core;
using Microsoft.Azure.Management.Storage.Fluent;
using Microsoft.Azure.Services.AppAuthentication;
using Microsoft.Rest;
using Microsoft.Rest.Azure;
using Microsoft.Rest.Azure.OData;
using Newtonsoft.Json;
using Polly;
using Polly.Retry;
using Renci.SshNet;
using Renci.SshNet.Common;
using static Microsoft.Azure.Management.PostgreSQL.FlexibleServers.DatabasesOperationsExtensions;
using static Microsoft.Azure.Management.PostgreSQL.FlexibleServers.ServersOperationsExtensions;
using static Microsoft.Azure.Management.PostgreSQL.ServersOperationsExtensions;
using Extensions = Microsoft.Azure.Management.ResourceManager.Fluent.Core.Extensions;
using FlexibleServer = Microsoft.Azure.Management.PostgreSQL.FlexibleServers;
using FlexibleServerModel = Microsoft.Azure.Management.PostgreSQL.FlexibleServers.Models;
using IResource = Microsoft.Azure.Management.ResourceManager.Fluent.Core.IResource;
using KeyVaultManagementClient = Microsoft.Azure.Management.KeyVault.KeyVaultManagementClient;
using SingleServer = Microsoft.Azure.Management.PostgreSQL;
using SingleServerModel = Microsoft.Azure.Management.PostgreSQL.Models;
using Sku = Microsoft.Azure.Management.PostgreSQL.FlexibleServers.Models.Sku;

using static Microsoft.Azure.Management.ResourceManager.Fluent.Core.RestClient;

namespace CromwellOnAzureDeployer
{
    public class Deployer
    {
        private static readonly AsyncRetryPolicy roleAssignmentHashConflictRetryPolicy = Policy
            .Handle<Microsoft.Rest.Azure.CloudException>(cloudException => cloudException.Body.Code.Equals("HashConflictOnDifferentRoleAssignmentIds"))
            .RetryAsync();

        private static readonly AsyncRetryPolicy sshCommandRetryPolicy = Policy
            .Handle<Exception>(ex => !(ex is SshAuthenticationException && ex.Message.StartsWith("Permission")))
            .WaitAndRetryAsync(5, retryAttempt => System.TimeSpan.FromSeconds(5));

        private static readonly AsyncRetryPolicy generalRetryPolicy = Policy
            .Handle<Exception>()
            .WaitAndRetryAsync(3, retryAttempt => System.TimeSpan.FromSeconds(1));

        public const string WorkflowsContainerName = "workflows";
        public const string ConfigurationContainerName = "configuration";
        public const string CromwellConfigurationFileName = "cromwell-application.conf";
        public const string ContainersToMountFileName = "containers-to-mount";
        public const string PersonalizedSettingsFileName = "settings-user";
        public const string NonpersonalizedSettingsFileName = "settings-system";
        public const string AllowedVmSizesFileName = "allowed-vm-sizes";
        public const string InputsContainerName = "inputs";
        public const string CromwellAzureRootDir = "/data/cromwellazure";
        public const string CromwellAzureRootDirSymLink = "/cromwellazure";    // This path is present in all CoA versions
        public const string SettingsDelimiter = "=:=";
        public const string SshNsgRuleName = "SSH";

        private readonly CancellationTokenSource cts = new();

        private readonly List<string> requiredResourceProviders = new()
        {
            "Microsoft.Authorization",
            "Microsoft.Batch",
            "Microsoft.Compute",
            "Microsoft.DocumentDB",
            "Microsoft.OperationalInsights",
            "Microsoft.insights",
            "Microsoft.Network",
            "Microsoft.Storage"
        };

        private Configuration configuration { get; set; }
        private TokenCredentials tokenCredentials;
        private IAzure azureSubscriptionClient { get; set; }
        private Microsoft.Azure.Management.Fluent.Azure.IAuthenticated azureClient { get; set; }
        private IResourceManager resourceManagerClient { get; set; }
        private Microsoft.Azure.Management.Network.INetworkManagementClient networkManagementClient { get; set; }
        private AzureCredentials azureCredentials { get; set; }
        private FlexibleServer.IPostgreSQLManagementClient postgreSqlFlexManagementClient { get; set; }
        private SingleServer.IPostgreSQLManagementClient postgreSqlSingleManagementClient { get; set; }
        private IEnumerable<string> subscriptionIds { get; set; }
        private bool SkipBillingReaderRoleAssignment { get; set; }
        private bool isResourceGroupCreated { get; set; }
        private KubernetesManager kubernetesManager { get; set; }
        private IKubernetes kubernetesClient { get; set; }

        public Deployer(Configuration configuration)
        {
            this.configuration = configuration;
        }

        public async Task<int> DeployAsync()
        {
            var mainTimer = Stopwatch.StartNew();

            try
            {
                ValidateInitialCommandLineArgsAsync();

                ConsoleEx.WriteLine("Running...");

                await ValidateTokenProviderAsync();

                tokenCredentials = new TokenCredentials(new RefreshableAzureServiceTokenProvider("https://management.azure.com/"));
                azureCredentials = new AzureCredentials(tokenCredentials, null, null, AzureEnvironment.AzureGlobalCloud);
                azureClient = GetAzureClient(azureCredentials);
                azureSubscriptionClient = azureClient.WithSubscription(configuration.SubscriptionId);
                subscriptionIds = (await azureClient.Subscriptions.ListAsync()).Select(s => s.SubscriptionId);
                resourceManagerClient = GetResourceManagerClient(azureCredentials);
                kubernetesManager = new KubernetesManager(configuration, azureCredentials, cts);
                networkManagementClient = new Microsoft.Azure.Management.Network.NetworkManagementClient(azureCredentials) { SubscriptionId = configuration.SubscriptionId };
                postgreSqlFlexManagementClient = new FlexibleServer.PostgreSQLManagementClient(azureCredentials) { SubscriptionId = configuration.SubscriptionId };
                postgreSqlSingleManagementClient = new SingleServer.PostgreSQLManagementClient(azureCredentials) { SubscriptionId = configuration.SubscriptionId };

                await ValidateSubscriptionAndResourceGroupAsync(configuration);

                IResourceGroup resourceGroup = null;
                ManagedCluster aksCluster = null;
                BatchAccount batchAccount = null;
                IGenericResource logAnalyticsWorkspace = null;
                IGenericResource appInsights = null;
                ICosmosDBAccount cosmosDb = null;
                FlexibleServerModel.Server postgreSqlFlexServer = null;
                SingleServerModel.Server postgreSqlSingleServer = null;
                IStorageAccount storageAccount = null;
                var keyVaultUri = string.Empty;
                IVirtualMachine linuxVm = null;
                INetworkSecurityGroup networkSecurityGroup = null;
                IIdentity managedIdentity = null;
                ConnectionInfo sshConnectionInfo = null;
                IPrivateDnsZone postgreSqlDnsZone = null;

                try
                {
                    if (configuration.Update)
                    {
                        resourceGroup = await azureSubscriptionClient.ResourceGroups.GetByNameAsync(configuration.ResourceGroupName);
                        configuration.RegionName = resourceGroup.RegionName;

                        var targetVersion = Utility.DelimitedTextToDictionary(Utility.GetFileContent("scripts", "env-00-coa-version.txt")).GetValueOrDefault("CromwellOnAzureVersion");

                        ConsoleEx.WriteLine($"Upgrading Cromwell on Azure instance in resource group '{resourceGroup.Name}' to version {targetVersion}...");

                        var existingAksCluster = await ValidateAndGetExistingAKSClusterAsync();
                        configuration.UseAks = existingAksCluster is not null;

                        Dictionary<string, string> accountNames = null;
                        if (configuration.UseAks)
                        {
                            if (!string.IsNullOrEmpty(configuration.StorageAccountName))
                            {
                                storageAccount = await GetExistingStorageAccountAsync(configuration.StorageAccountName)
                                    ?? throw new ValidationException($"Storage account {configuration.StorageAccountName}, does not exist in region {configuration.RegionName} or is not accessible to the current user.");
                            }
                            else
                            {
                                var storageAccounts = await azureSubscriptionClient.StorageAccounts.ListByResourceGroupAsync(configuration.ResourceGroupName);

                                if (!storageAccounts.Any())
                                {
                                    throw new ValidationException($"Update was requested but resource group {configuration.ResourceGroupName} does not contain any storage accounts.");
                                }
                                if (storageAccounts.Count() > 1)
                                {
                                    throw new ValidationException($"Resource group {configuration.ResourceGroupName} contains multiple storage accounts. {nameof(configuration.StorageAccountName)} must be provided.");
                                }

                                storageAccount = storageAccounts.First();
                            }

                            accountNames = await kubernetesManager.GetAKSSettings(storageAccount);
                        }
                        else
                        {
                            var existingVms = await azureSubscriptionClient.VirtualMachines.ListByResourceGroupAsync(configuration.ResourceGroupName);

                            if (!existingVms.Any())
                            {
                                throw new ValidationException($"Update was requested but resource group {configuration.ResourceGroupName} does not contain any virtual machines.");
                            }

                            if (existingVms.Count() > 1 && string.IsNullOrWhiteSpace(configuration.VmName))
                            {
                                throw new ValidationException($"Resource group {configuration.ResourceGroupName} contains multiple virtual machines. {nameof(configuration.VmName)} must be provided.");
                            }

                            if (!string.IsNullOrWhiteSpace(configuration.VmName))
                            {
                                linuxVm = existingVms.FirstOrDefault(vm => vm.Name.Equals(configuration.VmName, StringComparison.OrdinalIgnoreCase));

                                if (linuxVm is null)
                                {
                                    throw new ValidationException($"Virtual machine {configuration.VmName} does not exist in resource group {configuration.ResourceGroupName}.");
                                }
                            }
                            else
                            {
                                linuxVm = existingVms.Single();
                            }

                            configuration.VmName = linuxVm.Name;
                            configuration.RegionName = linuxVm.RegionName;
                            configuration.PrivateNetworking = linuxVm.GetPrimaryPublicIPAddress() is null;
                            networkSecurityGroup = (await azureSubscriptionClient.NetworkSecurityGroups.ListByResourceGroupAsync(configuration.ResourceGroupName)).FirstOrDefault(g => g.NetworkInterfaceIds.Contains(linuxVm.GetPrimaryNetworkInterface().Id));

                            if (!configuration.PrivateNetworking.GetValueOrDefault() && networkSecurityGroup is null)
                            {
                                if (string.IsNullOrWhiteSpace(configuration.NetworkSecurityGroupName))
                                {
                                    configuration.NetworkSecurityGroupName = SdkContext.RandomResourceName($"{configuration.MainIdentifierPrefix}", 15);
                                }

                                networkSecurityGroup = await CreateNetworkSecurityGroupAsync(resourceGroup, configuration.NetworkSecurityGroupName);
                                await AssociateNicWithNetworkSecurityGroupAsync(linuxVm.GetPrimaryNetworkInterface(), networkSecurityGroup);
                            }

                            await EnableSsh(networkSecurityGroup);
                            sshConnectionInfo = GetSshConnectionInfo(linuxVm, configuration.VmUsername, configuration.VmPassword);
                            await WaitForSshConnectivityAsync(sshConnectionInfo);

                            accountNames = Utility.DelimitedTextToDictionary((await ExecuteCommandOnVirtualMachineWithRetriesAsync(sshConnectionInfo, $"cat {CromwellAzureRootDir}/env-01-account-names.txt || echo ''")).Output);

                            if (!accountNames.TryGetValue("DefaultStorageAccountName", out var storageAccountName))
                            {
                                throw new ValidationException($"Could not retrieve the default storage account name from virtual machine {configuration.VmName}.");
                            }

                            storageAccount = await GetExistingStorageAccountAsync(storageAccountName)
                                ?? throw new ValidationException($"Storage account {storageAccountName}, referenced by the VM configuration, does not exist in region {configuration.RegionName} or is not accessible to the current user.");

                            configuration.StorageAccountName = storageAccountName;
                        }

                        if (!accountNames.Any())
                        {
                            throw new ValidationException($"Could not retrieve account names from virtual machine {configuration.VmName}.");
                        }

                        if (!accountNames.TryGetValue("BatchAccountName", out var batchAccountName))
                        {
                            throw new ValidationException($"Could not retrieve the Batch account name from virtual machine {configuration.VmName}.");
                        }

                        batchAccount = await GetExistingBatchAccountAsync(batchAccountName)
                            ?? throw new ValidationException($"Batch account {batchAccountName}, referenced by the VM configuration, does not exist in region {configuration.RegionName} or is not accessible to the current user.");

                        configuration.BatchAccountName = batchAccountName;

                        if (!accountNames.TryGetValue("CosmosDbAccountName", out var cosmosDbAccountName))
                        {
                            throw new ValidationException($"Could not retrieve the CosmosDb account name from virtual machine {configuration.VmName}.");
                        }

                        cosmosDb = await GetExistingCosmosDbAccountAsync(cosmosDbAccountName)
                            ?? throw new ValidationException($"CosmosDb account {cosmosDbAccountName}, referenced by the VM configuration, does not exist in region {configuration.RegionName}");

                        configuration.CosmosDbAccountName = cosmosDbAccountName;

                        await WriteNonPersonalizedFilesToStorageAccountAsync(storageAccount);
                        // Note: Current behavior is to block switching from Docker MySQL to Azure PostgreSql on Update.
                        // However we do ancitipate including this change, this code is here to facilitate this future behavior.
                        configuration.PostgreSqlServerName = accountNames.GetValueOrDefault("PostgreSqlServerName");

                        if (existingAksCluster is not null)
                        {
                            if (accountNames.TryGetValue("CrossSubscriptionAKSDeployment", out var crossSubscriptionAKSDeployment))
                            {
                                bool.TryParse(crossSubscriptionAKSDeployment, out var parsed);
                                configuration.CrossSubscriptionAKSDeployment = parsed;
                            }

                            if (accountNames.TryGetValue("KeyVaultName", out var keyVaultName))
                            {
                                var keyVault = await GetKeyVaultAsync(keyVaultName);
                                keyVaultUri = keyVault.Properties.VaultUri;
                            }

                            if (!accountNames.TryGetValue("ManagedIdentityClientId", out var managedIdentityClientId))
                            {
                                throw new ValidationException($"Could not retrieve ManagedIdentityClientId.");
                            }

                            managedIdentity = azureSubscriptionClient.Identities.ListByResourceGroup(configuration.ResourceGroupName).Where(id => id.ClientId == managedIdentityClientId).FirstOrDefault()
                                ?? throw new ValidationException($"Managed Identity {managedIdentityClientId} does not exist in region {configuration.RegionName} or is not accessible to the current user.");

                            if (accountNames.TryGetValue("Name", out var name))
                            {
                                configuration.Name = name;
                            }

                            // Override any configuration that is used by the update.
                            var aksValues = await kubernetesManager.GetAKSSettings(storageAccount);
                            var versionString = aksValues["CromwellOnAzureVersion"];
                            var installedVersion = !string.IsNullOrEmpty(versionString) && Version.TryParse(versionString, out var version) ? version : null;
                            var settings = ConfigureSettings(managedIdentity, aksValues, installedVersion);

                            await kubernetesManager.UpgradeAKSDeployment(
                                settings,
                                resourceGroup,
                                storageAccount,
                                managedIdentity,
                                keyVaultUri);
                        }
                        else
                        {
                            await UpgradeVMDeployment(resourceGroup, accountNames, sshConnectionInfo, storageAccount, cosmosDb, linuxVm);
                        }
                    }

                    if (!configuration.Update)
                    {
                        ValidateRegionName(configuration.RegionName);
                        ValidateMainIdentifierPrefix(configuration.MainIdentifierPrefix);
                        storageAccount = await ValidateAndGetExistingStorageAccountAsync();
                        batchAccount = await ValidateAndGetExistingBatchAccountAsync();
                        cosmosDb = await ValidateAndGetExistingCosmosDbAccountAsync();
                        aksCluster = await ValidateAndGetExistingAKSClusterAsync();
                        postgreSqlFlexServer = await ValidateAndGetExistingPostgresqlServer();
                        var keyVault = await ValidateAndGetExistingKeyVault();

                        // Configuration preferences not currently settable by user.
                        if (string.IsNullOrWhiteSpace(configuration.PostgreSqlServerName) && configuration.ProvisionPostgreSqlOnAzure.GetValueOrDefault())
                        {
                            configuration.PostgreSqlServerName = SdkContext.RandomResourceName($"{configuration.MainIdentifierPrefix}-", 15);
                        }

                        configuration.PostgreSqlAdministratorPassword = Utility.GeneratePassword();
                        configuration.PostgreSqlCromwellUserPassword = Utility.GeneratePassword();
                        configuration.PostgreSqlTesUserPassword = Utility.GeneratePassword();

                        if (string.IsNullOrWhiteSpace(configuration.BatchAccountName))
                        {
                            configuration.BatchAccountName = SdkContext.RandomResourceName($"{configuration.MainIdentifierPrefix}", 15);
                        }

                        if (string.IsNullOrWhiteSpace(configuration.StorageAccountName))
                        {
                            configuration.StorageAccountName = SdkContext.RandomResourceName($"{configuration.MainIdentifierPrefix}", 24);
                        }

                        if (string.IsNullOrWhiteSpace(configuration.NetworkSecurityGroupName))
                        {
                            configuration.NetworkSecurityGroupName = SdkContext.RandomResourceName($"{configuration.MainIdentifierPrefix}", 15);
                        }

                        if (string.IsNullOrWhiteSpace(configuration.CosmosDbAccountName))
                        {
                            configuration.CosmosDbAccountName = SdkContext.RandomResourceName($"{configuration.MainIdentifierPrefix}-", 15);
                        }

                        if (string.IsNullOrWhiteSpace(configuration.ApplicationInsightsAccountName))
                        {
                            configuration.ApplicationInsightsAccountName = SdkContext.RandomResourceName($"{configuration.MainIdentifierPrefix}-", 15);
                        }

                        if (string.IsNullOrWhiteSpace(configuration.VmName))
                        {
                            configuration.VmName = SdkContext.RandomResourceName($"{configuration.MainIdentifierPrefix}-", 25);
                        }

                        if (string.IsNullOrWhiteSpace(configuration.VmPassword))
                        {
                            configuration.VmPassword = Utility.GeneratePassword();
                        }

                        if (string.IsNullOrWhiteSpace(configuration.AksClusterName))
                        {
                            configuration.AksClusterName = SdkContext.RandomResourceName($"{configuration.MainIdentifierPrefix}-", 25);
                        }

                        if (string.IsNullOrWhiteSpace(configuration.KeyVaultName))
                        {
                            configuration.KeyVaultName = SdkContext.RandomResourceName($"{configuration.MainIdentifierPrefix}-", 15);
                        }

                        await RegisterResourceProvidersAsync();
                        await ValidateVmAsync();

                        if (batchAccount is null)
                        {
                            await ValidateBatchAccountQuotaAsync();
                        }

                        var vnetAndSubnet = await ValidateAndGetExistingVirtualNetworkAsync();

                        if (string.IsNullOrWhiteSpace(configuration.ResourceGroupName))
                        {
                            configuration.ResourceGroupName = SdkContext.RandomResourceName($"{configuration.MainIdentifierPrefix}-", 15);
                            resourceGroup = await CreateResourceGroupAsync();
                            isResourceGroupCreated = true;
                        }
                        else
                        {
                            resourceGroup = await azureSubscriptionClient.ResourceGroups.GetByNameAsync(configuration.ResourceGroupName);
                        }

                        managedIdentity = await CreateUserManagedIdentityAsync(resourceGroup);

                        if (vnetAndSubnet is not null)
                        {
                            ConsoleEx.WriteLine($"Creating VM in existing virtual network {vnetAndSubnet.Value.virtualNetwork.Name} and subnet {vnetAndSubnet.Value.vmSubnet.Name}");
                        }

                        if (storageAccount is not null)
                        {
                            ConsoleEx.WriteLine($"Using existing Storage Account {storageAccount.Name}");
                        }

                        if (batchAccount is not null)
                        {
                            ConsoleEx.WriteLine($"Using existing Batch Account {batchAccount.Name}");
                        }

                        if (vnetAndSubnet is null)
                        {
                            configuration.VnetName = SdkContext.RandomResourceName($"{configuration.MainIdentifierPrefix}-", 15);
                            configuration.PostgreSqlSubnetName = String.IsNullOrEmpty(configuration.PostgreSqlSubnetName) && configuration.ProvisionPostgreSqlOnAzure.GetValueOrDefault() ? configuration.DefaultPostgreSqlSubnetName : configuration.PostgreSqlSubnetName;
                            configuration.VmSubnetName = String.IsNullOrEmpty(configuration.VmSubnetName) ? configuration.DefaultVmSubnetName : configuration.VmSubnetName;
                            vnetAndSubnet = await CreateVnetAndSubnetsAsync(resourceGroup);
                        }

                        if (string.IsNullOrWhiteSpace(configuration.LogAnalyticsArmId))
                        {
                            var workspaceName = SdkContext.RandomResourceName(configuration.MainIdentifierPrefix, 15);
                            logAnalyticsWorkspace = await CreateLogAnalyticsWorkspaceResourceAsync(workspaceName);
                            configuration.LogAnalyticsArmId = logAnalyticsWorkspace.Id;
                        }

                        await Task.Run(async () =>
                        {
                            storageAccount ??= await CreateStorageAccountAsync();
                            await CreateDefaultStorageContainersAsync(storageAccount);
                            await WriteNonPersonalizedFilesToStorageAccountAsync(storageAccount);
                            await WritePersonalizedFilesToStorageAccountAsync(storageAccount, managedIdentity.Name);
                            await AssignVmAsContributorToStorageAccountAsync(managedIdentity, storageAccount);
                            await AssignVmAsDataReaderToStorageAccountAsync(managedIdentity, storageAccount);
                            await AssignManagedIdOperatorToResourceAsync(managedIdentity, resourceGroup);
                        });

                        if (configuration.UseAks && configuration.CrossSubscriptionAKSDeployment.GetValueOrDefault())
                        {
                            await Task.Run(async () =>
                            {
                                keyVault ??= await CreateKeyVaultAsync(configuration.KeyVaultName, managedIdentity, vnetAndSubnet.Value.vmSubnet);
                                keyVaultUri = keyVault.Properties.VaultUri;
                                var keys = await storageAccount.GetKeysAsync();
                                await SetStorageKeySecret(keyVaultUri, KubernetesManager.StorageAccountKeySecretName, keys.First().Value);
                            });
                        }

                        if (configuration.ProvisionPostgreSqlOnAzure.GetValueOrDefault() && postgreSqlFlexServer == null)
                        {
                            postgreSqlDnsZone = await CreatePrivateDnsZoneAsync(vnetAndSubnet.Value.virtualNetwork, $"privatelink.postgres.database.azure.com", "PostgreSQL Server");
                        }

                        if (!SkipBillingReaderRoleAssignment)
                        {
                            await AssignVmAsBillingReaderToSubscriptionAsync(managedIdentity);
                        }

                        Task compute = null;
                        if (configuration.UseAks)
                        {
                            ConsoleEx.WriteLine();
                            ConsoleEx.WriteLine($"Resource group: {resourceGroup.Name}");
                            ConsoleEx.WriteLine($"K8S cluster: {configuration.AksClusterName}");
                            ConsoleEx.WriteLine($"K8S CoA namespace: {configuration.AksCoANamespace}");
                            ConsoleEx.WriteLine();
                            compute = Task.Run(async () =>
                            {
                                var settings = ConfigureSettings(managedIdentity, default, default);

                                if (aksCluster == null && !configuration.ManualHelmDeployment)
                                {
                                    await ProvisionManagedCluster(resourceGroup, managedIdentity, logAnalyticsWorkspace, vnetAndSubnet?.virtualNetwork, vnetAndSubnet?.vmSubnet.Name, configuration.PrivateNetworking.GetValueOrDefault());
                                }

                                await kubernetesManager.UpdateHelmValuesAsync(storageAccount, keyVaultUri, resourceGroup.Name, settings, managedIdentity);

                                if (configuration.ManualHelmDeployment)
                                {
                                    ConsoleEx.WriteLine("Please deploy helm chart, and press Enter to continue.");
                                    ConsoleEx.WriteLine("\tPostgreSQL command: " + GetPostgreSQLCreateCromwellUserCommand(configuration.UsePostgreSqlSingleServer));
                                    ConsoleEx.ReadLine();
                                }
                                else
                                {
                                    kubernetesClient = await kubernetesManager.GetKubernetesClient(resourceGroup);
                                    await kubernetesManager.DeployCoADependencies();
                                    await kubernetesManager.DeployHelmChartToClusterAsync();
                                }
                            });
                        }
                        else
                        {
                            ConsoleEx.WriteLine();
                            ConsoleEx.WriteLine($"Resource group: {resourceGroup.Name}");
                            ConsoleEx.WriteLine($"VM host: {configuration.VmName}.{configuration.RegionName}.cloudapp.azure.com");
                            ConsoleEx.WriteLine($"VM username: {configuration.VmUsername}");
                            ConsoleEx.WriteLine($"VM password: {configuration.VmPassword}");
                            ConsoleEx.WriteLine();
                            compute = CreateVirtualMachineAsync(managedIdentity, vnetAndSubnet?.virtualNetwork, vnetAndSubnet?.vmSubnet.Name)
                                .ContinueWith(async t =>
                                    {
                                        linuxVm = t.Result;

                                        if (!configuration.PrivateNetworking.GetValueOrDefault())
                                        {
                                            networkSecurityGroup = await CreateNetworkSecurityGroupAsync(resourceGroup, configuration.NetworkSecurityGroupName);
                                            await AssociateNicWithNetworkSecurityGroupAsync(linuxVm.GetPrimaryNetworkInterface(), networkSecurityGroup);
                                        }

                                        sshConnectionInfo = GetSshConnectionInfo(linuxVm, configuration.VmUsername, configuration.VmPassword);
                                        await WaitForSshConnectivityAsync(sshConnectionInfo);
                                        await ConfigureVmAsync(sshConnectionInfo, managedIdentity);

                                        if (configuration.ProvisionPostgreSqlOnAzure.GetValueOrDefault())
                                        {
                                            await CreatePostgreSqlCromwellDatabaseUser(sshConnectionInfo);
                                            await CreatePostgreSqlTesDatabaseUser(sshConnectionInfo);
                                        }
                                    },
                                    TaskContinuationOptions.OnlyOnRanToCompletion)
                                .Unwrap();
                        }

                        await Task.WhenAll(new Task[]
                        {
                            Task.Run(async () =>
                            {
                                batchAccount ??= await CreateBatchAccountAsync(storageAccount.Id);
                                await AssignVmAsContributorToBatchAccountAsync(managedIdentity, batchAccount);
                            }),
                            Task.Run(async () =>
                            {
                                appInsights = await CreateAppInsightsResourceAsync(configuration.LogAnalyticsArmId);
                                await AssignVmAsContributorToAppInsightsAsync(managedIdentity, appInsights);
                            }),
                            Task.Run(async () =>
                            {
                                cosmosDb ??= await CreateCosmosDbAsync();
                                await AssignVmAsContributorToCosmosDb(managedIdentity, cosmosDb);
                            }),
                            Task.Run(async () => {
                                if(configuration.ProvisionPostgreSqlOnAzure == true)
                                {
                                    if (configuration.UsePostgreSqlSingleServer)
                                    {
                                        postgreSqlSingleServer ??= await CreateSinglePostgreSqlServerAndDatabaseAsync(postgreSqlSingleManagementClient, vnetAndSubnet.Value.vmSubnet, postgreSqlDnsZone);
                                    }
                                    else
                                    {
                                        postgreSqlFlexServer ??= await CreatePostgreSqlServerAndDatabaseAsync(postgreSqlFlexManagementClient, vnetAndSubnet.Value.postgreSqlSubnet, postgreSqlDnsZone);
                                    }

                                    // Wait for either kubernetes pod to start or ssh connection info to be set.
                                    await compute;

                                    if (configuration.UseAks && !configuration.ManualHelmDeployment)
                                    {
                                        await ExecuteQueriesOnAzurePostgreSQLDbFromK8();
                                    }
                                }
                            }),

                            Task.Run(async () => await compute)
                        });
                    }

                    if (configuration.UseAks)
                    {
                        if (kubernetesClient is not null)
                        {
                            await kubernetesManager.WaitForCromwell(kubernetesClient);
                        }
                    }
                    else
                    {
                        await WriteCoaVersionToVmAsync(sshConnectionInfo);
                        await RebootVmAsync(sshConnectionInfo);
                        await WaitForSshConnectivityAsync(sshConnectionInfo);

                        if (!await IsStartupSuccessfulAsync(sshConnectionInfo))
                        {
                            ConsoleEx.WriteLine($"Startup script on the VM failed. Check {CromwellAzureRootDir}/startup.log for details", ConsoleColor.Red);
                            return 1;
                        }

                        if (await MountWarningsExistAsync(sshConnectionInfo))
                        {
                            ConsoleEx.WriteLine($"Found warnings in {CromwellAzureRootDir}/mount.blobfuse.log. Some storage containers may have failed to mount on the VM. Check the file for details.", ConsoleColor.Yellow);
                        }

                        await WaitForDockerComposeAsync(sshConnectionInfo);
                        await WaitForCromwellAsync(sshConnectionInfo);
                    }
                }
                finally
                {
                    if (!configuration.KeepSshPortOpen.GetValueOrDefault())
                    {
                        await DisableSsh(networkSecurityGroup);
                    }
                }

                batchAccount = await GetExistingBatchAccountAsync(configuration.BatchAccountName);
                var maxPerFamilyQuota = batchAccount.DedicatedCoreQuotaPerVMFamilyEnforced ? batchAccount.DedicatedCoreQuotaPerVMFamily.Select(q => q.CoreQuota).Where(q => 0 != q) : Enumerable.Repeat(batchAccount.DedicatedCoreQuota ?? 0, 1);
                var isBatchQuotaAvailable = batchAccount.LowPriorityCoreQuota > 0 || (batchAccount.DedicatedCoreQuota > 0 && maxPerFamilyQuota.Append(0).Max() > 0);

                int exitCode;

                if (isBatchQuotaAvailable)
                {
                    if (configuration.SkipTestWorkflow)
                    {
                        exitCode = 0;
                    }
                    else
                    {
                        var isTestWorkflowSuccessful = await RunTestWorkflow(storageAccount, usePreemptibleVm: batchAccount.LowPriorityCoreQuota > 0);

                        if (!isTestWorkflowSuccessful)
                        {
                            await DeleteResourceGroupIfUserConsentsAsync();
                        }

                        exitCode = isTestWorkflowSuccessful ? 0 : 1;
                    }
                }
                else
                {
                    if (!configuration.SkipTestWorkflow)
                    {
                        ConsoleEx.WriteLine($"Could not run the test workflow.", ConsoleColor.Yellow);
                    }

                    ConsoleEx.WriteLine($"Deployment was successful, but Batch account {configuration.BatchAccountName} does not have sufficient core quota to run workflows.", ConsoleColor.Yellow);
                    ConsoleEx.WriteLine($"Request Batch core quota: https://docs.microsoft.com/en-us/azure/batch/batch-quota-limit", ConsoleColor.Yellow);
                    ConsoleEx.WriteLine($"After receiving the quota, read the docs to run a test workflow and confirm successful deployment.", ConsoleColor.Yellow);
                    exitCode = 2;
                }

                ConsoleEx.WriteLine($"Completed in {mainTimer.Elapsed.TotalMinutes:n1} minutes.");

                return exitCode;
            }
            catch (ValidationException validationException)
            {
                DisplayValidationExceptionAndExit(validationException);
                return 1;
            }
            catch (Exception exc)
            {
                if (configuration.DebugLogging)
                {
                    if (exc is KubernetesException kExc)
                    {
                        ConsoleEx.WriteLine($"Kubenetes Status: {kExc.Status}");
                    }

                    if (exc is WebSocketException wExc)
                    {
                        ConsoleEx.WriteLine($"WebSocket ErrorCode: {wExc.WebSocketErrorCode}");
                    }

                    if (exc is HttpOperationException hExc)
                    {
                        ConsoleEx.WriteLine($"HTTP Response: {hExc.Response.Content}");
                    }
                    ConsoleEx.WriteLine(exc.StackTrace, ConsoleColor.Red);
                }

                if (!(exc is OperationCanceledException && cts.Token.IsCancellationRequested))
                {
                    ConsoleEx.WriteLine();
                    ConsoleEx.WriteLine($"{exc.GetType().Name}: {exc.Message}", ConsoleColor.Red);
                }

                ConsoleEx.WriteLine();
                Debugger.Break();
                WriteGeneralRetryMessageToConsole();
                await DeleteResourceGroupIfUserConsentsAsync();
                return 1;
            }
        }

        private async Task<Vault> ValidateAndGetExistingKeyVault()
        {
            if (string.IsNullOrWhiteSpace(configuration.KeyVaultName))
            {
                return null;
            }

            return (await GetKeyVaultAsync(configuration.KeyVaultName))
                ?? throw new ValidationException($"If key vault name is provided, it must already exist in region {configuration.RegionName}, and be accessible to the current user.", displayExample: false);
        }

        private async Task<FlexibleServerModel.Server> ValidateAndGetExistingPostgresqlServer()
        {
            if (string.IsNullOrWhiteSpace(configuration.PostgreSqlServerName))
            {
                return null;
            }

            return (await GetExistingPostgresqlService(configuration.PostgreSqlServerName))
                ?? throw new ValidationException($"If Postgresql server name is provided, the server must already exist in region {configuration.RegionName}, and be accessible to the current user.", displayExample: false);
        }

        private async Task<ManagedCluster> ValidateAndGetExistingAKSClusterAsync()
        {
            if (string.IsNullOrWhiteSpace(configuration.AksClusterName))
            {
                return null;
            }

            return (await GetExistingAKSClusterAsync(configuration.AksClusterName))
                ?? throw new ValidationException($"If AKS cluster name is provided, the cluster must already exist in region {configuration.RegionName}, and be accessible to the current user.", displayExample: false);
        }

        private async Task<FlexibleServerModel.Server> GetExistingPostgresqlService(string serverName)
        {
            return (await Task.WhenAll(subscriptionIds.Select(async s =>
            {
                try
                {
                    var client = new FlexibleServer.PostgreSQLManagementClient(tokenCredentials) { SubscriptionId = s };
                    return await client.Servers.ListAsync();
                }
                catch (Exception e)
                {
                    ConsoleEx.WriteLine(e.Message);
                    return null;
                }
            })))
                .Where(a => a is not null)
                .SelectMany(a => a)
                .SingleOrDefault(a => a.Name.Equals(serverName, StringComparison.OrdinalIgnoreCase) && Regex.Replace(a.Location, @"\s+", "").Equals(configuration.RegionName, StringComparison.OrdinalIgnoreCase));
        }

        private async Task<ManagedCluster> GetExistingAKSClusterAsync(string aksClusterName)
        {
            return (await Task.WhenAll(subscriptionIds.Select(async s =>
            {
                try
                {
                    var client = new ContainerServiceClient(tokenCredentials) { SubscriptionId = s };
                    return await client.ManagedClusters.ListAsync();
                }
                catch (Exception e)
                {
                    ConsoleEx.WriteLine(e.Message);
                    return null;
                }
            })))
                .Where(a => a is not null)
                .SelectMany(a => a)
                .SingleOrDefault(a => a.Name.Equals(aksClusterName, StringComparison.OrdinalIgnoreCase) && a.Location.Equals(configuration.RegionName, StringComparison.OrdinalIgnoreCase));
        }

        private async Task<ManagedCluster> ProvisionManagedCluster(IResource resourceGroupObject, IIdentity managedIdentity, IGenericResource logAnalyticsWorkspace, INetwork virtualNetwork, string subnetName, bool privateNetworking)
        {
            var resourceGroup = resourceGroupObject.Name;
            var nodePoolName = "nodepool1";
            var containerServiceClient = new ContainerServiceClient(azureCredentials) { SubscriptionId = configuration.SubscriptionId };
            var cluster = new ManagedCluster
            {
                AddonProfiles = new Dictionary<string, ManagedClusterAddonProfile>
                {
                    { "omsagent", new ManagedClusterAddonProfile(true, new Dictionary<string, string>() { { "logAnalyticsWorkspaceResourceID", logAnalyticsWorkspace.Id } }) }
                },
                Location = configuration.RegionName,
                DnsPrefix = configuration.AksClusterName,
                NetworkProfile = new ContainerServiceNetworkProfile
                {
                    NetworkPlugin = NetworkPlugin.Azure,
                    ServiceCidr = configuration.KubernetesServiceCidr,
                    DnsServiceIP = configuration.KubernetesDnsServiceIP,
                    DockerBridgeCidr = configuration.KubernetesDockerBridgeCidr,
                    NetworkPolicy = NetworkPolicy.Azure
                },
                Identity = new ManagedClusterIdentity(managedIdentity.PrincipalId, managedIdentity.TenantId, Microsoft.Azure.Management.ContainerService.Models.ResourceIdentityType.UserAssigned)
                {
                    UserAssignedIdentities = new Dictionary<string, ManagedClusterIdentityUserAssignedIdentitiesValue>()
                }
            };
            cluster.Identity.UserAssignedIdentities.Add(managedIdentity.Id, new ManagedClusterIdentityUserAssignedIdentitiesValue(managedIdentity.PrincipalId, managedIdentity.ClientId));
            cluster.IdentityProfile = new Dictionary<string, ManagedClusterPropertiesIdentityProfileValue>
            {
                { "kubeletidentity", new ManagedClusterPropertiesIdentityProfileValue(managedIdentity.Id, managedIdentity.ClientId, managedIdentity.PrincipalId) }
            };
            cluster.AgentPoolProfiles = new List<ManagedClusterAgentPoolProfile>
            {
                new ManagedClusterAgentPoolProfile()
                {
                    Name = nodePoolName,
                    Count = configuration.AksPoolSize,
                    VmSize = configuration.VmSize,
                    OsDiskSizeGB = 128,
                    OsDiskType = OSDiskType.Managed,
                    Type = "VirtualMachineScaleSets",
                    EnableAutoScaling = false,
                    EnableNodePublicIP = false,
                    OsType = "Linux",
                    Mode = "System",
                    VnetSubnetID = virtualNetwork.Subnets[subnetName].Inner.Id,
                }
            };

            if (privateNetworking)
            {
                cluster.ApiServerAccessProfile = new ManagedClusterAPIServerAccessProfile()
                {
                    EnablePrivateCluster = true,
                    EnablePrivateClusterPublicFQDN = true
                };
            }

            return await Execute(
                $"Creating AKS Cluster: {configuration.AksClusterName}...",
                () => containerServiceClient.ManagedClusters.CreateOrUpdateAsync(resourceGroup, configuration.AksClusterName, cluster));
        }

        private async Task UpgradeVMDeployment(IResourceGroup resourceGroup, Dictionary<string, string> accountNames, ConnectionInfo sshConnectionInfo, IStorageAccount storageAccount, ICosmosDBAccount cosmosDb, IVirtualMachine linuxVm)
        {
            IIdentity managedIdentity = null;

            await ConfigureVmAsync(sshConnectionInfo, null);

            if (!accountNames.TryGetValue("ManagedIdentityClientId", out var existingUserManagedIdentity))
            {
                managedIdentity = await ReplaceSystemManagedIdentityWithUserManagedIdentityAsync(resourceGroup, linuxVm);
            }
            else
            {
                managedIdentity = await linuxVm.UserAssignedManagedServiceIdentityIds.Select(GetIdentityByIdAsync).FirstOrDefault(MatchesClientId);

                if (managedIdentity is null)
                {
                    throw new ValidationException($"The managed identity, referenced by the VM configuration retrieved from virtual machine {configuration.VmName}, does not exist or is not accessible to the current user. ");
                }

                Task<IIdentity> GetIdentityByIdAsync(string id) => azureSubscriptionClient.Identities.GetByIdAsync(id);

                bool MatchesClientId(Task<IIdentity> identity)
                {
                    try
                    {
                        return existingUserManagedIdentity.Equals(identity.Result.ClientId, StringComparison.OrdinalIgnoreCase);
                    }
                    catch (Exception e)
                    {
                        ConsoleEx.WriteLine(e.Message);
                        _ = identity.Exception;
                        return false;
                    }
                }
            }

            await WriteNonPersonalizedFilesToStorageAccountAsync(storageAccount);

            var installedVersion = await GetInstalledCromwellOnAzureVersionAsync(sshConnectionInfo);

            if (installedVersion == null)
            {
                // If upgrading from pre-2.1 version, patch the installed Cromwell configuration file (disable call caching and default to preemptible)
                await PatchCromwellConfigurationFileV200Async(storageAccount);
                await SetCosmosDbContainerAutoScaleAsync(cosmosDb);
            }

            if (installedVersion == null || installedVersion < new Version(2, 1))
            {
                await PatchContainersToMountFileV210Async(storageAccount, managedIdentity.Name);
            }

            if (installedVersion == null || installedVersion < new Version(2, 2))
            {
                await PatchContainersToMountFileV220Async(storageAccount);
            }

            if (installedVersion == null || installedVersion < new Version(2, 4))
            {
                await PatchContainersToMountFileV240Async(storageAccount);
                await PatchAccountNamesFileV240Async(sshConnectionInfo, managedIdentity);
            }

            if (installedVersion == null || installedVersion < new Version(2, 5))
            {
                await MitigateChaosDbV250Async(cosmosDb);
            }

            var newSettingsAdded = false;
            if (installedVersion == null || installedVersion < new Version(3, 0))
            {
                await PatchCromwellConfigurationFileV300Async(storageAccount);
                await AddNewSettingsAsync(sshConnectionInfo);
                newSettingsAdded = true;
                await UpgradeBlobfuseV300Async(sshConnectionInfo);
                await DisableDockerServiceV300Async(sshConnectionInfo);

                ConsoleEx.WriteLine($"It's recommended to update the default CoA storage account to a General Purpose v2 account.", ConsoleColor.Yellow);
                ConsoleEx.WriteLine($"To do that, navigate to the storage account in the Azure Portal,", ConsoleColor.Yellow);
                ConsoleEx.WriteLine($"Configuration tab, and click 'Upgrade.'", ConsoleColor.Yellow);
            }

            if (installedVersion is null || installedVersion < new Version(3, 1))
            {
                await AttachStorageToBatchV310Async(storageAccount.Id);
                if (!newSettingsAdded)
                {
                    await AddNewSettingsAsync(sshConnectionInfo);
                    newSettingsAdded = true;
                }

                await PatchCromwellConfigurationFileV310Async(storageAccount);
            }

            if (installedVersion is null || installedVersion < new Version(3, 2))
            {
                if (!newSettingsAdded)
                {
                    await AddNewSettingsAsync(sshConnectionInfo);
                    newSettingsAdded = true;
                }

                await CreateDefaultStorageContainersAsync(storageAccount);
                await PatchContainersAddJobPreparationScriptV320Async(storageAccount);
                await PatchContainersAddJobPreparationScriptV320Async(storageAccount);
                await PatchAllowedVmSizesFileV320Async(storageAccount);
<<<<<<< HEAD
                await UploadTextToStorageAccountAsync(storageAccount, ConfigurationContainerName, "host-configurations.json", Utility.WriteJson(new Common.HostConfigs.HostConfig())); // Move to 3.4?
=======
                await PatchMySqlDbRootPasswordV320Async(sshConnectionInfo);
>>>>>>> 1b275a82
            }
        }

        private static Dictionary<string, string> GetDefaultValues(string[] files)
        {
            var settings = new Dictionary<string, string>();

            foreach (var file in files)
            {
                settings = settings.Union(Utility.DelimitedTextToDictionary(Utility.GetFileContent("scripts", file))).ToDictionary(kv => kv.Key, kv => kv.Value);
            }

            return settings;
        }

        private Dictionary<string, string> ConfigureSettings(IIdentity managedIdentity, Dictionary<string, string> settings, Version installedVersion)
        {
            settings ??= new();
            var defaults = GetDefaultValues(new [] { "env-00-coa-version.txt", "env-01-account-names.txt", "env-02-internal-images.txt", "env-03-external-images.txt", "env-04-settings.txt" });

            // We always overwrite the CoA version
            UpdateSetting(settings, defaults, "CromwellOnAzureVersion", default(string), ignoreDefaults: false);

            // Process images
            UpdateSetting(settings, defaults, "CromwellImageName", configuration.CromwellVersion, v => $"broadinstitute/cromwell:{v}");
            UpdateSetting(settings, defaults, "TesImageName", configuration.TesImageName);
            UpdateSetting(settings, defaults, "TriggerServiceImageName", configuration.TriggerServiceImageName);

            // Additional non-personalized settings
            UpdateSetting(settings, defaults, "BatchNodesSubnetId", configuration.BatchNodesSubnetId);
            UpdateSetting(settings, defaults, "DockerInDockerImageName", configuration.DockerInDockerImageName);
            UpdateSetting(settings, defaults, "BlobxferImageName", configuration.BlobxferImageName);
            UpdateSetting(settings, defaults, "DisableBatchNodesPublicIpAddress", configuration.DisableBatchNodesPublicIpAddress, b => b.GetValueOrDefault().ToString(), configuration.DisableBatchNodesPublicIpAddress.GetValueOrDefault().ToString());


            if (installedVersion is null)
            {
                UpdateSetting(settings, defaults, "DefaultStorageAccountName", configuration.StorageAccountName, ignoreDefaults: true);
                UpdateSetting(settings, defaults, "CosmosDbAccountName", configuration.CosmosDbAccountName, ignoreDefaults: true);
                UpdateSetting(settings, defaults, "BatchAccountName", configuration.BatchAccountName, ignoreDefaults: true);
                UpdateSetting(settings, defaults, "ApplicationInsightsAccountName", configuration.ApplicationInsightsAccountName, ignoreDefaults: true);
                UpdateSetting(settings, defaults, "ManagedIdentityClientId", managedIdentity.ClientId, ignoreDefaults: true);
                UpdateSetting(settings, defaults, "AzureServicesAuthConnectionString", managedIdentity.ClientId, s => $"RunAs=App;AppId={s}", ignoreDefaults: true);
                UpdateSetting(settings, defaults, "KeyVaultName", configuration.KeyVaultName, ignoreDefaults: true);
                UpdateSetting(settings, defaults, "AksCoANamespace", configuration.AksCoANamespace, ignoreDefaults: true);

                var provisionPostgreSqlOnAzure = configuration.ProvisionPostgreSqlOnAzure.GetValueOrDefault();
                UpdateSetting(settings, defaults, "CrossSubscriptionAKSDeployment", configuration.CrossSubscriptionAKSDeployment);
                UpdateSetting(settings, defaults, "PostgreSqlServerName", provisionPostgreSqlOnAzure ? configuration.PostgreSqlServerName : string.Empty, ignoreDefaults: true);
                UpdateSetting(settings, defaults, "PostgreSqlDatabaseName", provisionPostgreSqlOnAzure ? configuration.PostgreSqlCromwellDatabaseName : string.Empty, ignoreDefaults: true);
                UpdateSetting(settings, defaults, "PostgreSqlUserLogin", provisionPostgreSqlOnAzure ? configuration.PostgreSqlCromwellUserLogin : string.Empty, ignoreDefaults: true);
                UpdateSetting(settings, defaults, "PostgreSqlUserPassword", provisionPostgreSqlOnAzure ? configuration.PostgreSqlCromwellUserPassword : string.Empty, ignoreDefaults: true);
                UpdateSetting(settings, defaults, "UsePostgreSqlSingleServer", provisionPostgreSqlOnAzure ? configuration.UsePostgreSqlSingleServer.ToString() : string.Empty, ignoreDefaults: true);
            }

            //if (installedVersion < new Version(3, 3))
            //{ }

            BackFillSettings(settings, defaults);
            return settings;
        }

        /// <summary>
        /// Pupulates <paramref name="settings"/> with missing values.
        /// </summary>
        /// <param name="settings">Property bag being updated.</param>
        /// <param name="defaults">Property bag containing default values.</param>
        /// <remarks>Copy to settings any missing values found in defaults</remarks>
        private static void BackFillSettings(Dictionary<string, string> settings, Dictionary<string, string> defaults)
        {
            foreach (var key in defaults.Keys.Except(settings.Keys))
            {
                settings[key] = defaults[key];
            }
        }

        /// <summary>
        /// Updates <paramref name="settings"/>.
        /// </summary>
        /// <typeparam name="T">Type of <paramref name="value"/>.</typeparam>
        /// <param name="settings">Property bag being updated.</param>
        /// <param name="defaults">Property bag containing default values.</param>
        /// <param name="key">Key of value in both <paramref name="settings"/> and <paramref name="defaults"/></param>
        /// <param name="value">Configuration value to set. Nullable. See remarks.</param>
        /// <param name="ConvertValue">Function that converts <paramref name="value"/> to a string. Can be used for formatting. Defaults to returning the value's string.</param>
        /// <param name="defaultValue">Value to use if <paramref name="defaults"/> does not contain a record for <paramref name="key"/> when <paramref name="value"/> is null.</param>
        /// <param name="ignoreDefaults">True to never use value from <paramref name="defaults"/>, False to never keep the value from <paramref name="settings"/>, null to follow remarks.</param>
        /// <remarks>
        /// If value is null, keep the value already in settings. If the key is not in settings, set the corresponding value from defaults. If key is not found in defaults, use defaultValue.
        /// Otherwise, convert value to a string using convertValue().
        /// </remarks>
        private static void UpdateSetting<T>(Dictionary<string, string> settings, Dictionary<string, string> defaults, string key, T value, Func<T, string> ConvertValue = default, string defaultValue = "", bool? ignoreDefaults = null)
        {
            ConvertValue ??= new(v => v switch
            {
                string s => s,
                _ => v?.ToString(),
            });

            var valueIsNull = value is null;
            var valueIsEmpty = !valueIsNull && value switch
            {
                string s => string.IsNullOrWhiteSpace(s),
                _ => string.IsNullOrWhiteSpace(value?.ToString()),
            };

            if (valueIsNull && settings.ContainsKey(key) && ignoreDefaults != false)
            {
                return; // No changes to this setting, no need to rewrite it.
            }

            var GetDefault = new Func<string>(() => ignoreDefaults switch
            {
                true => defaultValue,
                _ => defaults.TryGetValue(key, out var @default) ? @default : defaultValue,
            });

            settings[key] = valueIsEmpty || valueIsNull ? GetDefault() : ConvertValue(value);
        }

        private Task WaitForSshConnectivityAsync(ConnectionInfo sshConnectionInfo)
        {
            var timeout = System.TimeSpan.FromMinutes(10);

            return Execute(
                $"Waiting for VM to accept SSH connections at {sshConnectionInfo.Host}...",
                async () =>
                {
                    var startTime = DateTime.UtcNow;

                    while (!cts.IsCancellationRequested)
                    {
                        try
                        {
                            using var sshClient = new SshClient(sshConnectionInfo);
                            sshClient.ConnectWithRetries();
                            sshClient.Disconnect();
                        }
                        catch (SshAuthenticationException ex) when (ex.Message.StartsWith("Permission"))
                        {
                            throw new ValidationException($"Could not connect to VM '{sshConnectionInfo.Host}'. Reason: {ex.Message}", false);
                        }
                        catch
                        {
                            if (DateTime.UtcNow.Subtract(startTime) > timeout)
                            {
                                throw new Exception("Timeout occurred while waiting for VM to accept SSH connections");
                            }
                            else
                            {
                                await Task.Delay(System.TimeSpan.FromSeconds(5), cts.Token);
                                continue;
                            }
                        }

                        break;
                    }
                });
        }

        private Task WaitForDockerComposeAsync(ConnectionInfo sshConnectionInfo)
            => Execute(
                "Waiting for docker containers to download and start...",
                async () =>
                {
                    while (!cts.IsCancellationRequested)
                    {
                        var totalNumberOfRunningDockerContainers = configuration.ProvisionPostgreSqlOnAzure.GetValueOrDefault() ? "3" : "4";
                        var (numberOfRunningContainers, _, _) = await ExecuteCommandOnVirtualMachineWithRetriesAsync(sshConnectionInfo, "sudo docker ps -a | grep -c 'Up ' || :");

                        if (numberOfRunningContainers == totalNumberOfRunningDockerContainers)
                        {
                            break;
                        }

                        await Task.Delay(5000, cts.Token);
                    }
                });

        private Task WaitForCromwellAsync(ConnectionInfo sshConnectionInfo)
            => Execute(
                "Waiting for Cromwell to perform one-time database preparation...",
                async () =>
                {
                    while (!cts.IsCancellationRequested)
                    {
                        var (isCromwellAvailable, _, _) = await ExecuteCommandOnVirtualMachineWithRetriesAsync(sshConnectionInfo, $"[ $(sudo docker logs cromwellazure_triggerservice_1 | grep -c '{AvailabilityTracker.GetAvailabilityMessage(Constants.CromwellSystemName)}') -gt 0 ] && echo 1 || echo 0");

                        if (isCromwellAvailable == "1")
                        {
                            break;
                        }

                        await Task.Delay(5000, cts.Token);
                    }
                });

        private Task<bool> IsStartupSuccessfulAsync(ConnectionInfo sshConnectionInfo)
            => Execute(
                "Waiting for startup script completion...",
                async () =>
                {
                    while (!cts.IsCancellationRequested)
                    {
                        var (startupLogContent, _, _) = await ExecuteCommandOnVirtualMachineWithRetriesAsync(sshConnectionInfo, $"cat {CromwellAzureRootDir}/startup.log || echo ''");

                        if (startupLogContent.Contains("Startup complete"))
                        {
                            return true;
                        }

                        if (startupLogContent.Contains("Startup failed"))
                        {
                            return false;
                        }

                        await Task.Delay(5000, cts.Token);
                    }

                    return false;
                });

        private static async Task<bool> MountWarningsExistAsync(ConnectionInfo sshConnectionInfo)
            => int.Parse((await ExecuteCommandOnVirtualMachineWithRetriesAsync(sshConnectionInfo, $"grep -c 'WARNING' {CromwellAzureRootDir}/mount.blobfuse.log || :")).Output) > 0;

        private static Microsoft.Azure.Management.Fluent.Azure.IAuthenticated GetAzureClient(AzureCredentials azureCredentials)
            => Microsoft.Azure.Management.Fluent.Azure
                .Configure()
                .WithLogLevel(HttpLoggingDelegatingHandler.Level.Basic)
                .Authenticate(azureCredentials);

        private IResourceManager GetResourceManagerClient(AzureCredentials azureCredentials)
            => ResourceManager
                .Configure()
                .WithLogLevel(HttpLoggingDelegatingHandler.Level.Basic)
                .Authenticate(azureCredentials)
                .WithSubscription(configuration.SubscriptionId);

        private async Task RegisterResourceProvidersAsync()
        {
            var unregisteredResourceProviders = await GetRequiredResourceProvidersNotRegisteredAsync();

            if (unregisteredResourceProviders.Count == 0)
            {
                return;
            }

            try
            {
                await Execute(
                    $"Registering resource providers...",
                    async () =>
                    {
                        await Task.WhenAll(
                            unregisteredResourceProviders.Select(rp =>
                                resourceManagerClient.Providers.RegisterAsync(rp))
                        );

                        // RP registration takes a few minutes; poll until done registering

                        while (!cts.IsCancellationRequested)
                        {
                            unregisteredResourceProviders = await GetRequiredResourceProvidersNotRegisteredAsync();

                            if (unregisteredResourceProviders.Count == 0)
                            {
                                break;
                            }

                            await Task.Delay(System.TimeSpan.FromSeconds(15));
                        }
                    });
            }
            catch (Microsoft.Rest.Azure.CloudException ex) when (ex.ToCloudErrorType() == CloudErrorType.AuthorizationFailed)
            {
                ConsoleEx.WriteLine();
                ConsoleEx.WriteLine("Unable to programatically register the required resource providers.", ConsoleColor.Red);
                ConsoleEx.WriteLine("This can happen if you don't have the Owner or Contributor role assignment for the subscription.", ConsoleColor.Red);
                ConsoleEx.WriteLine();
                ConsoleEx.WriteLine("Please contact the Owner or Contributor of your Azure subscription, and have them:", ConsoleColor.Yellow);
                ConsoleEx.WriteLine();
                ConsoleEx.WriteLine("1. Navigate to https://portal.azure.com", ConsoleColor.Yellow);
                ConsoleEx.WriteLine("2. Select Subscription -> Resource Providers", ConsoleColor.Yellow);
                ConsoleEx.WriteLine("3. Select each of the following and click Register:", ConsoleColor.Yellow);
                ConsoleEx.WriteLine();
                unregisteredResourceProviders.ForEach(rp => ConsoleEx.WriteLine($"- {rp}", ConsoleColor.Yellow));
                ConsoleEx.WriteLine();
                ConsoleEx.WriteLine("After completion, please re-attempt deployment.");

                Environment.Exit(1);
            }
        }

        private async Task<List<string>> GetRequiredResourceProvidersNotRegisteredAsync()
        {
            var cloudResourceProviders = await resourceManagerClient.Providers.ListAsync();

            var notRegisteredResourceProviders = requiredResourceProviders
                .Intersect(cloudResourceProviders
                    .Where(rp => !rp.RegistrationState.Equals("Registered", StringComparison.OrdinalIgnoreCase))
                    .Select(rp => rp.Namespace), StringComparer.OrdinalIgnoreCase)
                .ToList();

            return notRegisteredResourceProviders;
        }

        private async Task ConfigureVmAsync(ConnectionInfo sshConnectionInfo, IIdentity managedIdentity)
        {
            // If the user was added or password reset via Azure portal, assure that the user will not be prompted
            // for password on each command and make bash the default shell.
            await ExecuteCommandOnVirtualMachineAsync(sshConnectionInfo, $"echo '{configuration.VmPassword}' | sudo -S -p '' /bin/bash -c \"echo '{configuration.VmUsername} ALL=(ALL) NOPASSWD:ALL' > /etc/sudoers.d/z_{configuration.VmUsername}\"");
            await ExecuteCommandOnVirtualMachineAsync(sshConnectionInfo, $"sudo usermod --shell /bin/bash {configuration.VmUsername}");

            if (configuration.Update)
            {
                await ExecuteCommandOnVirtualMachineAsync(sshConnectionInfo, $"sudo systemctl stop cromwellazure");
            }

            await MountDataDiskOnTheVirtualMachineAsync(sshConnectionInfo);
            await ExecuteCommandOnVirtualMachineAsync(sshConnectionInfo, $"sudo mkdir -p {CromwellAzureRootDir} && sudo chown {configuration.VmUsername} {CromwellAzureRootDir} && sudo chmod ug=rwx,o= {CromwellAzureRootDir}");
            await WriteNonPersonalizedFilesToVmAsync(sshConnectionInfo);
            await RunInstallationScriptAsync(sshConnectionInfo);
            await HandleCustomImagesAsync(sshConnectionInfo);
            await HandleConfigurationPropertiesAsync(sshConnectionInfo);

            if (!configuration.Update)
            {
                await WritePersonalizedFilesToVmAsync(sshConnectionInfo, managedIdentity);
            }
        }

        private static async Task<Version> GetInstalledCromwellOnAzureVersionAsync(ConnectionInfo sshConnectionInfo)
        {
            var versionString = (await ExecuteCommandOnVirtualMachineWithRetriesAsync(sshConnectionInfo, $@"grep -sPo 'CromwellOnAzureVersion=\K(.*)$' {CromwellAzureRootDir}/env-00-coa-version.txt || :")).Output;

            return !string.IsNullOrEmpty(versionString) && Version.TryParse(versionString, out var version) ? version : null;
        }

        private Task MountDataDiskOnTheVirtualMachineAsync(ConnectionInfo sshConnectionInfo)
            => Execute(
                $"Mounting data disk to the VM...",
                async () =>
                {
                    await UploadFilesToVirtualMachineAsync(sshConnectionInfo, (Utility.GetFileContent("scripts", "mount-data-disk.sh"), $"/tmp/mount-data-disk.sh", true));
                    await ExecuteCommandOnVirtualMachineWithRetriesAsync(sshConnectionInfo, $"/tmp/mount-data-disk.sh");
                });

        private Task WriteNonPersonalizedFilesToVmAsync(ConnectionInfo sshConnectionInfo)
            => Execute(
                $"Writing files to the VM...",
                () => UploadFilesToVirtualMachineAsync(
                    sshConnectionInfo,
                    new[] {
                        (Utility.GetFileContent("scripts", "startup.sh"), $"{CromwellAzureRootDir}/startup.sh", true),
                        (Utility.GetFileContent("scripts", "wait-for-it.sh"), $"{CromwellAzureRootDir}/wait-for-it/wait-for-it.sh", true),
                        (Utility.GetFileContent("scripts", "install-cromwellazure.sh"), $"{CromwellAzureRootDir}/install-cromwellazure.sh", true),
                        (Utility.GetFileContent("scripts", "mount_containers.sh"), $"{CromwellAzureRootDir}/mount_containers.sh", true),
                        (Utility.GetFileContent("scripts", "env-02-internal-images.txt"), $"{CromwellAzureRootDir}/env-02-internal-images.txt", false),
                        (Utility.GetFileContent("scripts", "env-03-external-images.txt"), $"{CromwellAzureRootDir}/env-03-external-images.txt", false),
                        (Utility.GetFileContent("scripts", "docker-compose.yml"), $"{CromwellAzureRootDir}/docker-compose.yml", false),
                        (Utility.GetFileContent("scripts", "cromwellazure.service"), "/lib/systemd/system/cromwellazure.service", false),
                        (Utility.GetFileContent("scripts", "mount.blobfuse"), "/usr/sbin/mount.blobfuse", true)
                    }.Concat(!configuration.ProvisionPostgreSqlOnAzure.GetValueOrDefault()
                        ? new[] {
                        (Utility.GetFileContent("scripts", "env-12-local-my-sql-db.txt"), $"{CromwellAzureRootDir}/env-12-local-my-sql-db.txt", false),
                        (Utility.GetFileContent("scripts", "docker-compose.mysql.yml"), $"{CromwellAzureRootDir}/docker-compose.mysql.yml", false),
                        (Utility.GetFileContent("scripts", "mysql", "init-user.sql"), $"{CromwellAzureRootDir}/mysql-init/init-user.sql", false),
                        (Utility.GetFileContent("scripts", "mysql", "unlock-change-log.sql"), $"{CromwellAzureRootDir}/mysql-init/unlock-change-log.sql", false)
                        }
                        : Array.Empty<(string, string, bool)>())
                     .ToArray()
                    ));

        private Task WriteCoaVersionToVmAsync(ConnectionInfo sshConnectionInfo)
            => Execute(
                $"Writing CoA version file to the VM...",
                () => UploadFilesToVirtualMachineAsync(sshConnectionInfo, (Utility.GetFileContent("scripts", "env-00-coa-version.txt"), $"{CromwellAzureRootDir}/env-00-coa-version.txt", false)));

        private Task RunInstallationScriptAsync(ConnectionInfo sshConnectionInfo)
            => Execute(
                $"Running installation script on the VM...",
                async () =>
                {
                    await ExecuteCommandOnVirtualMachineAsync(sshConnectionInfo, $"sudo {CromwellAzureRootDir}/install-cromwellazure.sh");
                    await ExecuteCommandOnVirtualMachineAsync(sshConnectionInfo, $"sudo usermod -aG docker {configuration.VmUsername}");

                    if (configuration.ProvisionPostgreSqlOnAzure.GetValueOrDefault())
                    {
                        await ExecuteCommandOnVirtualMachineAsync(sshConnectionInfo, $"sudo apt install -y postgresql-client");
                    }
                });

        private async Task WritePersonalizedFilesToVmAsync(ConnectionInfo sshConnectionInfo, IIdentity managedIdentity)
        {
            var env04SettingsContent = Utility.GetFileContent("scripts", "env-04-settings.txt");
            env04SettingsContent = env04SettingsContent.Replace("{DefaultName}", configuration.Name);

            if (!configuration.ProvisionPostgreSqlOnAzure.GetValueOrDefault())
            {
                var env04Settings = Utility.DelimitedTextToDictionary(env04SettingsContent);
                env04Settings["MYSQL_ROOT_PASSWORD"] = Utility.GeneratePassword();
                env04SettingsContent = Utility.DictionaryToDelimitedText(env04Settings);
            }

            var uploadList = new List<(string, string, bool)>
            {
                (Utility.PersonalizeContent(new []
                {
                    new Utility.ConfigReplaceTextItem("{DefaultStorageAccountName}", configuration.StorageAccountName),
                    new Utility.ConfigReplaceTextItem("{CosmosDbAccountName}", configuration.CosmosDbAccountName),
                    new Utility.ConfigReplaceTextItem("{BatchAccountName}", configuration.BatchAccountName),
                    new Utility.ConfigReplaceTextItem("{ApplicationInsightsAccountName}", configuration.ApplicationInsightsAccountName),
                    new Utility.ConfigReplaceTextItem("{ManagedIdentityClientId}", managedIdentity.ClientId),
                    new Utility.ConfigReplaceTextItem("{PostgreSqlServerName}", configuration.ProvisionPostgreSqlOnAzure.GetValueOrDefault() ? configuration.PostgreSqlServerName : String.Empty),
                }, "scripts", "env-01-account-names.txt"),
                $"{CromwellAzureRootDir}/env-01-account-names.txt", false),

                (env04SettingsContent, $"{CromwellAzureRootDir}/env-04-settings.txt", false)
            };

            if (configuration.ProvisionPostgreSqlOnAzure.GetValueOrDefault())
            {
                uploadList.Add((Utility.PersonalizeContent(new[]
                {
                    new Utility.ConfigReplaceTextItem("{PostgreSqlCromwellDatabaseName}", configuration.PostgreSqlCromwellDatabaseName),
                    new Utility.ConfigReplaceTextItem("{PostgreSqlTesDatabaseName}", configuration.PostgreSqlTesDatabaseName),
                    new Utility.ConfigReplaceTextItem("{PostgreSqlCromwellUserLogin}", configuration.PostgreSqlCromwellUserLogin),
                    new Utility.ConfigReplaceTextItem("{PostgreSqlCromwellUserPassword}", configuration.PostgreSqlCromwellUserPassword),
                    new Utility.ConfigReplaceTextItem("{PostgreSqlTesUserLogin}", configuration.PostgreSqlTesUserLogin),
                    new Utility.ConfigReplaceTextItem("{PostgreSqlTesUserPassword}", configuration.PostgreSqlTesUserPassword),
                }, "scripts", "env-13-postgre-sql-db.txt"),
                $"{CromwellAzureRootDir}/env-13-postgre-sql-db.txt", false));
            }

            await UploadFilesToVirtualMachineAsync(
               sshConnectionInfo,
               uploadList.ToArray());
        }

        private async Task HandleCustomImagesAsync(ConnectionInfo sshConnectionInfo)
        {
            await HandleCustomImageAsync(sshConnectionInfo, configuration.CromwellVersion, configuration.CustomCromwellImagePath, "env-05-custom-cromwell-image-name.txt", "CromwellImageName", cromwellVersion => $"broadinstitute/cromwell:{cromwellVersion}");
            await HandleCustomImageAsync(sshConnectionInfo, configuration.TesImageName, configuration.CustomTesImagePath, "env-06-custom-tes-image-name.txt", "TesImageName");
            await HandleCustomImageAsync(sshConnectionInfo, configuration.TriggerServiceImageName, configuration.CustomTriggerServiceImagePath, "env-07-custom-trigger-service-image-name.txt", "TriggerServiceImageName");
        }

        private static async Task HandleCustomImageAsync(ConnectionInfo sshConnectionInfo, string imageNameOrTag, string customImagePath, string envFileName, string envFileKey, Func<string, string> imageNameFactory = null)
        {
            async Task CopyCustomDockerImageAsync(string customImagePath)
            {
                var startTime = DateTime.UtcNow;
                var line = ConsoleEx.WriteLine($"Copying custom image from {customImagePath} to the VM...");
                var remotePath = $"{CromwellAzureRootDir}/{Path.GetFileName(customImagePath)}";
                await UploadFilesToVirtualMachineAsync(sshConnectionInfo, (File.OpenRead(customImagePath), remotePath, false));
                WriteExecutionTime(line, startTime);
            }

            async Task<string> LoadCustomDockerImageAsync(string customImagePath)
            {
                var startTime = DateTime.UtcNow;
                var line = ConsoleEx.WriteLine($"Loading custom image {customImagePath} on the VM...");
                var remotePath = $"{CromwellAzureRootDir}/{Path.GetFileName(customImagePath)}";
                var (loadedImageName, _, _) = await ExecuteCommandOnVirtualMachineAsync(sshConnectionInfo, $"imageName=$(sudo docker load -i {remotePath}) && rm {remotePath} && imageName=$(expr \"$imageName\" : 'Loaded.*: \\(.*\\)') && echo $imageName");
                WriteExecutionTime(line, startTime);

                return loadedImageName;
            }

            if (imageNameOrTag is not null && imageNameOrTag.Equals(string.Empty))
            {
                await DeleteFileFromVirtualMachineAsync(sshConnectionInfo, $"{CromwellAzureRootDir}/{envFileName}");
            }
            else if (!string.IsNullOrEmpty(imageNameOrTag))
            {
                var actualImageName = imageNameFactory is not null ? imageNameFactory(imageNameOrTag) : imageNameOrTag;
                await UploadFilesToVirtualMachineAsync(sshConnectionInfo, ($"{envFileKey}={actualImageName}", $"{CromwellAzureRootDir}/{envFileName}", false));
            }
            else if (!string.IsNullOrEmpty(customImagePath))
            {
                await CopyCustomDockerImageAsync(customImagePath);
                var loadedImageName = await LoadCustomDockerImageAsync(customImagePath);
                await UploadFilesToVirtualMachineAsync(sshConnectionInfo, ($"{envFileKey}={loadedImageName}", $"{CromwellAzureRootDir}/{envFileName}", false));
            }
        }

        private async Task HandleConfigurationPropertiesAsync(ConnectionInfo sshConnectionInfo)
        {
            await HandleConfigurationPropertyAsync(sshConnectionInfo, "BatchNodesSubnetId", configuration.BatchNodesSubnetId, "env-08-batch-nodes-subnet-id.txt");
            await HandleConfigurationPropertyAsync(sshConnectionInfo, "DockerInDockerImageName", configuration.DockerInDockerImageName, "env-09-docker-in-docker-image-name.txt");
            await HandleConfigurationPropertyAsync(sshConnectionInfo, "BlobxferImageName", configuration.BlobxferImageName, "env-10-blobxfer-image-name.txt");
            await HandleConfigurationPropertyAsync(sshConnectionInfo, "DisableBatchNodesPublicIpAddress", configuration.DisableBatchNodesPublicIpAddress, "env-11-disable-batch-nodes-public-ip-address.txt");
        }

        private static async Task HandleConfigurationPropertyAsync(ConnectionInfo sshConnectionInfo, string key, string value, string envFileName)
        {
            // If the value is provided and empty, remove the property from the VM
            // If the value is not empty, create/update the property on the VM
            // If the value is not provided, don't do anything, the property may or may not exist on the VM
            // Properties are kept in env-* files, aggregated to .env file at VM startup, and used in docker-compose.yml as environment variables
            if (!string.IsNullOrEmpty(value))
            {
                await UploadFilesToVirtualMachineAsync(sshConnectionInfo, ($"{key}={value}", $"{CromwellAzureRootDir}/{envFileName}", false));
            }
            else if (value is not null)
            {
                await DeleteFileFromVirtualMachineAsync(sshConnectionInfo, $"{CromwellAzureRootDir}/{envFileName}");
            }
        }

        private static async Task HandleConfigurationPropertyAsync(ConnectionInfo sshConnectionInfo, string key, bool? value, string envFileName)
        {
            if (value.HasValue)
            {
                await HandleConfigurationPropertyAsync(sshConnectionInfo, key, value.Value.ToString(), envFileName);
            }
        }

        private Task RebootVmAsync(ConnectionInfo sshConnectionInfo)
            => Execute(
                "Rebooting VM...",
                async () =>
                {
                    try
                    {
                        await ExecuteCommandOnVirtualMachineAsync(sshConnectionInfo, "nohup sudo -b bash -c 'reboot' &>/dev/null");
                    }
                    catch (SshConnectionException)
                    {
                        return;
                    }
                });


        private Task AssignManagedIdOperatorToResourceAsync(IIdentity managedIdentity, IResource resource)
        {
            // https://docs.microsoft.com/en-us/azure/role-based-access-control/built-in-roles#managed-identity-operator
            var roleDefinitionId = $"/subscriptions/{configuration.SubscriptionId}/providers/Microsoft.Authorization/roleDefinitions/f1a07417-d97a-45cb-824c-7a7467783830";
            return Execute(
                $"Assigning Managed ID Operator role for the managed id to resource group scope...",
                () => roleAssignmentHashConflictRetryPolicy.ExecuteAsync(
                    () => azureSubscriptionClient.AccessManagement.RoleAssignments
                        .Define(Guid.NewGuid().ToString())
                        .ForObjectId(managedIdentity.PrincipalId)
                        .WithRoleDefinition(roleDefinitionId)
                        .WithResourceScope(resource)
                        .CreateAsync(cts.Token)));
        }

        private Task AssignVmAsDataReaderToStorageAccountAsync(IIdentity managedIdentity, IStorageAccount storageAccount)
        {
            // https://docs.microsoft.com/en-us/azure/role-based-access-control/built-in-roles#storage-blob-data-reader
            var roleDefinitionId = $"/subscriptions/{configuration.SubscriptionId}/providers/Microsoft.Authorization/roleDefinitions/2a2b9908-6ea1-4ae2-8e65-a410df84e7d1";

            return Execute(
                $"Assigning Storage Blob Data Reader role for VM to Storage Account resource scope...",
                () => roleAssignmentHashConflictRetryPolicy.ExecuteAsync(
                    () => azureSubscriptionClient.AccessManagement.RoleAssignments
                        .Define(Guid.NewGuid().ToString())
                        .ForObjectId(managedIdentity.PrincipalId)
                        .WithRoleDefinition(roleDefinitionId)
                        .WithResourceScope(storageAccount)
                        .CreateAsync(cts.Token)));
        }

        private Task AssignVmAsContributorToStorageAccountAsync(IIdentity managedIdentity, IResource storageAccount)
            => Execute(
                $"Assigning {BuiltInRole.Contributor} role for VM to Storage Account resource scope...",
                () => roleAssignmentHashConflictRetryPolicy.ExecuteAsync(
                    () => azureSubscriptionClient.AccessManagement.RoleAssignments
                        .Define(Guid.NewGuid().ToString())
                        .ForObjectId(managedIdentity.PrincipalId)
                        .WithBuiltInRole(BuiltInRole.Contributor)
                        .WithResourceScope(storageAccount)
                        .CreateAsync(cts.Token)));

        private Task<IStorageAccount> CreateStorageAccountAsync()
            => Execute(
                $"Creating Storage Account: {configuration.StorageAccountName}...",
                () => azureSubscriptionClient.StorageAccounts
                    .Define(configuration.StorageAccountName)
                    .WithRegion(configuration.RegionName)
                    .WithExistingResourceGroup(configuration.ResourceGroupName)
                    .WithGeneralPurposeAccountKindV2()
                    .WithOnlyHttpsTraffic()
                    .WithSku(StorageAccountSkuType.Standard_LRS)
                    .CreateAsync(cts.Token));

        private async Task<IStorageAccount> GetExistingStorageAccountAsync(string storageAccountName)
            => await GetExistingStorageAccountAsync(storageAccountName, azureClient, subscriptionIds, configuration);

        public static async Task<IStorageAccount> GetExistingStorageAccountAsync(string storageAccountName, Microsoft.Azure.Management.Fluent.Azure.IAuthenticated azureClient, IEnumerable<string> subscriptionIds, Configuration configuration)
            => (await Task.WhenAll(subscriptionIds.Select(async s =>
            {
                try
                {
                    return await azureClient.WithSubscription(s).StorageAccounts.ListAsync();
                }
                catch (Exception)
                {
                    // Ignore exception if a user does not have the required role to list storage accounts in a subscription
                    return null;
                }
            })))
                .Where(a => a is not null)
                .SelectMany(a => a)
                .SingleOrDefault(a => a.Name.Equals(storageAccountName, StringComparison.OrdinalIgnoreCase) && a.RegionName.Equals(configuration.RegionName, StringComparison.OrdinalIgnoreCase));

        private async Task<BatchAccount> GetExistingBatchAccountAsync(string batchAccountName)
            => (await Task.WhenAll(subscriptionIds.Select(async s =>
            {
                try
                {
                    var client = new BatchManagementClient(tokenCredentials) { SubscriptionId = s };
                    return await client.BatchAccount.ListAsync();
                }
                catch (Exception e)
                {
                    ConsoleEx.WriteLine(e.Message);
                    return null;
                }
            })))
                .Where(a => a is not null)
                .SelectMany(a => a)
                .SingleOrDefault(a => a.Name.Equals(batchAccountName, StringComparison.OrdinalIgnoreCase) && a.Location.Equals(configuration.RegionName, StringComparison.OrdinalIgnoreCase));

        private async Task<ICosmosDBAccount> GetExistingCosmosDbAccountAsync(string cosmosDbAccountName)
            => (await Task.WhenAll(subscriptionIds.Select(async s =>
            {
                try
                {
                    return await azureClient.WithSubscription(s).CosmosDBAccounts.ListAsync();
                }
                catch (Exception e)
                {
                    ConsoleEx.WriteLine(e.Message);
                    return null;
                }
            })))
                .Where(a => a is not null)
                .SelectMany(a => a)
                .SingleOrDefault(a => a.Name.Equals(cosmosDbAccountName, StringComparison.OrdinalIgnoreCase) && a.Region.Name.Equals(configuration.RegionName, StringComparison.OrdinalIgnoreCase));

        private async Task CreateDefaultStorageContainersAsync(IStorageAccount storageAccount)
        {
            var blobClient = await GetBlobClientAsync(storageAccount);

            var defaultContainers = new List<string> { WorkflowsContainerName, InputsContainerName, "cromwell-executions", "cromwell-workflow-logs", "outputs", ConfigurationContainerName, "host-config-blobs" };
            await Task.WhenAll(defaultContainers.Select(c => blobClient.GetBlobContainerClient(c).CreateIfNotExistsAsync(cancellationToken: cts.Token)));
        }

        private Task WriteNonPersonalizedFilesToStorageAccountAsync(IStorageAccount storageAccount)
            => Execute(
                $"Writing readme.txt files to '{WorkflowsContainerName}' storage container...",
                async () =>
                {
                    await UploadTextToStorageAccountAsync(storageAccount, WorkflowsContainerName, "new/readme.txt", "Upload a trigger file to this virtual directory to create a new workflow. Additional information here: https://github.com/microsoft/CromwellOnAzure");
                    await UploadTextToStorageAccountAsync(storageAccount, WorkflowsContainerName, "abort/readme.txt", "Upload an empty file to this virtual directory to abort an existing workflow. The empty file's name shall be the Cromwell workflow ID you wish to cancel.  Additional information here: https://github.com/microsoft/CromwellOnAzure");
                    await UploadTextToStorageAccountAsync(storageAccount, InputsContainerName, "coa-tes/job-prep.sh", Utility.GetFileContent("scripts", "job-prep.sh"));
                    await UploadTextToStorageAccountAsync(storageAccount, InputsContainerName, "coa-tes/start-task.sh", Utility.GetFileContent("scripts", "start-task.sh"));
                });

        private Task WritePersonalizedFilesToStorageAccountAsync(IStorageAccount storageAccount, string managedIdentityName)
            => Execute(
                $"Writing {ContainersToMountFileName} and {CromwellConfigurationFileName} files to '{ConfigurationContainerName}' storage container...",
                async () =>
                {
                    await UploadTextToStorageAccountAsync(storageAccount, ConfigurationContainerName, ContainersToMountFileName, Utility.PersonalizeContent(new[]
                    {
                        new Utility.ConfigReplaceTextItem("{DefaultStorageAccountName}", configuration.StorageAccountName),
                        new Utility.ConfigReplaceTextItem("{ManagedIdentityName}", managedIdentityName)
                    }, "scripts", ContainersToMountFileName));

                    // Configure Cromwell config file for Docker Mysql or PostgreSQL on Azure.
                    if (configuration.ProvisionPostgreSqlOnAzure.GetValueOrDefault())
                    {
                        await UploadTextToStorageAccountAsync(storageAccount, ConfigurationContainerName, CromwellConfigurationFileName, Utility.PersonalizeContent(new[]
                        {
                            new Utility.ConfigReplaceTextItem("{DatabaseUrl}", $"\"jdbc:postgresql://{configuration.PostgreSqlServerName}.postgres.database.azure.com/{configuration.PostgreSqlCromwellDatabaseName}?sslmode=require\""),
                            new Utility.ConfigReplaceTextItem("{DatabaseUser}", configuration.UsePostgreSqlSingleServer ? $"\"{configuration.PostgreSqlCromwellUserLogin}@{configuration.PostgreSqlServerName}\"": $"\"{configuration.PostgreSqlCromwellUserLogin}\""),
                            new Utility.ConfigReplaceTextItem("{DatabasePassword}", $"\"{configuration.PostgreSqlCromwellUserPassword}\""),
                            new Utility.ConfigReplaceTextItem("{DatabaseDriver}", $"\"org.postgresql.Driver\""),
                            new Utility.ConfigReplaceTextItem("{DatabaseProfile}", "\"slick.jdbc.PostgresProfile$\""),
                        }, "scripts", CromwellConfigurationFileName));
                    }
                    else
                    {
                        await UploadTextToStorageAccountAsync(storageAccount, ConfigurationContainerName, CromwellConfigurationFileName, Utility.PersonalizeContent(new[]
                        {
                            new Utility.ConfigReplaceTextItem("{DatabaseUrl}", $"\"jdbc:mysql://mysqldb/cromwell_db?useSSL=false&rewriteBatchedStatements=true&allowPublicKeyRetrieval=true\""),
                            new Utility.ConfigReplaceTextItem("{DatabaseUser}", $"\"cromwell\""),
                            new Utility.ConfigReplaceTextItem("{DatabasePassword}", $"\"cromwell\""),
                            new Utility.ConfigReplaceTextItem("{DatabaseDriver}", $"\"com.mysql.cj.jdbc.Driver\""),
                            new Utility.ConfigReplaceTextItem("{DatabaseProfile}", "\"slick.jdbc.MySQLProfile$\""),
                        }, "scripts", CromwellConfigurationFileName));
                    }

                    await UploadTextToStorageAccountAsync(storageAccount, ConfigurationContainerName, AllowedVmSizesFileName, Utility.GetFileContent("scripts", AllowedVmSizesFileName));
                    await UploadTextToStorageAccountAsync(storageAccount, ConfigurationContainerName, "host-configurations.json", Utility.WriteJson(new Common.HostConfigs.HostConfig()));
                });

        private Task AssignVmAsContributorToBatchAccountAsync(IIdentity managedIdentity, BatchAccount batchAccount)
            => Execute(
                $"Assigning {BuiltInRole.Contributor} role for VM to Batch Account resource scope...",
                () => roleAssignmentHashConflictRetryPolicy.ExecuteAsync(
                    () => azureSubscriptionClient.AccessManagement.RoleAssignments
                        .Define(Guid.NewGuid().ToString())
                        .ForObjectId(managedIdentity.PrincipalId)
                        .WithBuiltInRole(BuiltInRole.Contributor)
                        .WithScope(batchAccount.Id)
                        .CreateAsync(cts.Token)));

        private Task AssignVmAsContributorToCosmosDb(IIdentity managedIdentity, IResource cosmosDb)
            => Execute(
                $"Assigning {BuiltInRole.Contributor} role for VM to Cosmos DB resource scope...",
                () => roleAssignmentHashConflictRetryPolicy.ExecuteAsync(
                    () => azureSubscriptionClient.AccessManagement.RoleAssignments
                        .Define(Guid.NewGuid().ToString())
                        .ForObjectId(managedIdentity.PrincipalId)
                        .WithBuiltInRole(BuiltInRole.Contributor)
                        .WithResourceScope(cosmosDb)
                        .CreateAsync(cts.Token)));

        private Task<ICosmosDBAccount> CreateCosmosDbAsync()
            => Execute(
                $"Creating Cosmos DB: {configuration.CosmosDbAccountName}...",
                () => azureSubscriptionClient.CosmosDBAccounts
                    .Define(configuration.CosmosDbAccountName)
                    .WithRegion(configuration.RegionName)
                    .WithExistingResourceGroup(configuration.ResourceGroupName)
                    .WithDataModelSql()
                    .WithSessionConsistency()
                    .WithWriteReplication(Region.Create(configuration.RegionName))
                    .CreateAsync(cts.Token));

        private async Task<FlexibleServerModel.Server> CreatePostgreSqlServerAndDatabaseAsync(FlexibleServer.IPostgreSQLManagementClient postgresManagementClient, ISubnet subnet, IPrivateDnsZone postgreSqlDnsZone)
        {
            if (!subnet.Inner.Delegations.Any())
            {
                subnet.Parent.Update().UpdateSubnet(subnet.Name).WithDelegation("Microsoft.DBforPostgreSQL/flexibleServers");
                await subnet.Parent.Update().ApplyAsync();
            }

            FlexibleServerModel.Server server = null;

            await Execute(
                $"Creating Azure Flexible Server for PostgreSQL: {configuration.PostgreSqlServerName}...",
                async () =>
                {
                    server = await postgresManagementClient.Servers.CreateAsync(
                        configuration.ResourceGroupName, configuration.PostgreSqlServerName,
                        new FlexibleServerModel.Server(
                           location: configuration.RegionName,
                           version: configuration.PostgreSqlVersion,
                           sku: new Sku(configuration.PostgreSqlSkuName, configuration.PostgreSqlTier),
                           storage: new FlexibleServerModel.Storage(configuration.PostgreSqlStorageSize),
                           administratorLogin: configuration.PostgreSqlAdministratorLogin,
                           administratorLoginPassword: configuration.PostgreSqlAdministratorPassword,
                           network: new FlexibleServerModel.Network(publicNetworkAccess: "Disabled", delegatedSubnetResourceId: subnet.Inner.Id, privateDnsZoneArmResourceId: postgreSqlDnsZone.Id)
                        ));
                });

            await Execute(
                $"Creating PostgreSQL cromwell database: {configuration.PostgreSqlCromwellDatabaseName}...",
                () => postgresManagementClient.Databases.CreateAsync(
                    configuration.ResourceGroupName, configuration.PostgreSqlServerName, configuration.PostgreSqlCromwellDatabaseName,
                    new FlexibleServerModel.Database()));

            await Execute(
                $"Creating PostgreSQL tes database: {configuration.PostgreSqlTesDatabaseName}...",
                () => postgresManagementClient.Databases.CreateAsync(
                    configuration.ResourceGroupName, configuration.PostgreSqlServerName, configuration.PostgreSqlTesDatabaseName,
                    new FlexibleServerModel.Database()));

            return server;
        }

        private async Task<SingleServerModel.Server> CreateSinglePostgreSqlServerAndDatabaseAsync(SingleServer.IPostgreSQLManagementClient postgresManagementClient, ISubnet subnet, IPrivateDnsZone postgreSqlDnsZone)
        {
            SingleServerModel.Server server = null;

            await Execute(
                $"Creating Azure Single Server for PostgreSQL: {configuration.PostgreSqlServerName}...",
                async () =>
                {
                    server = await postgresManagementClient.Servers.CreateAsync(
                        configuration.ResourceGroupName, configuration.PostgreSqlServerName,
                        new SingleServerModel.ServerForCreate(
                           new SingleServerModel.ServerPropertiesForDefaultCreate(
                               administratorLogin: configuration.PostgreSqlAdministratorLogin,
                               administratorLoginPassword: configuration.PostgreSqlAdministratorPassword,
                               version: configuration.PostgreSqlVersion,
                               publicNetworkAccess: "Disabled",
                               storageProfile: new Microsoft.Azure.Management.PostgreSQL.Models.StorageProfile(
                                   storageMB: configuration.PostgreSqlStorageSize * 1000)),
                           configuration.RegionName,
                           sku: new Microsoft.Azure.Management.PostgreSQL.Models.Sku("GP_Gen5_4")
                       ));

                    var privateEndpoint = await networkManagementClient.PrivateEndpoints.CreateOrUpdateAsync(configuration.ResourceGroupName, "pe-postgres1",
                        new Microsoft.Azure.Management.Network.Models.PrivateEndpoint(
                            name: "pe-coa-postgresql",
                            location: configuration.RegionName,
                            privateLinkServiceConnections: new List<Microsoft.Azure.Management.Network.Models.PrivateLinkServiceConnection>()
                            { new PrivateLinkServiceConnection(name: "pe-coa-postgresql", privateLinkServiceId: server.Id, groupIds: new List<string>(){"postgresqlServer"}) },
                            subnet: new Subnet(subnet.Inner.Id)));
                    var networkInterfaceName = privateEndpoint.NetworkInterfaces.First().Id.Split("/").Last();
                    var networkInterface = await networkManagementClient.NetworkInterfaces.GetAsync(configuration.ResourceGroupName, networkInterfaceName);

                    await postgreSqlDnsZone
                        .Update()
                        .DefineARecordSet(server.Name)
                        .WithIPv4Address(networkInterface.IpConfigurations.First().PrivateIPAddress)
                        .Attach()
                        .ApplyAsync();
                });

            await Execute(
                $"Creating PostgreSQL cromwell database: {configuration.PostgreSqlCromwellDatabaseName}...",
                async () => await postgresManagementClient.Databases.CreateOrUpdateAsync(
                    configuration.ResourceGroupName, configuration.PostgreSqlServerName, configuration.PostgreSqlCromwellDatabaseName,
                    new SingleServerModel.Database()));

            await Execute(
                $"Creating PostgreSQL tes database: {configuration.PostgreSqlTesDatabaseName}...",
                () => postgresManagementClient.Databases.CreateOrUpdateAsync(
                    configuration.ResourceGroupName, configuration.PostgreSqlServerName, configuration.PostgreSqlTesDatabaseName,
                    new SingleServerModel.Database()));
            return server;
        }

        private async Task AssignVmAsBillingReaderToSubscriptionAsync(IIdentity managedIdentity)
        {
            try
            {
                await Execute(
                    $"Assigning {BuiltInRole.BillingReader} role for VM to Subscription scope...",
                    () => roleAssignmentHashConflictRetryPolicy.ExecuteAsync(
                        () => azureSubscriptionClient.AccessManagement.RoleAssignments
                            .Define(Guid.NewGuid().ToString())
                            .ForObjectId(managedIdentity.PrincipalId)
                            .WithBuiltInRole(BuiltInRole.BillingReader)
                            .WithSubscriptionScope(configuration.SubscriptionId)
                            .CreateAsync(cts.Token)));
            }
            catch (Microsoft.Rest.Azure.CloudException)
            {
                DisplayBillingReaderInsufficientAccessLevelWarning();
            }
        }

        private Task AssignVmAsContributorToAppInsightsAsync(IIdentity managedIdentity, IResource appInsights)
            => Execute(
                $"Assigning {BuiltInRole.Contributor} role for VM to App Insights resource scope...",
                () => roleAssignmentHashConflictRetryPolicy.ExecuteAsync(
                    () => azureSubscriptionClient.AccessManagement.RoleAssignments
                        .Define(Guid.NewGuid().ToString())
                        .ForObjectId(managedIdentity.PrincipalId)
                        .WithBuiltInRole(BuiltInRole.Contributor)
                        .WithResourceScope(appInsights)
                        .CreateAsync(cts.Token)));

        private Task<IVirtualMachine> CreateVirtualMachineAsync(IIdentity managedIdentity, INetwork vnet, string subnetName)
        {
            const int dataDiskSizeGiB = 32;
            const int dataDiskLun = 0;

            var vmDefinitionPart1 = azureSubscriptionClient.VirtualMachines.Define(configuration.VmName)
                .WithRegion(configuration.RegionName)
                .WithExistingResourceGroup(configuration.ResourceGroupName)
                .WithExistingPrimaryNetwork(vnet)
                .WithSubnet(subnetName)
                .WithPrimaryPrivateIPAddressDynamic();

            var vmDefinitionPart2 = (configuration.PrivateNetworking.GetValueOrDefault() ? vmDefinitionPart1.WithoutPrimaryPublicIPAddress() : vmDefinitionPart1.WithNewPrimaryPublicIPAddress(configuration.VmName))
                .WithLatestLinuxImage(configuration.VmOsProvider, configuration.VmOsName, configuration.VmOsVersion)
                .WithRootUsername(configuration.VmUsername)
                .WithRootPassword(configuration.VmPassword)
                .WithNewDataDisk(dataDiskSizeGiB, dataDiskLun, CachingTypes.None)
                .WithSize(configuration.VmSize)
                .WithExistingUserAssignedManagedServiceIdentity(managedIdentity);

            return Execute($"Creating Linux VM: {configuration.VmName}...", () => vmDefinitionPart2.CreateAsync(cts.Token));
        }

        private Task<(INetwork virtualNetwork, ISubnet vmSubnet, ISubnet postgreSqlSubnet)> CreateVnetAndSubnetsAsync(IResourceGroup resourceGroup)
          => Execute(
                $"Creating virtual network and subnets: {configuration.VnetName}...",
            async () =>
            {
                var vnetDefinition = azureSubscriptionClient.Networks
                    .Define(configuration.VnetName)
                    .WithRegion(configuration.RegionName)
                    .WithExistingResourceGroup(resourceGroup)
                    .WithAddressSpace(configuration.VnetAddressSpace)
                    .DefineSubnet(configuration.VmSubnetName).WithAddressPrefix(configuration.VmSubnetAddressSpace).Attach();

                vnetDefinition = configuration.ProvisionPostgreSqlOnAzure.GetValueOrDefault()
                    ? vnetDefinition.DefineSubnet(configuration.PostgreSqlSubnetName).WithAddressPrefix(configuration.PostgreSqlSubnetAddressSpace).WithDelegation("Microsoft.DBforPostgreSQL/flexibleServers").Attach()
                    : vnetDefinition;

                var vnet = await vnetDefinition.CreateAsync();

                return (vnet, vnet.Subnets.FirstOrDefault(s => s.Key.Equals(configuration.VmSubnetName, StringComparison.OrdinalIgnoreCase)).Value, vnet.Subnets.FirstOrDefault(s => s.Key.Equals(configuration.PostgreSqlSubnetName, StringComparison.OrdinalIgnoreCase)).Value);
            });

        private Task<INetworkSecurityGroup> CreateNetworkSecurityGroupAsync(IResourceGroup resourceGroup, string networkSecurityGroupName)
        {
            const int SshAllowedPort = 22;
            const int SshDefaultPriority = 300;

            return Execute(
                $"Creating Network Security Group: {networkSecurityGroupName}...",
                () => azureSubscriptionClient.NetworkSecurityGroups.Define(networkSecurityGroupName)
                    .WithRegion(configuration.RegionName)
                    .WithExistingResourceGroup(resourceGroup)
                    .DefineRule(SshNsgRuleName)
                    .AllowInbound()
                    .FromAnyAddress()
                    .FromAnyPort()
                    .ToAnyAddress()
                    .ToPort(SshAllowedPort)
                    .WithProtocol(Microsoft.Azure.Management.Network.Fluent.Models.SecurityRuleProtocol.Tcp)
                    .WithPriority(SshDefaultPriority)
                    .Attach()
                    .CreateAsync(cts.Token)
            );
        }

        private Task EnableSsh(INetworkSecurityGroup networkSecurityGroup)
        {
            try
            {
                return networkSecurityGroup?.SecurityRules[SshNsgRuleName]?.Access switch
                {
                    null => Task.CompletedTask,
                    var x when Microsoft.Azure.Management.Network.Fluent.Models.SecurityRuleAccess.Allow.Equals(x) => SetKeepSshPortOpen(true),
                    _ => Execute(
                        "Enabling SSH on VM...",
                        () => EnableSshPort()),
                };
            }
            catch (KeyNotFoundException)
            {
                return Task.CompletedTask;
            }

            Task<INetworkSecurityGroup> EnableSshPort()
            {
                _ = SetKeepSshPortOpen(false);
                return networkSecurityGroup.Update().UpdateRule(SshNsgRuleName).AllowInbound().Parent().ApplyAsync();
            }

            Task SetKeepSshPortOpen(bool value)
            {
                configuration.KeepSshPortOpen = value;
                return Task.CompletedTask;
            }
        }

        private Task DisableSsh(INetworkSecurityGroup networkSecurityGroup)
            => networkSecurityGroup is null ? Task.CompletedTask : Execute(
                "Disabling SSH on VM...",
                () => networkSecurityGroup.Update().UpdateRule(SshNsgRuleName).DenyInbound().Parent().ApplyAsync()
            );

        private Task<INetworkInterface> AssociateNicWithNetworkSecurityGroupAsync(INetworkInterface networkInterface, INetworkSecurityGroup networkSecurityGroup)
            => Execute(
                $"Associating VM NIC with Network Security Group {networkSecurityGroup.Name}...",
                () => networkInterface.Update().WithExistingNetworkSecurityGroup(networkSecurityGroup).ApplyAsync()
            );

        private string GetInitSqlString()
        {
            return $"CREATE USER {configuration.PostgreSqlCromwellUserLogin} WITH PASSWORD '{configuration.PostgreSqlCromwellUserPassword}'; GRANT ALL PRIVILEGES ON DATABASE {configuration.PostgreSqlCromwellDatabaseName} TO {configuration.PostgreSqlCromwellUserLogin};";
        }

        private string GetPostgreSQLCreateCromwellUserCommand(bool useSingleServer)
        {
            var sqlCommand = GetInitSqlString();
            if (useSingleServer)
            {
                return $"PGPASSWORD={configuration.PostgreSqlAdministratorPassword} psql -U {configuration.PostgreSqlAdministratorLogin}@{configuration.PostgreSqlServerName} -h {configuration.PostgreSqlServerName}.postgres.database.azure.com -d cromwell_db  -v sslmode=true -c \"{sqlCommand}\"";
            }
            else
            {
                return $"psql postgresql://{configuration.PostgreSqlAdministratorLogin}:{configuration.PostgreSqlAdministratorPassword}@{configuration.PostgreSqlServerName}.postgres.database.azure.com/{configuration.PostgreSqlCromwellDatabaseName} -c \"{sqlCommand}\"";
            }
        }

        private Task CreatePostgreSqlCromwellDatabaseUser(ConnectionInfo sshConnectionInfo)
            => Execute(
                $"Creating PostgreSQL database user...",
                () =>
                {
                    var sqlCommand = $"CREATE USER {configuration.PostgreSqlCromwellUserLogin} WITH PASSWORD '{configuration.PostgreSqlCromwellUserPassword}'; GRANT ALL PRIVILEGES ON DATABASE {configuration.PostgreSqlCromwellDatabaseName} TO {configuration.PostgreSqlCromwellUserLogin};";
                    return ExecuteCommandOnVirtualMachineAsync(sshConnectionInfo, $"psql postgresql://{configuration.PostgreSqlAdministratorLogin}:{configuration.PostgreSqlAdministratorPassword}@{configuration.PostgreSqlServerName}.postgres.database.azure.com/{configuration.PostgreSqlCromwellDatabaseName} -c \"{sqlCommand}\"");
                }
            );

        private Task CreatePostgreSqlTesDatabaseUser(ConnectionInfo sshConnectionInfo)
            => Execute(
                $"Creating PostgreSQL database user...",
                () =>
                {
                    var sqlCommand = $"CREATE USER {configuration.PostgreSqlTesUserLogin} WITH PASSWORD '{configuration.PostgreSqlTesUserPassword}'; GRANT ALL PRIVILEGES ON DATABASE {configuration.PostgreSqlTesDatabaseName} TO {configuration.PostgreSqlTesUserLogin};";
                    return ExecuteCommandOnVirtualMachineAsync(sshConnectionInfo, $"psql postgresql://{configuration.PostgreSqlAdministratorLogin}:{configuration.PostgreSqlAdministratorPassword}@{configuration.PostgreSqlServerName}.postgres.database.azure.com/{configuration.PostgreSqlTesDatabaseName} -c \"{sqlCommand}\"");
                }
            );

        private Task<IPrivateDnsZone> CreatePrivateDnsZoneAsync(INetwork virtualNetwork, string name, string title)
            => Execute(
                $"Creating private DNS Zone for {title}...",
                async () =>
                {
                    // Note: for a potential future implementation of this method without Fluent,
                    // please see commit cbffa28 in #392
                    var dnsZone = await azureSubscriptionClient.PrivateDnsZones
                        .Define(name)
                        .WithExistingResourceGroup(configuration.ResourceGroupName)
                        .DefineVirtualNetworkLink($"{virtualNetwork.Name}-link")
                        .WithReferencedVirtualNetworkId(virtualNetwork.Id)
                        .DisableAutoRegistration()
                        .Attach()
                        .CreateAsync();
                    return dnsZone;
                });

        private Task ExecuteQueriesOnAzurePostgreSQLDbFromK8()
            => Execute(
                $"Executing scripts on cromwell_db...",
                async () =>
                {
                    var initScript = GetInitSqlString();
                    var commands = new List<string[]>() {};
                    var serverPath = $"{configuration.PostgreSqlServerName}.postgres.database.azure.com";
                    var username = configuration.PostgreSqlAdministratorLogin;

                    if (configuration.UsePostgreSqlSingleServer)
                    {
                        username = $"{configuration.PostgreSqlAdministratorLogin}@{configuration.PostgreSqlServerName}";
                    }
                    commands.Add(new string[] { "bash", "-lic", $"echo {configuration.PostgreSqlServerName}.postgres.database.azure.com:5432:{configuration.PostgreSqlCromwellDatabaseName}:{username}:{configuration.PostgreSqlAdministratorPassword} > ~/.pgpass" });
                    commands.Add(new string[] { "chmod", "0600", "/home/tes/.pgpass" });
                    commands.Add(new string[] { "/usr/bin/psql", "-h", serverPath, "-U", username, "-d", configuration.PostgreSqlCromwellDatabaseName, "-c", initScript });

                    await kubernetesManager.ExecuteCommandsOnPod(kubernetesClient, "tes", commands, System.TimeSpan.FromMinutes(5));
                });

        private static async Task SetStorageKeySecret(string vaultUrl, string secretName, string secretValue)
        {
            var client = new SecretClient(new Uri(vaultUrl), new DefaultAzureCredential());
            await client.SetSecretAsync(secretName, secretValue);
        }

        private Task<Vault> GetKeyVaultAsync(string vaultName)
        {
            var keyVaultManagementClient = new KeyVaultManagementClient(azureCredentials) { SubscriptionId = configuration.SubscriptionId };
            return keyVaultManagementClient.Vaults.GetAsync(configuration.ResourceGroupName, vaultName);
        }

        private Task<Vault> CreateKeyVaultAsync(string vaultName, IIdentity managedIdentity, ISubnet subnet)
            => Execute(
                $"Creating Key Vault: {vaultName}...",
                async () =>
                {
                    var tenantId = managedIdentity.TenantId;
                    var secrets = new List<string>
                    {
                        "get",
                        "list",
                        "set",
                        "delete",
                        "backup",
                        "restore",
                        "recover",
                        "purge"
                    };

                    var keyVaultManagementClient = new KeyVaultManagementClient(azureCredentials) { SubscriptionId = configuration.SubscriptionId };
                    var properties = new VaultCreateOrUpdateParameters()
                    {
                        Location = configuration.RegionName,
                        Properties = new VaultProperties()
                        {
                            TenantId = new Guid(tenantId),
                            Sku = new Microsoft.Azure.Management.KeyVault.Models.Sku(SkuName.Standard),
                            NetworkAcls = new NetworkRuleSet()
                            {
                                DefaultAction = configuration.PrivateNetworking.GetValueOrDefault() ? "Deny" : "Allow"
                            },
                            AccessPolicies = new List<AccessPolicyEntry>()
                            {
                                new AccessPolicyEntry()
                                {
                                    TenantId = new Guid(tenantId),
                                    ObjectId = await GetUserObjectId(),
                                    Permissions = new Permissions()
                                    {
                                        Secrets = secrets
                                    }
                                },
                                new AccessPolicyEntry()
                                {
                                    TenantId = new Guid(tenantId),
                                    ObjectId = managedIdentity.PrincipalId,
                                    Permissions = new Permissions()
                                    {
                                        Secrets = secrets
                                    }
                                }
                            }
                        }
                    };

                    var vault = await keyVaultManagementClient.Vaults.CreateOrUpdateAsync(configuration.ResourceGroupName, vaultName, properties);

                    if (configuration.PrivateNetworking.GetValueOrDefault())
                    {
                        var privateEndpoint = await networkManagementClient.PrivateEndpoints.CreateOrUpdateAsync(configuration.ResourceGroupName, "pe-keyvault",
                            new Microsoft.Azure.Management.Network.Models.PrivateEndpoint(
                                name: "pe-coa-keyvault",
                                location: configuration.RegionName,
                                privateLinkServiceConnections: new List<Microsoft.Azure.Management.Network.Models.PrivateLinkServiceConnection>()
                                { new PrivateLinkServiceConnection(name: "pe-coa-keyvault", privateLinkServiceId: vault.Id, groupIds: new List<string>(){"vault"}) },
                                subnet: new Subnet(subnet.Inner.Id)));

                        var networkInterfaceName = privateEndpoint.NetworkInterfaces.First().Id.Split("/").Last();
                        var networkInterface = await networkManagementClient.NetworkInterfaces.GetAsync(configuration.ResourceGroupName, networkInterfaceName);

                        var dnsZone = await CreatePrivateDnsZoneAsync(subnet.Parent, "privatelink.vaultcore.azure.net", "KeyVault");
                        await dnsZone
                            .Update()
                            .DefineARecordSet(vault.Name)
                            .WithIPv4Address(networkInterface.IpConfigurations.First().PrivateIPAddress)
                            .Attach()
                            .ApplyAsync();
                    }

                    return vault;

                    async ValueTask<string> GetUserObjectId()
                    {
                        const string graphUri = "https://graph.windows.net";
                        var credentials = new AzureCredentials(default, new TokenCredentials(new RefreshableAzureServiceTokenProvider(graphUri)), tenantId, AzureEnvironment.AzureGlobalCloud);
                        using GraphRbacManagementClient rbacClient = new(Configure().WithEnvironment(AzureEnvironment.AzureGlobalCloud).WithCredentials(credentials).WithBaseUri(graphUri).Build()) { TenantID = tenantId };
                        credentials.InitializeServiceClient(rbacClient);
                        return (await rbacClient.SignedInUser.GetAsync()).ObjectId;
                    }
                });

        private Task<IGenericResource> CreateLogAnalyticsWorkspaceResourceAsync(string workspaceName)
            => Execute(
                $"Creating Log Analytics Workspace: {workspaceName}...",
                () => ResourceManager
                    .Configure()
                    .Authenticate(azureCredentials)
                    .WithSubscription(configuration.SubscriptionId)
                    .GenericResources.Define(workspaceName)
                    .WithRegion(configuration.RegionName)
                    .WithExistingResourceGroup(configuration.ResourceGroupName)
                    .WithResourceType("workspaces")
                    .WithProviderNamespace("Microsoft.OperationalInsights")
                    .WithoutPlan()
                    .WithApiVersion("2020-08-01")
                    .WithParentResource(string.Empty)
                    .CreateAsync(cts.Token));

        private Task<IGenericResource> CreateAppInsightsResourceAsync(string logAnalyticsArmId)
            => Execute(
                $"Creating Application Insights: {configuration.ApplicationInsightsAccountName}...",
                () => ResourceManager
                    .Configure()
                    .Authenticate(azureCredentials)
                    .WithSubscription(configuration.SubscriptionId)
                    .GenericResources.Define(configuration.ApplicationInsightsAccountName)
                    .WithRegion(configuration.RegionName)
                    .WithExistingResourceGroup(configuration.ResourceGroupName)
                    .WithResourceType("components")
                    .WithProviderNamespace("microsoft.insights")
                    .WithoutPlan()
                    .WithApiVersion("2020-02-02")
                    .WithParentResource(string.Empty)
                    .WithProperties(new Dictionary<string, string>() {
                        { "Application_Type", "other" } ,
                        { "WorkspaceResourceId", logAnalyticsArmId }
                    })
                    .CreateAsync(cts.Token));

        private Task<BatchAccount> CreateBatchAccountAsync(string storageAccountId)
            => Execute(
                $"Creating Batch Account: {configuration.BatchAccountName}...",
                () => new BatchManagementClient(tokenCredentials) { SubscriptionId = configuration.SubscriptionId }
                    .BatchAccount
                    .CreateAsync(
                        configuration.ResourceGroupName,
                        configuration.BatchAccountName,
                        new BatchAccountCreateParameters(
                            configuration.RegionName,
                            autoStorage: new(storageAccountId)),
                        cts.Token));

        private Task<IResourceGroup> CreateResourceGroupAsync()
        {
            var tags = !string.IsNullOrWhiteSpace(configuration.Tags) ? Utility.DelimitedTextToDictionary(configuration.Tags, "=", ",") : null;

            var resourceGroupDefinition = azureSubscriptionClient
                .ResourceGroups
                .Define(configuration.ResourceGroupName)
                .WithRegion(configuration.RegionName);

            resourceGroupDefinition = tags is not null ? resourceGroupDefinition.WithTags(tags) : resourceGroupDefinition;

            return Execute(
                $"Creating Resource Group: {configuration.ResourceGroupName}...",
                () => resourceGroupDefinition.CreateAsync());
        }

        private Task<IIdentity> CreateUserManagedIdentityAsync(IResourceGroup resourceGroup)
        {
            // Resource group name supports periods and parenthesis but identity doesn't. Replacing them with hyphens.
            var managedIdentityName = $"{resourceGroup.Name.Replace(".", "-").Replace("(", "-").Replace(")", "-")}-identity";

            return Execute(
                $"Creating user-managed identity: {managedIdentityName}...",
                async () =>
                {
                    var identity = await azureSubscriptionClient.Identities.GetByResourceGroupAsync(configuration.ResourceGroupName, managedIdentityName);

                    if (identity != null)
                    {
                        return identity;
                    }

                    return await azureSubscriptionClient.Identities.Define(managedIdentityName)
                        .WithRegion(configuration.RegionName)
                        .WithExistingResourceGroup(resourceGroup)
                        .CreateAsync();
                });
        }

        private Task<IIdentity> ReplaceSystemManagedIdentityWithUserManagedIdentityAsync(IResourceGroup resourceGroup, IVirtualMachine linuxVm)
            => Execute(
                "Replacing VM system-managed identity with user-managed identity for easier VM upgrades in the future...",
                async () =>
                {
                    var userManagedIdentity = await CreateUserManagedIdentityAsync(resourceGroup);

                    var existingVmRoles = (await azureSubscriptionClient.AccessManagement.RoleAssignments.Inner.ListForScopeWithHttpMessagesAsync(
                            $"/subscriptions/{configuration.SubscriptionId}",
                            new ODataQuery<RoleAssignmentFilter>($"assignedTo('{linuxVm.SystemAssignedManagedServiceIdentityPrincipalId}')"))).Body
                        .AsContinuousCollection(link => Extensions.Synchronize(() => azureSubscriptionClient.AccessManagement.RoleAssignments.Inner.ListForScopeNextWithHttpMessagesAsync(link)).Body)
                        .ToList();

                    foreach (var role in existingVmRoles)
                    {
                        await azureSubscriptionClient.AccessManagement.RoleAssignments
                            .Define(Guid.NewGuid().ToString())
                            .ForObjectId(userManagedIdentity.PrincipalId)
                            .WithRoleDefinition(role.RoleDefinitionId)
                            .WithScope(role.Scope)
                            .CreateAsync();
                    }

                    foreach (var role in existingVmRoles)
                    {
                        await azureSubscriptionClient.AccessManagement.RoleAssignments.DeleteByIdAsync(role.Id);
                    }

                    await Execute(
                        "Removing existing system-managed identity and assigning new user-managed identity to the VM...",
                        () => linuxVm.Update().WithoutSystemAssignedManagedServiceIdentity().WithExistingUserAssignedManagedServiceIdentity(userManagedIdentity).ApplyAsync());

                    return userManagedIdentity;
                });

        private async Task DeleteResourceGroupAsync()
        {
            var startTime = DateTime.UtcNow;
            var line = ConsoleEx.WriteLine("Deleting resource group...");
            await azureSubscriptionClient.ResourceGroups.DeleteByNameAsync(configuration.ResourceGroupName, CancellationToken.None);
            WriteExecutionTime(line, startTime);
        }

        private Task PatchCromwellConfigurationFileV200Async(IStorageAccount storageAccount)
            => Execute(
                $"Patching '{CromwellConfigurationFileName}' in '{ConfigurationContainerName}' storage container...",
                async () =>
                {
                    await UploadTextToStorageAccountAsync(storageAccount, ConfigurationContainerName, CromwellConfigurationFileName, Utility.PersonalizeContent(new[]
                    {
                        // Replace "enabled = true" with "enabled = false" in call-caching element
                        (Utility.ConfigReplaceTextItemBase)new Utility.ConfigReplaceRegExItemText(@"^(\s*call-caching\s*{[^}]*enabled\s*[=:]{1}\s*)(true)$", "$1false", RegexOptions.Multiline),
                        // Add "preemptible: true" to default-runtime-attributes element, if preemptible is not already present
                        new Utility.ConfigReplaceRegExItemEvaluator(@"(?![\s\S]*preemptible)^(\s*default-runtime-attributes\s*{)([^}]*$)(\s*})$", match => $"{match.Groups[1].Value}{match.Groups[2].Value}\n          preemptible: true{match.Groups[3].Value}", RegexOptions.Multiline),
                    }, (await DownloadTextFromStorageAccountAsync(storageAccount, ConfigurationContainerName, CromwellConfigurationFileName, cts)) ?? Utility.GetFileContent("scripts", CromwellConfigurationFileName)));
                });

        private Task PatchContainersToMountFileV210Async(IStorageAccount storageAccount, string managedIdentityName)
            => Execute(
                $"Adding public datasettestinputs/dataset container to '{ContainersToMountFileName}' file in '{ConfigurationContainerName}' storage container...",
                async () =>
                {
                    var containersToMountText = await DownloadTextFromStorageAccountAsync(storageAccount, ConfigurationContainerName, ContainersToMountFileName, cts);

                    if (containersToMountText is not null)
                    {
                        // Add datasettestinputs container if not already present
                        if (!containersToMountText.Contains("datasettestinputs.blob.core.windows.net/dataset"))
                        {
                            // [SuppressMessage("Microsoft.Security", "CS002:SecretInNextLine", Justification="SAS token for public use")]
                            var dataSetUrl = "https://datasettestinputs.blob.core.windows.net/dataset?sv=2018-03-28&sr=c&si=coa&sig=nKoK6dxjtk5172JZfDH116N6p3xTs7d%2Bs5EAUE4qqgM%3D";
                            containersToMountText = $"{containersToMountText.TrimEnd()}\n{dataSetUrl}";
                        }

                        containersToMountText = containersToMountText
                            .Replace("where the VM has Contributor role", $"where the identity '{managedIdentityName}' has 'Contributor' role")
                            .Replace("where VM's identity", "where CoA VM")
                            .Replace("that the VM's identity has Contributor role", $"that the identity '{managedIdentityName}' has 'Contributor' role");

                        await UploadTextToStorageAccountAsync(storageAccount, ConfigurationContainerName, ContainersToMountFileName, containersToMountText);
                    }
                });

        private Task PatchContainersToMountFileV220Async(IStorageAccount storageAccount)
            => Execute(
                $"Commenting out msgenpublicdata/inputs in '{ContainersToMountFileName}' file in '{ConfigurationContainerName}' storage container. It will be removed in v2.3...",
                async () =>
                {
                    var containersToMountText = await DownloadTextFromStorageAccountAsync(storageAccount, ConfigurationContainerName, ContainersToMountFileName, cts);

                    if (containersToMountText is not null)
                    {
                        containersToMountText = containersToMountText.Replace("https://msgenpublicdata", $"#https://msgenpublicdata");

                        await UploadTextToStorageAccountAsync(storageAccount, ConfigurationContainerName, ContainersToMountFileName, containersToMountText);
                    }
                });

        private Task PatchContainersToMountFileV240Async(IStorageAccount storageAccount)
            => Execute(
                $"Removing reference to msgenpublicdata/inputs in '{ContainersToMountFileName}' file in '{ConfigurationContainerName}' storage container...",
                async () =>
                {
                    var containersToMountText = await DownloadTextFromStorageAccountAsync(storageAccount, ConfigurationContainerName, ContainersToMountFileName, cts);

                    if (containersToMountText is not null)
                    {
                        var regex = new Regex("^.*msgenpublicdata.blob.core.windows.net/inputs.*(\n|\r|\r\n)", RegexOptions.Multiline);
                        containersToMountText = regex.Replace(containersToMountText, string.Empty);

                        await UploadTextToStorageAccountAsync(storageAccount, ConfigurationContainerName, ContainersToMountFileName, containersToMountText);
                    }
                });

        private Task PatchAccountNamesFileV240Async(ConnectionInfo sshConnectionInfo, IIdentity managedIdentity)
            => Execute(
                $"Adding Managed Identity ClientId to 'env-01-account-names.txt' file on the VM...",
                async () =>
                {
                    var accountNames = Utility.DelimitedTextToDictionary((await ExecuteCommandOnVirtualMachineWithRetriesAsync(sshConnectionInfo, $"cat {CromwellAzureRootDir}/env-01-account-names.txt")).Output);
                    accountNames["ManagedIdentityClientId"] = managedIdentity.ClientId;

                    await UploadFilesToVirtualMachineAsync(sshConnectionInfo, (Utility.DictionaryToDelimitedText(accountNames), $"{CromwellAzureRootDir}/env-01-account-names.txt", false));
                });

        private async Task MitigateChaosDbV250Async(ICosmosDBAccount cosmosDb)
            => await Execute("#ChaosDB remedition (regenerating CosmosDB primary key)...",
                () => cosmosDb.RegenerateKeyAsync(KeyKind.Primary.Value));

        private Task PatchCromwellConfigurationFileV300Async(IStorageAccount storageAccount)
            => Execute(
                $"Patching '{CromwellConfigurationFileName}' in '{ConfigurationContainerName}' storage container...",
                async () =>
                {
                    var cromwellConfigText = await DownloadTextFromStorageAccountAsync(storageAccount, ConfigurationContainerName, CromwellConfigurationFileName, cts);
                    var tesBackendParametersRegex = new Regex(@"^(\s*endpoint.*)([\s\S]*)", RegexOptions.Multiline);

                    // Add "use_tes_11_preview_backend_parameters = true" to TES config, after endpoint setting, if use_tes_11_preview_backend_parameters is not already present
                    if (!cromwellConfigText.Contains("use_tes_11_preview_backend_parameters", StringComparison.OrdinalIgnoreCase))
                    {
                        cromwellConfigText = tesBackendParametersRegex.Replace(cromwellConfigText, match => $"{match.Groups[1].Value}\n        use_tes_11_preview_backend_parameters = true{match.Groups[2].Value}");
                    }

                    await UploadTextToStorageAccountAsync(storageAccount, ConfigurationContainerName, CromwellConfigurationFileName, cromwellConfigText);
                });

        private async Task UpgradeBlobfuseV300Async(ConnectionInfo sshConnectionInfo)
            => await Execute("Upgrading blobfuse to 1.4.3...",
                () => ExecuteCommandOnVirtualMachineWithRetriesAsync(sshConnectionInfo, "sudo apt-get update ; sudo apt-get --only-upgrade install blobfuse=1.4.3"));

        private async Task DisableDockerServiceV300Async(ConnectionInfo sshConnectionInfo)
            => await Execute("Disabling auto-start of Docker service...",
                () => ExecuteCommandOnVirtualMachineWithRetriesAsync(sshConnectionInfo, "sudo systemctl disable docker"));

        private async Task AttachStorageToBatchV310Async(string storageAccountId)
            => await Execute("Linking storage account to batch account...",
                () => new BatchManagementClient(tokenCredentials) { SubscriptionId = configuration.SubscriptionId }
                    .BatchAccount
                    .UpdateAsync(configuration.ResourceGroupName, configuration.BatchAccountName, new(autoStorage: new(storageAccountId))));

        private Task PatchCromwellConfigurationFileV310Async(IStorageAccount storageAccount)
            => Execute(
                $"Patching '{CromwellConfigurationFileName}' in '{ConfigurationContainerName}' storage container...",
                async () =>
                {
                    var cromwellConfigText = await DownloadTextFromStorageAccountAsync(storageAccount, ConfigurationContainerName, CromwellConfigurationFileName, cts);
                    var akkaHttpRegex = new Regex(@"(\s*akka\.http\.host-connection-pool\.pool-implementation.*$)", RegexOptions.Multiline);
                    cromwellConfigText = akkaHttpRegex.Replace(cromwellConfigText, match => string.Empty);

                    await UploadTextToStorageAccountAsync(storageAccount, ConfigurationContainerName, CromwellConfigurationFileName, cromwellConfigText);
                });

        private async Task PatchMySqlDbRootPasswordV320Async(ConnectionInfo sshConnectionInfo)
        {
            if (!configuration.ProvisionPostgreSqlOnAzure.GetValueOrDefault())
            {
                await Execute(
                    $"Adding new setting to 'env-04-settings.txt' file on the VM...",
                    async () =>
                    {
                        var envSettings = Utility.DelimitedTextToDictionary((await ExecuteCommandOnVirtualMachineWithRetriesAsync(sshConnectionInfo, $"cat {CromwellAzureRootDir}/env-04-settings.txt")).Output);
                        // [SuppressMessage("Microsoft.Security", "CS002:SecretInNextLine", Justification="Previously hardcoded password only accessible within security context.")]
                        envSettings["MYSQL_ROOT_PASSWORD"] = "cromwell";
                        await UploadFilesToVirtualMachineAsync(sshConnectionInfo, (Utility.DictionaryToDelimitedText(envSettings), $"{CromwellAzureRootDir}/env-04-settings.txt", false));
                    }
                );
            }
        }

        private Task PatchContainersAddJobPreparationScriptV320Async(IStorageAccount storageAccount)
            => Execute(
                $"Adding job scripts...",
                async () =>
                {
                    await UploadTextToStorageAccountAsync(storageAccount, InputsContainerName, "coa-tes/job-prep.sh", Utility.GetFileContent("scripts", "job-prep.sh"));
                    await UploadTextToStorageAccountAsync(storageAccount, InputsContainerName, "coa-tes/start-task.sh", Utility.GetFileContent("scripts", "start-task.sh"));
                });

        private Task PatchAllowedVmSizesFileV320Async(IStorageAccount storageAccount)
            => Execute(
                $"Patching '{AllowedVmSizesFileName}' in '{ConfigurationContainerName}' storage container...",
                async () =>
                {
                    var allowedVmSizesText = await DownloadTextFromStorageAccountAsync(storageAccount, ConfigurationContainerName, AllowedVmSizesFileName, cts);

                    allowedVmSizesText = allowedVmSizesText
                        .Replace("Azure VM sizes used", "Azure VM sizes/families used")
                        .Replace("VM size names", "VM size or family names")
                        .Replace("# Standard_D3_v2", "# standardDv2Family");

                    await UploadTextToStorageAccountAsync(storageAccount, ConfigurationContainerName, AllowedVmSizesFileName, allowedVmSizesText);
                });

        private Task AddNewSettingsAsync(ConnectionInfo sshConnectionInfo)
            => Execute(
                $"Adding new settings to 'env-04-settings.txt' file on the VM...",
                async () =>
                {
                    var existingFileContent = await ExecuteCommandOnVirtualMachineAsync(sshConnectionInfo, $"cat {CromwellAzureRootDir}/env-04-settings.txt");
                    var existingSettings = Utility.DelimitedTextToDictionary(existingFileContent.Output.Trim());
                    var newSettings = Utility.DelimitedTextToDictionary(Utility.GetFileContent("scripts", "env-04-settings.txt"));
                    newSettings["Name"] = configuration.Name;

                    foreach (var key in newSettings.Keys.Except(existingSettings.Keys))
                    {
                        existingSettings.Add(key, newSettings[key]);
                    }

                    var newFileContent = Utility.DictionaryToDelimitedText(existingSettings);

                    await UploadFilesToVirtualMachineAsync(
                        sshConnectionInfo,
                        new[] {
                            (newFileContent, $"{CromwellAzureRootDir}/env-04-settings.txt", false)
                        });
                });

        private async Task SetCosmosDbContainerAutoScaleAsync(ICosmosDBAccount cosmosDb)
        {
            var tesDb = await cosmosDb.GetSqlDatabaseAsync(Constants.CosmosDbDatabaseId);
            var taskContainer = await tesDb.GetSqlContainerAsync(Constants.CosmosDbContainerId);
            var requestThroughput = await taskContainer.GetThroughputSettingsAsync();

            if (requestThroughput is not null && requestThroughput.Throughput is not null && requestThroughput.AutopilotSettings?.MaxThroughput is null)
            {
                var key = (await cosmosDb.ListKeysAsync()).PrimaryMasterKey;
                var cosmosClient = new CosmosRestClient(cosmosDb.DocumentEndpoint, key);

                // If the container has request throughput setting configured, and it is currently manual, set it to auto
                await Execute(
                    $"Switching the throughput setting for CosmosDb container 'Tasks' in database 'TES' from Manual to Autoscale...",
                    () => cosmosClient.SwitchContainerRequestThroughputToAutoAsync(Constants.CosmosDbDatabaseId, Constants.CosmosDbContainerId));
            }
        }

        private static ConnectionInfo GetSshConnectionInfo(IVirtualMachine linuxVm, string vmUsername, string vmPassword)
        {
            var publicIPAddress = linuxVm.GetPrimaryPublicIPAddress();

            return new ConnectionInfo(
                publicIPAddress is not null ? publicIPAddress.Fqdn : linuxVm.GetPrimaryNetworkInterface().PrimaryPrivateIP,
                vmUsername,
                new PasswordAuthenticationMethod(vmUsername, vmPassword));
        }

        private static void ValidateMainIdentifierPrefix(string prefix)
        {
            const int maxLength = 12;

            if (prefix.Any(c => !char.IsLetter(c)))
            {
                throw new ValidationException($"MainIdentifierPrefix must only contain letters.");
            }

            if (prefix.Length > maxLength)
            {
                throw new ValidationException($"MainIdentifierPrefix too long - must be {maxLength} characters or less.");
            }
        }

        private void ValidateRegionName(string regionName)
        {
            var validRegionNames = azureSubscriptionClient.GetCurrentSubscription().ListLocations().Select(loc => loc.Region.Name);

            if (!validRegionNames.Contains(regionName, StringComparer.OrdinalIgnoreCase))
            {
                throw new ValidationException($"Invalid region name '{regionName}'. Valid names are: {string.Join(", ", validRegionNames)}");
            }
        }

        private async Task ValidateSubscriptionAndResourceGroupAsync(Configuration configuration)
        {
            const string ownerRoleId = "8e3af657-a8ff-443c-a75c-2fe8c4bcb635";
            const string contributorRoleId = "b24988ac-6180-42a0-ab88-20f7382dd24c";
            const string userAccessAdministratorRoleId = "18d7d88d-d35e-4fb5-a5c3-7773c20a72d9";

            var azure = Microsoft.Azure.Management.Fluent.Azure
                .Configure()
                .WithLogLevel(HttpLoggingDelegatingHandler.Level.Basic)
                .Authenticate(azureCredentials);

            var subscriptionExists = (await azure.Subscriptions.ListAsync()).Any(sub => sub.SubscriptionId.Equals(configuration.SubscriptionId, StringComparison.OrdinalIgnoreCase));

            if (!subscriptionExists)
            {
                throw new ValidationException($"Invalid or inaccessible subcription id '{configuration.SubscriptionId}'. Make sure that subscription exists and that you are either an Owner or have Contributor and User Access Administrator roles on the subscription.", displayExample: false);
            }

            var rgExists = !string.IsNullOrEmpty(configuration.ResourceGroupName) && await azureSubscriptionClient.ResourceGroups.ContainAsync(configuration.ResourceGroupName);

            if (!string.IsNullOrEmpty(configuration.ResourceGroupName) && !rgExists)
            {
                throw new ValidationException($"If ResourceGroupName is provided, the resource group must already exist.", displayExample: false);
            }

            var token = await new AzureServiceTokenProvider().GetAccessTokenAsync("https://management.azure.com/");
            var currentPrincipalObjectId = new JwtSecurityTokenHandler().ReadJwtToken(token).Claims.FirstOrDefault(c => c.Type == "oid").Value;

            var currentPrincipalSubscriptionRoleIds = (await azureSubscriptionClient.AccessManagement.RoleAssignments.Inner.ListForScopeWithHttpMessagesAsync($"/subscriptions/{configuration.SubscriptionId}", new ODataQuery<RoleAssignmentFilter>($"atScope() and assignedTo('{currentPrincipalObjectId}')")))
                .Body.AsContinuousCollection(link => Extensions.Synchronize(() => azureSubscriptionClient.AccessManagement.RoleAssignments.Inner.ListForScopeNextWithHttpMessagesAsync(link)).Body)
                .Select(b => b.RoleDefinitionId.Split(new[] { '/' }).Last());

            var isuserAccessAdministrator = currentPrincipalSubscriptionRoleIds.Contains(userAccessAdministratorRoleId);

            if (!currentPrincipalSubscriptionRoleIds.Contains(ownerRoleId) && !(currentPrincipalSubscriptionRoleIds.Contains(contributorRoleId) && isuserAccessAdministrator))
            {
                if (!rgExists)
                {
                    throw new ValidationException($"Insufficient access to deploy. You must be: 1) Owner of the subscription, or 2) Contributor and User Access Administrator of the subscription, or 3) Owner of the resource group", displayExample: false);
                }

                var currentPrincipalRgRoleIds = (await azureSubscriptionClient.AccessManagement.RoleAssignments.Inner.ListForScopeWithHttpMessagesAsync($"/subscriptions/{configuration.SubscriptionId}/resourceGroups/{configuration.ResourceGroupName}", new ODataQuery<RoleAssignmentFilter>($"atScope() and assignedTo('{currentPrincipalObjectId}')")))
                    .Body.AsContinuousCollection(link => Extensions.Synchronize(() => azureSubscriptionClient.AccessManagement.RoleAssignments.Inner.ListForScopeNextWithHttpMessagesAsync(link)).Body)
                    .Select(b => b.RoleDefinitionId.Split(new[] { '/' }).Last());

                if (!currentPrincipalRgRoleIds.Contains(ownerRoleId))
                {
                    throw new ValidationException($"Insufficient access to deploy. You must be: 1) Owner of the subscription, or 2) Contributor and User Access Administrator of the subscription, or 3) Owner of the resource group", displayExample: false);
                }

                if (!isuserAccessAdministrator)
                {
                    SkipBillingReaderRoleAssignment = true;
                    DisplayBillingReaderInsufficientAccessLevelWarning();
                }
            }
        }

        private async Task<IStorageAccount> ValidateAndGetExistingStorageAccountAsync()
        {
            if (configuration.StorageAccountName is null)
            {
                return null;
            }

            return (await GetExistingStorageAccountAsync(configuration.StorageAccountName))
                ?? throw new ValidationException($"If StorageAccountName is provided, the storage account must already exist in region {configuration.RegionName}, and be accessible to the current user.", displayExample: false);
        }

        private async Task<BatchAccount> ValidateAndGetExistingBatchAccountAsync()
        {
            if (configuration.BatchAccountName is null)
            {
                return null;
            }

            return (await GetExistingBatchAccountAsync(configuration.BatchAccountName))
                ?? throw new ValidationException($"If BatchAccountName is provided, the batch account must already exist in region {configuration.RegionName}, and be accessible to the current user.", displayExample: false);
        }

        private async Task<ICosmosDBAccount> ValidateAndGetExistingCosmosDbAccountAsync()
        {
            if (configuration.CosmosDbAccountName is null)
            {
                return null;
            }

            return (await GetExistingCosmosDbAccountAsync(configuration.CosmosDbAccountName))
                ?? throw new ValidationException($"If CosmosDbAccountName is provided, the account must already exist in region {configuration.RegionName}, and be accessible to the current user.", displayExample: false);
        }

        private async Task<(INetwork virtualNetwork, ISubnet vmSubnet, ISubnet postgreSqlSubnet)?> ValidateAndGetExistingVirtualNetworkAsync()
        {
            static bool AllOrNoneSet(params string[] values) => values.All(v => !string.IsNullOrEmpty(v)) || values.All(v => string.IsNullOrEmpty(v));
            static bool NoneSet(params string[] values) => values.All(v => string.IsNullOrEmpty(v));

            if (NoneSet(configuration.VnetResourceGroupName, configuration.VnetName, configuration.VmSubnetName))
            {
                if (configuration.PrivateNetworking.GetValueOrDefault())
                {
                    throw new ValidationException($"{nameof(configuration.VnetResourceGroupName)}, {nameof(configuration.VnetName)} and {nameof(configuration.VmSubnetName)} are required when using private networking.");
                }

                return null;
            }

            if (configuration.ProvisionPostgreSqlOnAzure == true && !AllOrNoneSet(configuration.VnetResourceGroupName, configuration.VnetName, configuration.VmSubnetName, configuration.PostgreSqlSubnetName))
            {
                throw new ValidationException($"{nameof(configuration.VnetResourceGroupName)}, {nameof(configuration.VnetName)}, {nameof(configuration.VmSubnetName)} and {nameof(configuration.PostgreSqlSubnetName)} are required when using an existing virtual network and {nameof(configuration.ProvisionPostgreSqlOnAzure)} is set.");
            }

            if (!AllOrNoneSet(configuration.VnetResourceGroupName, configuration.VnetName, configuration.VmSubnetName))
            {
                throw new ValidationException($"{nameof(configuration.VnetResourceGroupName)}, {nameof(configuration.VnetName)} and {nameof(configuration.VmSubnetName)} are required when using an existing virtual network.");
            }

            if (!(await azureSubscriptionClient.ResourceGroups.ListAsync(true)).Any(rg => rg.Name.Equals(configuration.VnetResourceGroupName, StringComparison.OrdinalIgnoreCase)))
            {
                throw new ValidationException($"Resource group '{configuration.VnetResourceGroupName}' does not exist.");
            }

            var vnet = await azureSubscriptionClient.Networks.GetByResourceGroupAsync(configuration.VnetResourceGroupName, configuration.VnetName);

            if (vnet is null)
            {
                throw new ValidationException($"Virtual network '{configuration.VnetName}' does not exist in resource group '{configuration.VnetResourceGroupName}'.");
            }

            if (!vnet.RegionName.Equals(configuration.RegionName, StringComparison.OrdinalIgnoreCase))
            {
                throw new ValidationException($"Virtual network '{configuration.VnetName}' must be in the same region that you are deploying to ({configuration.RegionName}).");
            }

            var vmSubnet = vnet.Subnets.FirstOrDefault(s => s.Key.Equals(configuration.VmSubnetName, StringComparison.OrdinalIgnoreCase)).Value;

            if (vmSubnet == null)
            {
                throw new ValidationException($"Virtual network '{configuration.VnetName}' does not contain subnet '{configuration.VmSubnetName}'");
            }

            var resourceGraphClient = new ResourceGraphClient(tokenCredentials);
            var postgreSqlSubnet = vnet.Subnets.FirstOrDefault(s => s.Key.Equals(configuration.PostgreSqlSubnetName, StringComparison.OrdinalIgnoreCase)).Value;

            if (configuration.ProvisionPostgreSqlOnAzure == true)
            {
                if (postgreSqlSubnet == null)
                {
                    throw new ValidationException($"Virtual network '{configuration.VnetName}' does not contain subnet '{configuration.PostgreSqlSubnetName}'");
                }

                var delegatedServices = postgreSqlSubnet.Inner.Delegations.Select(d => d.ServiceName);
                var hasOtherDelegations = delegatedServices.Any(s => s != "Microsoft.DBforPostgreSQL/flexibleServers");
                var hasNoDelegations = !delegatedServices.Any();

                if (hasOtherDelegations)
                {
                    throw new ValidationException($"Subnet '{configuration.PostgreSqlSubnetName}' can have 'Microsoft.DBforPostgreSQL/flexibleServers' delegation only.");
                }

                var resourcesInPostgreSqlSubnetQuery = $"where type =~ 'Microsoft.Network/networkInterfaces' | where properties.ipConfigurations[0].properties.subnet.id == '{postgreSqlSubnet.Inner.Id}'";
                var resourcesExist = (await resourceGraphClient.ResourcesAsync(new QueryRequest(new[] { configuration.SubscriptionId }, resourcesInPostgreSqlSubnetQuery))).TotalRecords > 0;

                if (hasNoDelegations && resourcesExist)
                {
                    throw new ValidationException($"Subnet '{configuration.PostgreSqlSubnetName}' must be either empty or have 'Microsoft.DBforPostgreSQL/flexibleServers' delegation.");
                }
            }

            return (vnet, vmSubnet, postgreSqlSubnet);
        }

        private async Task ValidateBatchAccountQuotaAsync()
        {
            var accountQuota = (await new BatchManagementClient(tokenCredentials) { SubscriptionId = configuration.SubscriptionId }.Location.GetQuotasAsync(configuration.RegionName)).AccountQuota;
            var existingBatchAccountCount = (await new BatchManagementClient(tokenCredentials) { SubscriptionId = configuration.SubscriptionId }.BatchAccount.ListAsync()).AsEnumerable().Count(b => b.Location.Equals(configuration.RegionName));

            if (existingBatchAccountCount >= accountQuota)
            {
                throw new ValidationException($"The regional Batch account quota ({accountQuota} account(s) per region) for the specified subscription has been reached. Submit a support request to increase the quota or choose another region.", displayExample: false);
            }
        }

        private async Task ValidateVmAsync()
        {
            var computeSkus = (await generalRetryPolicy.ExecuteAsync(() => 
                azureSubscriptionClient.ComputeSkus.ListbyRegionAndResourceTypeAsync(
                    Region.Create(configuration.RegionName), 
                    ComputeResourceType.VirtualMachines)))
                .Where(s => !s.Restrictions.Any())
                .Select(s => s.Name.Value)
                .ToList();

            if (!computeSkus.Any())
            {
                throw new ValidationException($"Your subscription doesn't support virtual machine creation in {configuration.RegionName}.  Please create an Azure Support case: https://docs.microsoft.com/en-us/azure/azure-portal/supportability/how-to-create-azure-support-request", displayExample: false);
            }
            else if (!computeSkus.Any(s => s.Equals(configuration.VmSize, StringComparison.OrdinalIgnoreCase)))
            {
                throw new ValidationException($"The VmSize {configuration.VmSize} is not available or does not exist in {configuration.RegionName}.  You can use 'az vm list-skus --location {configuration.RegionName} --output table' to find an available VM.", displayExample: false);
            }
        }

        private static async Task<BlobServiceClient> GetBlobClientAsync(IStorageAccount storageAccount)
            => new(
                new Uri($"https://{storageAccount.Name}.blob.core.windows.net"),
                new StorageSharedKeyCredential(
                    storageAccount.Name,
                    (await storageAccount.GetKeysAsync())[0].Value));

        private async Task ValidateTokenProviderAsync()
        {
            try
            {
                await Execute("Retrieving Azure management token...", () => new AzureServiceTokenProvider("RunAs=Developer; DeveloperTool=AzureCli").GetAccessTokenAsync("https://management.azure.com/"));
            }
            catch (AzureServiceTokenProviderException ex)
            {
                ConsoleEx.WriteLine("No access token found.  Please install the Azure CLI and login with 'az login'", ConsoleColor.Red);
                ConsoleEx.WriteLine("Link: https://docs.microsoft.com/en-us/cli/azure/install-azure-cli");
                ConsoleEx.WriteLine($"Error details: {ex.Message}");
                Environment.Exit(1);
            }
        }

        private void ValidateInitialCommandLineArgsAsync()
        {
            void ThrowIfProvidedForUpdate(object attributeValue, string attributeName)
            {
                if (configuration.Update && attributeValue is not null)
                {
                    throw new ValidationException($"{attributeName} must not be provided when updating", false);
                }
            }

            void ThrowIfNotProvidedForUpdate(string attributeValue, string attributeName)
            {
                if (configuration.Update && string.IsNullOrWhiteSpace(attributeValue))
                {
                    throw new ValidationException($"{attributeName} is required for update.", false);
                }
            }

            void ThrowIfEitherNotProvidedForUpdate(string attributeValue1, string attributeName1, string attributeValue2, string attributeName2)
            {
                if (configuration.Update && string.IsNullOrWhiteSpace(attributeValue1) && string.IsNullOrWhiteSpace(attributeValue2))
                {
                    throw new ValidationException($"Either {attributeName1} or {attributeName2} is required for update.", false);
                }
            }

            void ThrowIfNotProvided(string attributeValue, string attributeName)
            {
                if (string.IsNullOrWhiteSpace(attributeValue))
                {
                    throw new ValidationException($"{attributeName} is required.", false);
                }
            }

            void ThrowIfNotProvidedForInstall(string attributeValue, string attributeName)
            {
                if (!configuration.Update && string.IsNullOrWhiteSpace(attributeValue))
                {
                    throw new ValidationException($"{attributeName} is required.", false);
                }
            }

            void ThrowIfTagsFormatIsUnacceptable(string attributeValue, string attributeName)
            {
                if (string.IsNullOrWhiteSpace(attributeValue))
                {
                    return;
                }

                try
                {
                    Utility.DelimitedTextToDictionary(attributeValue, "=", ",");
                }
                catch
                {
                    throw new ValidationException($"{attributeName} is specified in incorrect format. Try as TagName=TagValue,TagName=TagValue in double quotes", false);
                }
            }

            void ValidateDependantFeature(bool feature1Enabled, string feature1Name, bool feature2Enabled, string feature2Name)
            {
                if (feature1Enabled && !feature2Enabled)
                {
                    throw new ValidationException($"{feature2Name} must be enabled to use flag {feature1Name}");
                }
            }

            void ThrowIfBothProvided(bool feature1Enabled, string feature1Name, bool feature2Enabled, string feature2Name)
            {
                if (feature1Enabled && feature2Enabled)
                {
                    throw new ValidationException($"{feature2Name} is incompatible with {feature1Name}");
                }
            }

            void ValidateHelmInstall(string helmPath, string featureName)
            {
                if (!File.Exists(helmPath))
                {
                    throw new ValidationException($"Helm must be installed and set with the {featureName} flag. You can find instructions for install Helm here: https://helm.sh/docs/intro/install/");
                }
            }

            ThrowIfNotProvided(configuration.SubscriptionId, nameof(configuration.SubscriptionId));

            ThrowIfNotProvidedForInstall(configuration.RegionName, nameof(configuration.RegionName));

            ThrowIfNotProvidedForUpdate(configuration.ResourceGroupName, nameof(configuration.ResourceGroupName));
            ThrowIfEitherNotProvidedForUpdate(configuration.VmPassword, nameof(configuration.VmPassword), configuration.AksClusterName, nameof(configuration.AksClusterName));

            ThrowIfProvidedForUpdate(configuration.RegionName, nameof(configuration.RegionName));
            ThrowIfProvidedForUpdate(configuration.BatchAccountName, nameof(configuration.BatchAccountName));
            ThrowIfProvidedForUpdate(configuration.CosmosDbAccountName, nameof(configuration.CosmosDbAccountName));
            ThrowIfProvidedForUpdate(configuration.CrossSubscriptionAKSDeployment, nameof(configuration.CrossSubscriptionAKSDeployment));
            ThrowIfProvidedForUpdate(configuration.ProvisionPostgreSqlOnAzure, nameof(configuration.ProvisionPostgreSqlOnAzure));
            ThrowIfProvidedForUpdate(configuration.ApplicationInsightsAccountName, nameof(configuration.ApplicationInsightsAccountName));
            ThrowIfProvidedForUpdate(configuration.PrivateNetworking, nameof(configuration.PrivateNetworking));
            ThrowIfProvidedForUpdate(configuration.VnetName, nameof(configuration.VnetName));
            ThrowIfProvidedForUpdate(configuration.VnetResourceGroupName, nameof(configuration.VnetResourceGroupName));
            ThrowIfProvidedForUpdate(configuration.SubnetName, nameof(configuration.SubnetName));
            ThrowIfProvidedForUpdate(configuration.Tags, nameof(configuration.Tags));
            ThrowIfTagsFormatIsUnacceptable(configuration.Tags, nameof(configuration.Tags));

            if (!configuration.Update)
            {
                ValidateDependantFeature(configuration.CrossSubscriptionAKSDeployment.GetValueOrDefault(), nameof(configuration.CrossSubscriptionAKSDeployment), configuration.UseAks, nameof(configuration.UseAks));
            }

            ThrowIfBothProvided(configuration.UseAks, nameof(configuration.UseAks), configuration.CustomTesImagePath != null, nameof(configuration.CustomTesImagePath));
            ThrowIfBothProvided(configuration.UseAks, nameof(configuration.UseAks), configuration.CustomTriggerServiceImagePath != null, nameof(configuration.CustomTriggerServiceImagePath));
            ThrowIfBothProvided(configuration.UseAks, nameof(configuration.UseAks), configuration.CustomCromwellImagePath != null, nameof(configuration.CustomCromwellImagePath));

            if (configuration.UseAks)
            {
                ThrowIfNotProvidedForUpdate(configuration.AksClusterName, nameof(configuration.AksClusterName));

                if (!configuration.ManualHelmDeployment)
                {
                    ValidateDependantFeature(configuration.UseAks, nameof(configuration.UseAks), !string.IsNullOrWhiteSpace(configuration.HelmBinaryPath), nameof(configuration.HelmBinaryPath));
                    ValidateHelmInstall(configuration.HelmBinaryPath, nameof(configuration.HelmBinaryPath));
                }

                if (configuration.ProvisionPostgreSqlOnAzure is null)
                {
                    configuration.ProvisionPostgreSqlOnAzure = true;
                }
                else if (!configuration.ProvisionPostgreSqlOnAzure.GetValueOrDefault())
                {
                    ValidateDependantFeature(configuration.UseAks, nameof(configuration.UseAks), configuration.ProvisionPostgreSqlOnAzure.GetValueOrDefault(), nameof(configuration.ProvisionPostgreSqlOnAzure));
                }
            }
        }

        private static void DisplayBillingReaderInsufficientAccessLevelWarning()
        {
            ConsoleEx.WriteLine("Warning: insufficient subscription access level to assign the Billing Reader", ConsoleColor.Yellow);
            ConsoleEx.WriteLine("role for the VM to your Azure Subscription.", ConsoleColor.Yellow);
            ConsoleEx.WriteLine("Deployment will continue, but only default VM prices will be used for your workflows,", ConsoleColor.Yellow);
            ConsoleEx.WriteLine("since the Billing Reader role is required to access RateCard API pricing data.", ConsoleColor.Yellow);
            ConsoleEx.WriteLine("To resolve this in the future, have your Azure subscription Owner or Contributor", ConsoleColor.Yellow);
            ConsoleEx.WriteLine("assign the Billing Reader role for the VM's managed identity to your Azure Subscription scope.", ConsoleColor.Yellow);
            ConsoleEx.WriteLine("More info: https://github.com/microsoft/CromwellOnAzure/blob/master/docs/troubleshooting-guide.md#dynamic-cost-optimization-and-ratecard-api-access", ConsoleColor.Yellow);
        }

        private static void DisplayValidationExceptionAndExit(ValidationException validationException)
        {
            ConsoleEx.WriteLine(validationException.Reason, ConsoleColor.Red);

            if (validationException.DisplayExample)
            {
                ConsoleEx.WriteLine();
                ConsoleEx.WriteLine($"Example: ", ConsoleColor.Green).Write($"deploy-cromwell-on-azure --subscriptionid {Guid.NewGuid()} --regionname westus2 --mainidentifierprefix coa", ConsoleColor.White);
            }

            Environment.Exit(1);
        }

        private async Task DeleteResourceGroupIfUserConsentsAsync()
        {
            if (!isResourceGroupCreated)
            {
                return;
            }

            var userResponse = string.Empty;

            if (!configuration.Silent)
            {
                ConsoleEx.WriteLine();
                ConsoleEx.Write("Delete the resource group?  Type 'yes' and press enter, or, press any key to exit: ");
                userResponse = ConsoleEx.ReadLine();
            }

            if (userResponse.Equals("yes", StringComparison.OrdinalIgnoreCase) || (configuration.Silent && configuration.DeleteResourceGroupOnFailure))
            {
                await DeleteResourceGroupAsync();
            }
        }

        private async Task<bool> RunTestWorkflow(IStorageAccount storageAccount, bool usePreemptibleVm = true)
        {
            var startTime = DateTime.UtcNow;
            var line = ConsoleEx.WriteLine("Running a test workflow...");
            var isTestWorkflowSuccessful = await TestWorkflowAsync(storageAccount, usePreemptibleVm);
            WriteExecutionTime(line, startTime);

            if (isTestWorkflowSuccessful)
            {
                ConsoleEx.WriteLine();
                ConsoleEx.WriteLine($"Test workflow succeeded.", ConsoleColor.Green);
                ConsoleEx.WriteLine();
                ConsoleEx.WriteLine("Learn more about how to use Cromwell on Azure: https://github.com/microsoft/CromwellOnAzure");
                ConsoleEx.WriteLine();
            }
            else
            {
                ConsoleEx.WriteLine();
                ConsoleEx.WriteLine($"Test workflow failed.", ConsoleColor.Red);
                ConsoleEx.WriteLine();
                WriteGeneralRetryMessageToConsole();
                ConsoleEx.WriteLine();
            }

            return isTestWorkflowSuccessful;
        }

        private static void WriteGeneralRetryMessageToConsole()
            => ConsoleEx.WriteLine("Please try deployment again, and create an issue if this continues to fail: https://github.com/microsoft/CromwellOnAzure/issues");

        private async Task<bool> TestWorkflowAsync(IStorageAccount storageAccount, bool usePreemptibleVm = true)
        {
            const string testDirectoryName = "test";
            const string wdlFileName = "test.wdl";
            const string workflowInputsFileName = "testInputs.json";
            const string inputFileName = "inputFile.txt";
            const string inputFileContent = "Hello from inputFile.txt!";

            var id = Guid.NewGuid();
            var wdlFileContent = Utility.GetFileContent(wdlFileName);
            var workflowInputsFileContent = Utility.GetFileContent(workflowInputsFileName).Replace("{InputFilePath}", $"/{storageAccount.Name}/{InputsContainerName}/{testDirectoryName}/{inputFileName}");

            if (!usePreemptibleVm)
            {
                wdlFileContent = wdlFileContent.Replace("preemptible: true", "preemptible: false", StringComparison.OrdinalIgnoreCase);
            }

            var workflowTrigger = new Workflow
            {
                WorkflowUrl = $"/{storageAccount.Name}/{InputsContainerName}/{testDirectoryName}/{wdlFileName}",
                WorkflowInputsUrl = $"/{storageAccount.Name}/{InputsContainerName}/{testDirectoryName}/{workflowInputsFileName}"
            };

            await UploadTextToStorageAccountAsync(storageAccount, InputsContainerName, $"{testDirectoryName}/{wdlFileName}", wdlFileContent);
            await UploadTextToStorageAccountAsync(storageAccount, InputsContainerName, $"{testDirectoryName}/{workflowInputsFileName}", workflowInputsFileContent);
            await UploadTextToStorageAccountAsync(storageAccount, InputsContainerName, $"{testDirectoryName}/{inputFileName}", inputFileContent);
            await UploadTextToStorageAccountAsync(storageAccount, WorkflowsContainerName, $"new/{id}.json", JsonConvert.SerializeObject(workflowTrigger, Formatting.Indented));

            return await IsWorkflowSuccessfulAfterLongPollingAsync(storageAccount, WorkflowsContainerName, id);
        }

        private static async Task<bool> IsWorkflowSuccessfulAfterLongPollingAsync(IStorageAccount storageAccount, string containerName, Guid id)
        {
            var container = (await GetBlobClientAsync(storageAccount)).GetBlobContainerClient(containerName);

            while (true)
            {
                try
                {
                    var succeeded = container.GetBlobs(prefix: $"succeeded/{id}").Count() == 1;
                    var failed = container.GetBlobs(prefix: $"failed/{id}").Count() == 1;

                    if (succeeded || failed)
                    {
                        return succeeded && !failed;
                    }
                }
                catch (Exception exc)
                {
                    // "Server is busy" occasionally can be ignored
                    ConsoleEx.WriteLine(exc.Message);
                }

                await Task.Delay(System.TimeSpan.FromSeconds(10));
            }
        }

        public Task Execute(string message, Func<Task> func)
            => Execute(message, async () => { await func(); return false; });

        private async Task<T> Execute<T>(string message, Func<Task<T>> func)
        {
            const int retryCount = 3;

            var startTime = DateTime.UtcNow;
            var line = ConsoleEx.WriteLine(message);

            for (var i = 0; i < retryCount; i++)
            {
                try
                {
                    cts.Token.ThrowIfCancellationRequested();
                    var result = await func();
                    WriteExecutionTime(line, startTime);
                    return result;
                }
                catch (Microsoft.Rest.Azure.CloudException cloudException) when (cloudException.ToCloudErrorType() == CloudErrorType.ExpiredAuthenticationToken)
                {
                }
                catch (OperationCanceledException) when (cts.Token.IsCancellationRequested)
                {
                    line.Write(" Cancelled", ConsoleColor.Red);
                    return await Task.FromCanceled<T>(cts.Token);
                }
                catch (Exception ex)
                {
                    line.Write($" Failed. {ex.GetType().Name}: {ex.Message}", ConsoleColor.Red);
                    cts.Cancel();
                    throw;
                }
            }

            line.Write($" Failed", ConsoleColor.Red);
            cts.Cancel();
            throw new Exception($"Failed after {retryCount} attempts");
        }

        private static void WriteExecutionTime(ConsoleEx.Line line, DateTime startTime)
            => line.Write($" Completed in {DateTime.UtcNow.Subtract(startTime).TotalSeconds:n0}s", ConsoleColor.Green);

        private static async Task<(string Output, string Error, int ExitStatus)> ExecuteCommandOnVirtualMachineAsync(ConnectionInfo sshConnectionInfo, string command)
        {
            using var sshClient = new SshClient(sshConnectionInfo);
            sshClient.ConnectWithRetries();
            var (output, error, exitStatus) = await sshClient.ExecuteCommandAsync(command);
            sshClient.Disconnect();

            return (output, error, exitStatus);
        }

        private static Task<(string Output, string Error, int ExitStatus)> ExecuteCommandOnVirtualMachineWithRetriesAsync(ConnectionInfo sshConnectionInfo, string command)
            => sshCommandRetryPolicy.ExecuteAsync(() => ExecuteCommandOnVirtualMachineAsync(sshConnectionInfo, command));

        private static async Task UploadFilesToVirtualMachineAsync(ConnectionInfo sshConnectionInfo, params (string fileContent, string remoteFilePath, bool makeExecutable)[] files)
            => await UploadFilesToVirtualMachineAsync(sshConnectionInfo, files.Select(f => ((Stream)new MemoryStream(Encoding.UTF8.GetBytes(f.fileContent)), f.remoteFilePath, f.makeExecutable)).ToArray());

        private static async Task UploadFilesToVirtualMachineAsync(ConnectionInfo sshConnectionInfo, params (Stream input, string remoteFilePath, bool makeExecutable)[] files)
        {
            using var sshClient = new SshClient(sshConnectionInfo);
            using var sftpClient = new SftpClient(sshConnectionInfo);

            try
            {
                sshClient.ConnectWithRetries();
                sftpClient.Connect();

                foreach (var (input, remoteFilePath, makeExecutable) in files)
                {
                    var dir = GetLinuxParentPath(remoteFilePath);

                    // Create destination directory if needed and make it writable for the current user
                    var (output, _, _) = await sshClient.ExecuteCommandAsync($"sudo mkdir -p {dir} && owner=$(stat -c '%U' {dir}) && mask=$(stat -c '%a' {dir}) && ownerCanWrite=$(( (16#$mask & 16#200) > 0 )) && othersCanWrite=$(( (16#$mask & 16#002) > 0 )) && ( [[ $owner == $(whoami) && $ownerCanWrite == 1 || $othersCanWrite == 1 ]] && echo 0 || ( sudo chmod o+w {dir} && echo 1 ))");
                    var dirWasMadeWritableToOthers = output == "1";

                    // Make the destination file writable for the current user. The user running the update might not be the same user that created the file.
                    await sshClient.ExecuteCommandAsync($"sudo touch {remoteFilePath} && sudo chmod o+w {remoteFilePath}");
                    await sftpClient.UploadFileAsync(input, remoteFilePath, true);
                    await sshClient.ExecuteCommandAsync($"sudo chmod o-w {remoteFilePath}");

                    if (makeExecutable)
                    {
                        await sshClient.ExecuteCommandAsync($"sudo chmod +x {remoteFilePath}");
                    }

                    if (dirWasMadeWritableToOthers)
                    {
                        await sshClient.ExecuteCommandAsync($"sudo chmod o-w {dir}");
                    }
                }
            }
            finally
            {
                sshClient.Disconnect();
                sftpClient.Disconnect();

                foreach (var (input, _, _) in files)
                {
                    await input.DisposeAsync();
                }

                sshClient.Dispose();
                sftpClient.Dispose();
            }
        }

        private static async Task DeleteFileFromVirtualMachineAsync(ConnectionInfo sshConnectionInfo, string filePath)
        {
            using var sshClient = new SshClient(sshConnectionInfo);
            sshClient.ConnectWithRetries();
            await sshClient.ExecuteCommandAsync($"sudo rm -f {filePath}");
            sshClient.Disconnect();
        }

        public static async Task<string> DownloadTextFromStorageAccountAsync(IStorageAccount storageAccount, string containerName, string blobName, CancellationTokenSource cts)
        {
            var blobClient = await GetBlobClientAsync(storageAccount);
            var container = blobClient.GetBlobContainerClient(containerName);

            return (await container.GetBlobClient(blobName).DownloadContentAsync(cts.Token)).Value.Content.ToString();
        }

        private async Task UploadTextToStorageAccountAsync(IStorageAccount storageAccount, string containerName, string blobName, string content)
            => await UploadTextToStorageAccountAsync(storageAccount, containerName, blobName, content, cts.Token);

        internal static Task UploadTextToStorageAccountAsync(IStorageAccount storageAccount, string containerName, string blobName, string content, CancellationToken token)
            => UploadBinaryToStorageAccountAsync(storageAccount, containerName, blobName, BinaryData.FromString(content), token);

        //private async Task UploadBinaryToStorageAccountAsync(IStorageAccount storageAccount, string containerName, string blobName, BinaryData content)
        //    => await UploadBinaryToStorageAccountAsync(storageAccount, containerName, blobName, content, cts.Token);

        internal static async Task UploadBinaryToStorageAccountAsync(IStorageAccount storageAccount, string containerName, string blobName, BinaryData content, CancellationToken token)
        {
            var blobClient = await GetBlobClientAsync(storageAccount);
            var container = blobClient.GetBlobContainerClient(containerName);

            await container.CreateIfNotExistsAsync();
            await container.GetBlobClient(blobName).UploadAsync(content, true, token);
        }

        private static string GetLinuxParentPath(string path)
        {
            const char dirSeparator = '/';

            if (string.IsNullOrEmpty(path))
            {
                return null;
            }

            var pathComponents = path.TrimEnd(dirSeparator).Split(dirSeparator);

            return string.Join(dirSeparator, pathComponents.Take(pathComponents.Length - 1));
        }

        private class ValidationException : Exception
        {
            public string Reason { get; set; }
            public bool DisplayExample { get; set; }

            public ValidationException(string reason, bool displayExample = true)
            {
                Reason = reason;
                DisplayExample = displayExample;
            }
        }

        /*
        /// <summary>
        /// Makes an acceptable batch application name out of the internal calculated name
        /// </summary>
        /// <param name="host"></param>
        /// <returns></returns>
        public static string BatchAppFromHostConfigName(string host)
        {
            const char dash = '-';
            return new string(host.Normalize().Select(Mangle).ToArray());

            static char Mangle(char c)
                => char.GetUnicodeCategory(c) switch
                {
                    UnicodeCategory.UppercaseLetter => MangleLetter(c),
                    UnicodeCategory.LowercaseLetter => MangleLetter(c),
                    UnicodeCategory.TitlecaseLetter => MangleLetter(c),
                    UnicodeCategory.DecimalDigitNumber => c,
                    UnicodeCategory.LetterNumber => MangleNumber(c),
                    UnicodeCategory.OtherNumber => MangleNumber(c),
                    UnicodeCategory.PrivateUse => dash,
                    UnicodeCategory.ConnectorPunctuation => dash,
                    UnicodeCategory.DashPunctuation => dash,
                    UnicodeCategory.MathSymbol => dash,
                    UnicodeCategory.CurrencySymbol => dash,
                    _ => '_',
                };

            static char MangleLetter(char c)
                => char.IsLetterOrDigit(c) && *//*char.IsAscii(c)*//*
                    (c >= 0x0000 && c <= 0x007f) ? c : dash;

            static char MangleNumber(char c)
                => char.GetNumericValue(c) switch
                {
                    (>= 0) and (<= 9) => (char)('0' + char.GetNumericValue(c)),
                    _ => dash,
                };
        }

        InitializeHostBlobs = new Task(async () =>
        {
            var writeStoredVersions = false;
            var storedVersions = BatchUtils.ReadApplicationVersions();
            try
            {
                var knownExtant = Enumerable.Empty<(string, string)>();
                foreach (var hash in BatchUtils.GetApplicationPayloadHashes().Select(p => (Name: p.Key, Hash: Convert.ToHexString(p.Value))))
                {
                    if (storedVersions.TryGetValue(hash.Name, out var keyMetadata))
                    {
                        if (keyMetadata.Packages.TryGetValue(hash.Hash, out var hashMetadata))
                        {
                            knownExtant = knownExtant.Append((hash.Name, hash.Hash));
                        }
                        else
                        {
                            keyMetadata.Packages.Add(hash.Hash, (default, DoesPayloadContainStartScript(hash.Name)));
                            writeStoredVersions = true;
                        }
                    }
                    else
                    {
                        storedVersions.Add(hash.Name, (default, BatchUtils.BatchAppFromHostConfigName(hash.Name), new Dictionary<string, (int, bool)>(Enumerable.Empty<KeyValuePair<string, (int, bool)>>().Append(new(hash.Hash, (default, DoesPayloadContainStartScript(hash.Name)))))));
                        writeStoredVersions = true;
                    }
                }

                var serverAppList = Enumerable.Empty<(string Name, string Version)>();
                foreach (var appVersion in (await azureProxy.ListApplications()).Select(a => (a.Name, azureProxy.ListApplicationPackages(a).Result)).SelectMany(t => t.Result.Select(p => (t.Name, p.Name))))
                {
                    serverAppList = serverAppList.Append(appVersion);
                }

                var storedVersionsByServerName = new Dictionary<string, (IDictionary<string, (int, bool)> Packages, string)>(storedVersions.Select(p => new KeyValuePair<string, (IDictionary<string, (int, bool)>, string)>(p.Value.ServerAppName, (p.Value.Packages, p.Key))));
                var appsToRemove = Enumerable.Empty<(string Name, string Version)>();
                var storedVersionsFoundBuilder = Enumerable.Empty<(string Name, string Version)>();
                foreach (var app in serverAppList)
                {
                    if (storedVersionsByServerName.TryGetValue(app.Name, out var keyMetadata))
                    {
                        var storedHashes = new List<string>(keyMetadata.Packages.Keys);

                        foreach (var hash in keyMetadata.Packages)
                        {
                            if (hash.Key.Equals(app.Version, StringComparison.InvariantCulture))
                            {
                                storedVersionsFoundBuilder = storedVersionsFoundBuilder.Append(new(app.Name, app.Version));
                            }
                            else
                            {
                                appsToRemove = appsToRemove.Append(new(app.Name, app.Version));
                            }
                        }
                    }
                    else
                    {
                        // Unknown app. Ignore. TODO: Warn?
                    }
                }

                foreach (var app in appsToRemove)
                {
                    //TODO: Remove(app.Package)
                }

                var storedVersionsFound = storedVersionsFoundBuilder.ToList();
                var updates = Enumerable.Empty<KeyValuePair<string, (string, string, IDictionary<string, (int, bool)>)>>();
                foreach (var app in storedVersions)
                {
                    foreach (var version in app.Value.Packages)
                    {
                        if (!storedVersionsFound.Contains((app.Key, version.Key)))
                        {
                            using var payload = BatchUtils.GetApplicationPayload(app.Key);
                            updates = updates.Append(new KeyValuePair<string, (string, string, IDictionary<string, (int, bool)>)>(app.Key,
                                (await azureProxy.CreateAndActivateBatchApplication(app.Value.ServerAppName, version.Key, payload), app.Value.ServerAppName, app.Value.Packages)));
                        }
                    }
                }

                foreach (var app in updates)
                {
                    storedVersions[app.Key] = app.Value;
                }
            }
            finally
            {
                if (writeStoredVersions)
                {
                    BatchUtils.WriteApplicationVersions(storedVersions);
                }
            }

            bool DoesPayloadContainStartScript(string name)
            {
                using var zip = new ZipArchive(BatchUtils.GetApplicationPayload(name));
                return zip.Entries.Any(e => e.Name.Equals(StartTaskScriptFilename, StringComparison.InvariantCulture));
            }
        });
         */
    }
}<|MERGE_RESOLUTION|>--- conflicted
+++ resolved
@@ -971,11 +971,8 @@
                 await PatchContainersAddJobPreparationScriptV320Async(storageAccount);
                 await PatchContainersAddJobPreparationScriptV320Async(storageAccount);
                 await PatchAllowedVmSizesFileV320Async(storageAccount);
-<<<<<<< HEAD
+                await PatchMySqlDbRootPasswordV320Async(sshConnectionInfo);
                 await UploadTextToStorageAccountAsync(storageAccount, ConfigurationContainerName, "host-configurations.json", Utility.WriteJson(new Common.HostConfigs.HostConfig())); // Move to 3.4?
-=======
-                await PatchMySqlDbRootPasswordV320Async(sshConnectionInfo);
->>>>>>> 1b275a82
             }
         }
 
