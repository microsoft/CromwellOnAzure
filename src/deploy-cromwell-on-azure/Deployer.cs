--- conflicted
+++ resolved
@@ -339,12 +339,8 @@
                                 newSettingsAdded = true;
                             }
 
-<<<<<<< HEAD
                             await CreateDefaultStorageContainersAsync(storageAccount);
-                            await PatchContainersAddJobReleaseScriptV320Async(storageAccount);
-=======
                             await PatchContainersAddJobPreparationScriptV320Async(storageAccount);
->>>>>>> 8db95697
                         }
                     }
 
