--- conflicted
+++ resolved
@@ -462,22 +462,14 @@
                             await WriteNonPersonalizedFilesToStorageAccountAsync(storageAccount);
                             await WritePersonalizedFilesToStorageAccountAsync(storageAccount, managedIdentity.Name);
                             await AssignVmAsContributorToStorageAccountAsync(managedIdentity, storageAccount);
-<<<<<<< HEAD
-                            await AssignVmAsDataOwnerToStorageAccountAsync(managedIdentity, storageAccount);
-=======
                             await AssignMIAsDataOwnerToStorageAccountAsync(managedIdentity, storageAccount);
->>>>>>> 857a30df
                             await AssignManagedIdOperatorToResourceAsync(managedIdentity, resourceGroup);
                             await AssignMIAsNetworkContributorToResourceAsync(managedIdentity, resourceGroup);
 
                             if (aksNodepoolIdentity is not null)
                             {
                                 await AssignVmAsContributorToStorageAccountAsync(aksNodepoolIdentity, storageAccount);
-<<<<<<< HEAD
-                                await AssignVmAsDataOwnerToStorageAccountAsync(aksNodepoolIdentity, storageAccount);
-=======
                                 await AssignMIAsDataOwnerToStorageAccountAsync(aksNodepoolIdentity, storageAccount);
->>>>>>> 857a30df
                                 await AssignManagedIdOperatorToResourceAsync(aksNodepoolIdentity, resourceGroup);
                             }
                         });
@@ -1221,15 +1213,9 @@
             }
         }
 
-<<<<<<< HEAD
-        private Task AssignVmAsDataOwnerToStorageAccountAsync(IIdentity managedIdentity, IStorageAccount storageAccount)
-        {
-            // https://docs.microsoft.com/en-us/azure/role-based-access-control/built-in-roles#storage-blob-data-owner
-=======
         private Task AssignMIAsDataOwnerToStorageAccountAsync(IIdentity managedIdentity, IStorageAccount storageAccount, bool cancelOnException = true)
         {
             //https://learn.microsoft.com/en-us/azure/role-based-access-control/built-in-roles#storage-blob-data-owner
->>>>>>> 857a30df
             var roleDefinitionId = $"/subscriptions/{configuration.SubscriptionId}/providers/Microsoft.Authorization/roleDefinitions/b7e6dc6d-f1e8-4753-8033-0f276bb0955b";
 
             return Execute(
