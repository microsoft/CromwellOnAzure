--- conflicted
+++ resolved
@@ -319,15 +319,12 @@
 
                         if (installedVersion is null || installedVersion < new Version(3, 1))
                         {
-<<<<<<< HEAD
                             if (!newSettingsAdded)
                             {
                                 await AddNewSettingsAsync(sshConnectionInfo);
                                 newSettingsAdded = true;
                             }
-=======
                             await PatchCromwellConfigurationFileV310Async(storageAccount);
->>>>>>> 7e1ccf6a
                         }
                     }
 
@@ -1524,7 +1521,6 @@
                     await UploadTextToStorageAccountAsync(storageAccount, ConfigurationContainerName, CromwellConfigurationFileName, cromwellConfigText);
                 });
 
-<<<<<<< HEAD
         private async Task UpgradeBlobfuseV300Async(ConnectionInfo sshConnectionInfo)
             => await Execute("Upgrading blobfuse to 1.4.3...",
                 () => ExecuteCommandOnVirtualMachineWithRetriesAsync(sshConnectionInfo, "sudo apt-get update ; sudo apt-get --only-upgrade install blobfuse=1.4.3"));
@@ -1533,8 +1529,6 @@
             => await Execute("Disabling auto-start of Docker service...",
                 () => ExecuteCommandOnVirtualMachineWithRetriesAsync(sshConnectionInfo, "sudo systemctl disable docker"));
 
-        private Task AddNewSettingsAsync(ConnectionInfo sshConnectionInfo)
-=======
         private Task PatchCromwellConfigurationFileV310Async(IStorageAccount storageAccount)
             => Execute(
                 $"Patching '{CromwellConfigurationFileName}' in '{ConfigurationContainerName}' storage container...",
@@ -1547,8 +1541,7 @@
                     await UploadTextToStorageAccountAsync(storageAccount, ConfigurationContainerName, CromwellConfigurationFileName, cromwellConfigText);
                 });
 
-        private Task AddNewSettingsV300Async(ConnectionInfo sshConnectionInfo)
->>>>>>> 7e1ccf6a
+        private Task AddNewSettingsAsync(ConnectionInfo sshConnectionInfo)
             => Execute(
                 $"Adding new settings to 'env-04-settings.txt' file on the VM...",
                 async () =>
