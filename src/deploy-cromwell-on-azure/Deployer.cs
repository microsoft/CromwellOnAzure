--- conflicted
+++ resolved
@@ -303,18 +303,11 @@
                             await AssignMIAsNetworkContributorToResourceAsync(managedIdentity, resourceGroup);
                             await AssignMIAsDataOwnerToStorageAccountAsync(managedIdentity, storageAccount);
 
-<<<<<<< HEAD
-                            if (installedVersion is null || installedVersion < new Version(4, 4))
-                            {
-                                // Ensure all storage containers are created.
-                                await CreateDefaultStorageContainersAsync(storageAccount);
-=======
                             await Execute($"Moving {AllowedVmSizesFileName} file to new location: {TesInternalContainerName}/{ConfigurationContainerName}/{AllowedVmSizesFileName}",
                                 () => MoveAllowedVmSizesFileAsync(storageAccount));
 
                             waitForRoleAssignmentPropagation = true;
                         }
->>>>>>> 523a5e72
 
                         if (installedVersion is null || installedVersion < new Version(5, 0, 1))
                         {
@@ -324,33 +317,28 @@
                             }
                         }
 
-<<<<<<< HEAD
-                            if (installedVersion is null || installedVersion < new Version(4, 5))
-                            {
-                                if (string.IsNullOrWhiteSpace(settings["DeploymentCreated"]))
-                                {
-                                    settings["DeploymentCreated"] = settings["DeploymentUpdated"];
-                                }
-                            }
-
-                            //if (installedVersion is null || installedVersion < new Version(4, x))
-                            //{
-                            //}
-
-                            await kubernetesManager.UpgradeValuesYamlAsync(storageAccount, settings, containersToMount, installedVersion);
-                            kubernetesClient = await PerformHelmDeploymentAsync(resourceGroup);
-=======
                         if (installedVersion is null || installedVersion < new Version(5, 2, 2))
                         {
                             await EnableWorkloadIdentity(aksCluster, managedIdentity, resourceGroup);
                             await kubernetesManager.RemovePodAadChart();
->>>>>>> 523a5e72
-                        }
-
-                        if (installedVersion < new Version(5, 3, 0))
+                        }
+
+                        if (installedVersion is null || installedVersion < new Version(5, 3, 0))
                         {
                             settings["AzureCloudName"] = configuration.AzureCloudName;
                         }
+
+                        if (installedVersion is null || installedVersion < new Version(5, 3, 1))
+                        {
+                            if (string.IsNullOrWhiteSpace(settings["DeploymentCreated"]))
+                            {
+                                settings["DeploymentCreated"] = settings["DeploymentUpdated"];
+                            }
+                        }
+
+                        //if (installedVersion is null || installedVersion < new Version(x, y, z))
+                        //{
+                        //}
 
                         if (waitForRoleAssignmentPropagation)
                         {
@@ -993,11 +981,7 @@
                 UpdateSetting(settings, defaults, "PostgreSqlCromwellDatabaseName", configuration.PostgreSqlCromwellDatabaseName, ignoreDefaults: true);
                 UpdateSetting(settings, defaults, "PostgreSqlCromwellDatabaseUserLogin", GetFormattedPostgresqlUser(isCromwellPostgresUser: true), ignoreDefaults: true);
                 UpdateSetting(settings, defaults, "PostgreSqlCromwellDatabaseUserPassword", configuration.PostgreSqlCromwellUserPassword, ignoreDefaults: true);
-<<<<<<< HEAD
-                UpdateSetting(settings, defaults, "UsePostgreSqlSingleServer", configuration.UsePostgreSqlSingleServer.ToString(), ignoreDefaults: true);
                 UpdateSetting(settings, defaults, "DeploymentCreated", currentTime.ToString("O"), ignoreDefaults: true);
-=======
->>>>>>> 523a5e72
             }
 
             BackFillSettings(settings, defaults);
