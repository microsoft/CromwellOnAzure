﻿// Copyright (c) Microsoft Corporation.
// Licensed under the MIT License.

using Azure.Storage;
using Azure.Storage.Blobs;
using Common;
using k8s;
using Microsoft.Azure.Management.Batch;
using Microsoft.Azure.Management.Batch.Models;
using Microsoft.Azure.Management.ContainerService;
using Microsoft.Azure.Management.Compute.Fluent;
using Microsoft.Azure.Management.Compute.Fluent.Models;
using Microsoft.Azure.Management.ContainerRegistry.Fluent;
using Microsoft.Azure.Management.ContainerService.Fluent;
using Extensions = Microsoft.Azure.Management.ResourceManager.Fluent.Core.Extensions;
using Microsoft.Azure.Management.ContainerService.Models;
using Microsoft.Azure.Management.CosmosDB.Fluent;
using Microsoft.Azure.Management.CosmosDB.Fluent.Models;
using Microsoft.Azure.Management.Fluent;
using Microsoft.Azure.Management.Graph.RBAC.Fluent;
using Microsoft.Azure.Management.Graph.RBAC.Fluent.Models;
using Microsoft.Azure.Management.Msi.Fluent;
<<<<<<< HEAD
using Microsoft.Azure.Management.MySQL.FlexibleServers;
using Microsoft.Azure.Management.MySQL.FlexibleServers.Models;
using Sku = Microsoft.Azure.Management.MySQL.FlexibleServers.Models.Sku;
=======
>>>>>>> bc55ec83
using Microsoft.Azure.Management.Network.Fluent;
using Microsoft.Azure.Management.Network.Fluent.Models;
using Microsoft.Azure.Management.PostgreSQL.FlexibleServers;
using Microsoft.Azure.Management.PostgreSQL.FlexibleServers.Models;
using Microsoft.Azure.Management.PrivateDns.Fluent;
using Microsoft.Azure.Management.ResourceGraph;
using Microsoft.Azure.Management.ResourceGraph.Models;
using Microsoft.Azure.Management.ResourceManager.Fluent;
using Microsoft.Azure.Management.ResourceManager.Fluent.Authentication;
using Microsoft.Azure.Management.ResourceManager.Fluent.Core;
using IResource = Microsoft.Azure.Management.ResourceManager.Fluent.Core.IResource;
using Microsoft.Azure.Management.Storage.Fluent;
using Microsoft.Azure.Services.AppAuthentication;
using Microsoft.Rest;
using Microsoft.Rest.Azure.OData;
using Newtonsoft.Json;
using Polly;
using Polly.Retry;
using Renci.SshNet;
using Renci.SshNet.Common;
<<<<<<< HEAD
using System;
using System.Collections.Generic;
using System.Diagnostics;
using System.IdentityModel.Tokens.Jwt;
using System.IO;
using System.Linq;
using System.Text;
using System.Text.RegularExpressions;
using System.Threading;
using System.Threading.Tasks;
using System.Net.WebSockets;
=======
using Common;
using System.Net;

using Sku = Microsoft.Azure.Management.PostgreSQL.FlexibleServers.Models.Sku;
>>>>>>> bc55ec83

namespace CromwellOnAzureDeployer
{
    public class Deployer
    {
        private static readonly AsyncRetryPolicy roleAssignmentHashConflictRetryPolicy = Policy
            .Handle<Microsoft.Rest.Azure.CloudException>(cloudException => cloudException.Body.Code.Equals("HashConflictOnDifferentRoleAssignmentIds"))
            .RetryAsync();

        private static readonly AsyncRetryPolicy sshCommandRetryPolicy = Policy
            .Handle<Exception>(ex => !(ex is SshAuthenticationException && ex.Message.StartsWith("Permission")))
            .WaitAndRetryAsync(5, retryAttempt => System.TimeSpan.FromSeconds(5));

        public const string WorkflowsContainerName = "workflows";
        public const string ConfigurationContainerName = "configuration";
        public const string CromwellConfigurationFileName = "cromwell-application.conf";
        public const string ContainersToMountFileName = "containers-to-mount";
        public const string PersonalizedSettingsFileName = "settings-user";
        public const string NonpersonalizedSettingsFileName = "settings-system";
        public const string AllowedVmSizesFileName = "allowed-vm-sizes";
        public const string InputsContainerName = "inputs";
        public const string CromwellAzureRootDir = "/data/cromwellazure";
        public const string CromwellAzureRootDirSymLink = "/cromwellazure";    // This path is present in all CoA versions
        public const string SettingsDelimiter = "=:=";
        public const string SshNsgRuleName = "SSH";

        private readonly CancellationTokenSource cts = new();

        private readonly List<string> requiredResourceProviders = new()
        {
            "Microsoft.Authorization",
            "Microsoft.Batch",
            "Microsoft.Compute",
            "Microsoft.DocumentDB",
            "Microsoft.OperationalInsights",
            "Microsoft.insights",
            "Microsoft.Network",
            "Microsoft.Storage"
        };

        private Configuration configuration { get; set; }
        private TokenCredentials tokenCredentials;
        private IAzure azureSubscriptionClient { get; set; }
        private Microsoft.Azure.Management.Fluent.Azure.IAuthenticated azureClient { get; set; }
        private IResourceManager resourceManagerClient { get; set; }
        private AzureCredentials azureCredentials { get; set; }
        private IPostgreSQLManagementClient postgreSqlManagementClient { get; set; }
        private IEnumerable<string> subscriptionIds { get; set; }
        private bool SkipBillingReaderRoleAssignment { get; set; }
        private bool isResourceGroupCreated { get; set; }
        private KubernetesManager kubernetesManager {get; set;}
        private IKubernetes kubernetesClient { get; set; }

        public Deployer(Configuration configuration)
        {
            this.configuration = configuration;
        }

        public async Task<int> DeployAsync()
        {
            var mainTimer = Stopwatch.StartNew();

            try
            {
                ValidateInitialCommandLineArgsAsync();

                ConsoleEx.WriteLine("Running...");

                await ValidateTokenProviderAsync();

                tokenCredentials = new TokenCredentials(new RefreshableAzureServiceTokenProvider("https://management.azure.com/"));
                azureCredentials = new AzureCredentials(tokenCredentials, null, null, AzureEnvironment.AzureGlobalCloud);
                azureClient = GetAzureClient(azureCredentials);
                azureSubscriptionClient = azureClient.WithSubscription(configuration.SubscriptionId);
                subscriptionIds = (await azureClient.Subscriptions.ListAsync()).Select(s => s.SubscriptionId);
                resourceManagerClient = GetResourceManagerClient(azureCredentials);
<<<<<<< HEAD
                kubernetesManager = new KubernetesManager(configuration, azureCredentials, azureClient, subscriptionIds, cts);
                mySQLManagementClient = new MySQLManagementClient(azureCredentials) { SubscriptionId = configuration.SubscriptionId };
=======
                postgreSqlManagementClient = new PostgreSQLManagementClient(azureCredentials) { SubscriptionId = configuration.SubscriptionId };
>>>>>>> bc55ec83

                await ValidateSubscriptionAndResourceGroupAsync(configuration);

                IResourceGroup resourceGroup = null;
                ManagedCluster aksCluster = null;
                BatchAccount batchAccount = null;
                IGenericResource logAnalyticsWorkspace = null;
                IGenericResource appInsights = null;
                ICosmosDBAccount cosmosDb = null;
                Server postgreSqlServer = null;
                IStorageAccount storageAccount = null;
                IVirtualMachine linuxVm = null;
                INetworkSecurityGroup networkSecurityGroup = null;
                IIdentity managedIdentity = null;
                ConnectionInfo sshConnectionInfo = null;
                IPrivateDnsZone postgreSqlDnsZone = null;

                try
                {
                    if (configuration.Update)
                    {
                        resourceGroup = await azureSubscriptionClient.ResourceGroups.GetByNameAsync(configuration.ResourceGroupName);
                        configuration.RegionName = resourceGroup.RegionName;

                        var targetVersion = Utility.DelimitedTextToDictionary(Utility.GetFileContent("scripts", "env-00-coa-version.txt")).GetValueOrDefault("CromwellOnAzureVersion");

                        ConsoleEx.WriteLine($"Upgrading Cromwell on Azure instance in resource group '{resourceGroup.Name}' to version {targetVersion}...");

                        var existingVms = await azureSubscriptionClient.VirtualMachines.ListByResourceGroupAsync(configuration.ResourceGroupName);
                        var existingAksCluster = await ValidateAndGetExistingAKSClusterAsync();
                        configuration.UseAks = existingAksCluster != null;

                        networkSecurityGroup = (await azureSubscriptionClient.NetworkSecurityGroups.ListByResourceGroupAsync(configuration.ResourceGroupName)).FirstOrDefault(g => g.NetworkInterfaceIds.Contains(linuxVm.GetPrimaryNetworkInterface().Id));

                        Dictionary<string, string> accountNames = null;
                        if (configuration.UseAks)
                        {
                            if (!string.IsNullOrEmpty(configuration.StorageAccountName))
                            {
                                storageAccount = await GetExistingStorageAccountAsync(configuration.StorageAccountName)
                                    ?? throw new ValidationException($"Storage account {configuration.StorageAccountName}, does not exist in region {configuration.RegionName} or is not accessible to the current user.");

                            }
                            else
                            {
                                var storageAccounts = await azureSubscriptionClient.StorageAccounts.ListByResourceGroupAsync(configuration.ResourceGroupName);
                                if (!storageAccounts.Any())
                                {
                                    throw new ValidationException($"Update was requested but resource group {configuration.ResourceGroupName} does not contain any storage accounts.");
                                }
                                if (storageAccounts.Count() > 1)
                                {
                                    throw new ValidationException($"Resource group {configuration.ResourceGroupName} contains multiple storage accounts. {nameof(configuration.StorageAccountName)} must be provided.");
                                }
                                storageAccount = storageAccounts.First();
                            }

                            accountNames = Utility.DelimitedTextToDictionary(await DownloadTextFromStorageAccountAsync(storageAccount, ConfigurationContainerName, PersonalizedSettingsFileName, cts), SettingsDelimiter);
                        }   
                        else
                        {
                            if (!existingVms.Any())
                            {
                                throw new ValidationException($"Update was requested but resource group {configuration.ResourceGroupName} does not contain any virtual machines.");
                            }

                            if (existingVms.Count() > 1 && string.IsNullOrWhiteSpace(configuration.VmName))
                            {
                                throw new ValidationException($"Resource group {configuration.ResourceGroupName} contains multiple virtual machines. {nameof(configuration.VmName)} must be provided.");
                            }

                            if (!string.IsNullOrWhiteSpace(configuration.VmName))
                            {
                                linuxVm = existingVms.FirstOrDefault(vm => vm.Name.Equals(configuration.VmName, StringComparison.OrdinalIgnoreCase));

                                if (linuxVm is null)
                                {
                                    throw new ValidationException($"Virtual machine {configuration.VmName} does not exist in resource group {configuration.ResourceGroupName}.");
                                }
                            }
                            else
                            {
                                linuxVm = existingVms.Single();
                            }

                            configuration.VmName = linuxVm.Name;
                            configuration.RegionName = linuxVm.RegionName;
                            configuration.PrivateNetworking = linuxVm.GetPrimaryPublicIPAddress() is null;

                            if (!configuration.PrivateNetworking.GetValueOrDefault() && networkSecurityGroup is null)
                            {
                                if (string.IsNullOrWhiteSpace(configuration.NetworkSecurityGroupName))
                                {
                                    configuration.NetworkSecurityGroupName = SdkContext.RandomResourceName($"{configuration.MainIdentifierPrefix}", 15);
                                }

                                networkSecurityGroup = await CreateNetworkSecurityGroupAsync(resourceGroup, configuration.NetworkSecurityGroupName);
                                await AssociateNicWithNetworkSecurityGroupAsync(linuxVm.GetPrimaryNetworkInterface(), networkSecurityGroup);
                            }

                            await EnableSsh(networkSecurityGroup);
                            sshConnectionInfo = GetSshConnectionInfo(linuxVm, configuration.VmUsername, configuration.VmPassword);
                            await WaitForSshConnectivityAsync(sshConnectionInfo);

                            accountNames = Utility.DelimitedTextToDictionary((await ExecuteCommandOnVirtualMachineWithRetriesAsync(sshConnectionInfo, $"cat {CromwellAzureRootDir}/env-01-account-names.txt || echo ''")).Output);

                            if (!accountNames.TryGetValue("DefaultStorageAccountName", out var storageAccountName))
                            {
                                throw new ValidationException($"Could not retrieve the default storage account name from virtual machine {configuration.VmName}.");
                            }

                            storageAccount = await GetExistingStorageAccountAsync(storageAccountName)
                                ?? throw new ValidationException($"Storage account {storageAccountName}, referenced by the VM configuration, does not exist in region {configuration.RegionName} or is not accessible to the current user.");

                            configuration.StorageAccountName = storageAccountName;
                        }

                        if (!accountNames.Any())
                        {
                            throw new ValidationException($"Could not retrieve account names from virtual machine {configuration.VmName}.");
                        }

                        if (!accountNames.TryGetValue("BatchAccountName", out var batchAccountName))
                        {
                            throw new ValidationException($"Could not retrieve the Batch account name from virtual machine {configuration.VmName}.");
                        }

                        batchAccount = await GetExistingBatchAccountAsync(batchAccountName)
                            ?? throw new ValidationException($"Batch account {batchAccountName}, referenced by the VM configuration, does not exist in region {configuration.RegionName} or is not accessible to the current user.");

                        configuration.BatchAccountName = batchAccountName;

                        if (!accountNames.TryGetValue("CosmosDbAccountName", out var cosmosDbAccountName))
                        {
                            throw new ValidationException($"Could not retrieve the CosmosDb account name from virtual machine {configuration.VmName}.");
                        }

                        cosmosDb = (await azureSubscriptionClient.CosmosDBAccounts.ListByResourceGroupAsync(configuration.ResourceGroupName))
                            .FirstOrDefault(a => a.Name.Equals(cosmosDbAccountName, StringComparison.OrdinalIgnoreCase))
                                ?? throw new ValidationException($"CosmosDb account {cosmosDbAccountName} does not exist in resource group {configuration.ResourceGroupName}.");

                        configuration.CosmosDbAccountName = cosmosDbAccountName;
<<<<<<< HEAD
                        // Note: Current behavior is to block switching from Docker MySQL to Azure MySQL on Update.
=======

                        await WriteNonPersonalizedFilesToStorageAccountAsync(storageAccount);

                        // Note: Current behavior is to block switching from Docker MySQL to Azure PostgreSql on Update.
>>>>>>> bc55ec83
                        // However we do ancitipate including this change, this code is here to facilitate this future behavior.
                        configuration.PostgreSqlServerName = accountNames.GetValueOrDefault("PostgreSqlServerName");

                        if (existingAksCluster != null)
                        {
                            if (!accountNames.TryGetValue("ManagedIdentityClientId", out var managedIdentityClientId))
                            {
                                throw new ValidationException($"Could not retrieve ManagedIdentityClientId.");
                            }
                            
                            managedIdentity = azureSubscriptionClient.Identities.ListByResourceGroup(configuration.ResourceGroupName).Where(id => id.ClientId == managedIdentityClientId).FirstOrDefault()
                                ?? throw new ValidationException($"Managed Identity {managedIdentityClientId} does not exist in region {configuration.RegionName} or is not accessible to the current user.");

                            await kubernetesManager.UpgradeAKSDeployment(accountNames, resourceGroup, storageAccount);
                        }
                        else
                        {
                            await UpgradeVMDeployment(resourceGroup, accountNames, sshConnectionInfo, storageAccount, cosmosDb);
                        }

                        if (installedVersion is null || installedVersion < new Version(3, 1))
                        {
                            await PatchCromwellConfigurationFileV310Async(storageAccount);
                        }
                    }

                    if (!configuration.Update)
                    {
                        ValidateRegionName(configuration.RegionName);
                        ValidateMainIdentifierPrefix(configuration.MainIdentifierPrefix);
                        storageAccount = await ValidateAndGetExistingStorageAccountAsync();
                        batchAccount = await ValidateAndGetExistingBatchAccountAsync();
                        aksCluster = await ValidateAndGetExistingAKSClusterAsync();

                        // Configuration preferences not currently settable by user.
                        configuration.PostgreSqlServerName = configuration.ProvisionPostgreSqlOnAzure.GetValueOrDefault() ? SdkContext.RandomResourceName($"{configuration.MainIdentifierPrefix}-", 15) : String.Empty;
                        configuration.PostgreSqlAdministratorPassword = Utility.GeneratePassword();
                        configuration.PostgreSqlUserPassword = Utility.GeneratePassword();

                        if (string.IsNullOrWhiteSpace(configuration.BatchAccountName))
                        {
                            configuration.BatchAccountName = SdkContext.RandomResourceName($"{configuration.MainIdentifierPrefix}", 15);
                        }

                        if (string.IsNullOrWhiteSpace(configuration.StorageAccountName))
                        {
                            configuration.StorageAccountName = SdkContext.RandomResourceName($"{configuration.MainIdentifierPrefix}", 24);
                        }

                        if (string.IsNullOrWhiteSpace(configuration.NetworkSecurityGroupName))
                        {
                            configuration.NetworkSecurityGroupName = SdkContext.RandomResourceName($"{configuration.MainIdentifierPrefix}", 15);
                        }

                        if (string.IsNullOrWhiteSpace(configuration.CosmosDbAccountName))
                        {
                            configuration.CosmosDbAccountName = SdkContext.RandomResourceName($"{configuration.MainIdentifierPrefix}-", 15);
                        }

                        if (string.IsNullOrWhiteSpace(configuration.ApplicationInsightsAccountName))
                        {
                            configuration.ApplicationInsightsAccountName = SdkContext.RandomResourceName($"{configuration.MainIdentifierPrefix}-", 15);
                        }

                        if (string.IsNullOrWhiteSpace(configuration.VmName))
                        {
                            configuration.VmName = SdkContext.RandomResourceName($"{configuration.MainIdentifierPrefix}-", 25);
                        }

                        if (string.IsNullOrWhiteSpace(configuration.VmPassword))
                        {
                            configuration.VmPassword = Utility.GeneratePassword();
                        }

                        if (string.IsNullOrWhiteSpace(configuration.AksClusterName))
                        {
                            configuration.AksClusterName = SdkContext.RandomResourceName($"{configuration.MainIdentifierPrefix}-", 25);
                        }

                        await RegisterResourceProvidersAsync();
                        await ValidateVmAsync();

                        if (batchAccount is null)
                        {
                            await ValidateBatchAccountQuotaAsync();
                        }

                        var vnetAndSubnet = await ValidateAndGetExistingVirtualNetworkAsync();

                        if (string.IsNullOrWhiteSpace(configuration.ResourceGroupName))
                        {
                            configuration.ResourceGroupName = SdkContext.RandomResourceName($"{configuration.MainIdentifierPrefix}-", 15);
                            resourceGroup = await CreateResourceGroupAsync();
                            isResourceGroupCreated = true;
                        }
                        else
                        {
                            resourceGroup = await azureSubscriptionClient.ResourceGroups.GetByNameAsync(configuration.ResourceGroupName);
                        }

                        managedIdentity = await CreateUserManagedIdentityAsync(resourceGroup);

                        if (vnetAndSubnet is not null)
                        {
                            ConsoleEx.WriteLine($"Creating VM in existing virtual network {vnetAndSubnet.Value.virtualNetwork.Name} and subnet {vnetAndSubnet.Value.vmSubnet.Name}");
                        }

                        if (storageAccount is not null)
                        {
                            ConsoleEx.WriteLine($"Using existing Storage Account {storageAccount.Name}");
                        }

                        if (batchAccount is not null)
                        {
                            ConsoleEx.WriteLine($"Using existing Batch Account {batchAccount.Name}");
                        }

                        if (vnetAndSubnet is null)
                        {
                            configuration.VnetName = SdkContext.RandomResourceName($"{configuration.MainIdentifierPrefix}-", 15);
                            configuration.PostgreSqlSubnetName = String.IsNullOrEmpty(configuration.PostgreSqlSubnetName) && configuration.ProvisionPostgreSqlOnAzure.GetValueOrDefault() ? configuration.DefaultPostgreSqlSubnetName : configuration.PostgreSqlSubnetName;
                            configuration.VmSubnetName = String.IsNullOrEmpty(configuration.VmSubnetName) ? configuration.DefaultVmSubnetName : configuration.VmSubnetName;
                            vnetAndSubnet = await CreateVnetAndSubnetsAsync(resourceGroup);
                        }

                        if (string.IsNullOrWhiteSpace(configuration.LogAnalyticsArmId))
                        {
                            var workspaceName = SdkContext.RandomResourceName(configuration.MainIdentifierPrefix, 15);
                            logAnalyticsWorkspace = await CreateLogAnalyticsWorkspaceResourceAsync(workspaceName);
                            configuration.LogAnalyticsArmId = logAnalyticsWorkspace.Id;
                        }

<<<<<<< HEAD
                        await Task.Run(async () =>
                        {
                            storageAccount ??= await CreateStorageAccountAsync();
                            await CreateDefaultStorageContainersAsync(storageAccount);
                            await WriteNonPersonalizedFilesToStorageAccountAsync(storageAccount);
                            await WritePersonalizedFilesToStorageAccountAsync(storageAccount, managedIdentity.Name);
                            await AssignVmAsContributorToStorageAccountAsync(managedIdentity, storageAccount);
                            await AssignVmAsDataReaderToStorageAccountAsync(managedIdentity, storageAccount);
                            await AssignManagedIdOperatorToResourceAsync(managedIdentity, resourceGroup);
                        });
=======
                        if (configuration.ProvisionPostgreSqlOnAzure.GetValueOrDefault())
                        {
                            postgreSqlDnsZone = await CreatePrivateDnsZoneAsync(vnetAndSubnet.Value.virtualNetwork);
                        }

                        await Task.WhenAll(new Task[]
                        {
                            Task.Run(async () => appInsights = await CreateAppInsightsResourceAsync(configuration.LogAnalyticsArmId)),
                            Task.Run(async () => cosmosDb = await CreateCosmosDbAsync()),
                            Task.Run(async () => {
                                if (configuration.ProvisionPostgreSqlOnAzure == true) { postgreSqlServer = await CreatePostgreSqlServerAndDatabaseAsync(postgreSqlManagementClient, vnetAndSubnet.Value.postgreSqlSubnet, postgreSqlDnsZone); }
                            }),
>>>>>>> bc55ec83

                        Task compute = null;
                        if (configuration.UseAks)
                        {
                            compute = Task.Run(async () =>
                            {
<<<<<<< HEAD
                                var personalizedSettings = GetPersonalizedSettings(managedIdentity);
                                var systemSettings = GetSystemSettings(managedIdentity);
                                var settings = new Dictionary<string, string>(personalizedSettings);
                                systemSettings.ToList().ForEach(x => settings.Add(x.Key, x.Value));
=======
                                storageAccount ??= await CreateStorageAccountAsync();

                                await Task.WhenAll(new Task[]
                                {
                                    Task.Run(async () => batchAccount ??= await CreateBatchAccountAsync(storageAccount.Id)),
                                    Task.Run(async () =>
                                    {
                                        await CreateDefaultStorageContainersAsync(storageAccount);
                                        await WriteNonPersonalizedFilesToStorageAccountAsync(storageAccount);
                                        await WritePersonalizedFilesToStorageAccountAsync(storageAccount, managedIdentity.Name);
                                    })
                                });
                            }),
>>>>>>> bc55ec83

                                if (aksCluster == null)
                                {
                                    aksCluster = await ProvisionManagedCluster(resourceGroup, managedIdentity, logAnalyticsWorkspace, vnetAndSubnet?.virtualNetwork, vnetAndSubnet?.vmSubnet.Name, configuration.PrivateNetworking.GetValueOrDefault());
                                }
                                kubernetesClient = await kubernetesManager.GetKubernetesClient(resourceGroup);
                                await kubernetesManager.DeployCoAServicesToCluster(kubernetesClient, resourceGroup, settings, storageAccount);
                                await UploadTextToStorageAccountAsync(storageAccount, ConfigurationContainerName, PersonalizedSettingsFileName, Utility.DictionaryToDelimitedText(settings, SettingsDelimiter));
                                await UploadTextToStorageAccountAsync(storageAccount, ConfigurationContainerName, NonpersonalizedSettingsFileName, Utility.DictionaryToDelimitedText(settings, SettingsDelimiter));
                            });
                        }
                        else
                        {
                            ConsoleEx.WriteLine();
                            ConsoleEx.WriteLine($"VM host: {configuration.VmName}.{configuration.RegionName}.cloudapp.azure.com");
                            ConsoleEx.WriteLine($"VM username: {configuration.VmUsername}");
                            ConsoleEx.WriteLine($"VM password: {configuration.VmPassword}");
                            ConsoleEx.WriteLine();
                            compute = CreateVirtualMachineAsync(managedIdentity, vnetAndSubnet?.virtualNetwork, vnetAndSubnet?.vmSubnet.Name)
                                .ContinueWith(async t =>
                                    {
                                        linuxVm = t.Result;

                                        if (!configuration.PrivateNetworking.GetValueOrDefault())
                                        {
                                            networkSecurityGroup = await CreateNetworkSecurityGroupAsync(resourceGroup, configuration.NetworkSecurityGroupName);
                                            await AssociateNicWithNetworkSecurityGroupAsync(linuxVm.GetPrimaryNetworkInterface(), networkSecurityGroup);
                                        }

                                        sshConnectionInfo = GetSshConnectionInfo(linuxVm, configuration.VmUsername, configuration.VmPassword);
                                        await WaitForSshConnectivityAsync(sshConnectionInfo);
                                        await ConfigureVmAsync(sshConnectionInfo, managedIdentity);
                                    },
                                    TaskContinuationOptions.OnlyOnRanToCompletion)
                                .Unwrap();
                        }

                        await Task.WhenAll(new Task[]
                        {
                            Task.Run(async () => 
                            {
                                batchAccount ??= await CreateBatchAccountAsync(storageAccount.Id);
                                await AssignVmAsContributorToBatchAccountAsync(managedIdentity, batchAccount);
                            }),
                            Task.Run(async () =>
                            {
                                appInsights = await CreateAppInsightsResourceAsync(configuration.LogAnalyticsArmId);
                                await AssignVmAsContributorToAppInsightsAsync(managedIdentity, appInsights);
                            }),
                            Task.Run(async () => 
                            {
                                cosmosDb = await CreateCosmosDbAsync();
                                await AssignVmAsContributorToCosmosDb(managedIdentity, cosmosDb);
                            }),
                            Task.Run(async () => { 
                                if(configuration.ProvisionMySqlOnAzure == true) 
                                { 
                                    mySQLServer = await CreateMySqlServerAndDatabaseAsync(mySQLManagementClient, vnetAndSubnet.Value.mySqlSubnet);

                                    // Wait for either kubernetes pod to start or ssh connection info to be set.
                                    await compute;

                                    if (configuration.UseAks)
                                    {
                                        await ExecuteQueriesOnAzureMySqlDbFromK8(mySQLServer);
                                    }
                                    else
                                    {
                                        await ExecuteQueriesOnAzureMySqlDb(sshConnectionInfo, mySQLServer);
                                    }
                                }
                            }),
                            Task.Run(async () => await compute)
                        });

                        if (!SkipBillingReaderRoleAssignment)
                        {
                            await AssignVmAsBillingReaderToSubscriptionAsync(managedIdentity);
                        }
<<<<<<< HEAD
=======

                        if (configuration.ProvisionPostgreSqlOnAzure.GetValueOrDefault())
                        {
                            await CreatePostgreSqlDatabaseUser(sshConnectionInfo);
                        }
>>>>>>> bc55ec83
                    }

                    if (configuration.UseAks)
                    {
                        await kubernetesManager.WaitForCromwell(kubernetesClient);
                    }
                    else
                    {
                        await WriteCoaVersionToVmAsync(sshConnectionInfo);
                        await RebootVmAsync(sshConnectionInfo);
                        await WaitForSshConnectivityAsync(sshConnectionInfo);

                        if (!await IsStartupSuccessfulAsync(sshConnectionInfo))
                        {
                            ConsoleEx.WriteLine($"Startup script on the VM failed. Check {CromwellAzureRootDir}/startup.log for details", ConsoleColor.Red);
                            return 1;
                        }

                        if (await MountWarningsExistAsync(sshConnectionInfo))
                        {
                            ConsoleEx.WriteLine($"Found warnings in {CromwellAzureRootDir}/mount.blobfuse.log. Some storage containers may have failed to mount on the VM. Check the file for details.", ConsoleColor.Yellow);
                        }

                        await WaitForDockerComposeAsync(sshConnectionInfo);
                        await WaitForCromwellAsync(sshConnectionInfo);
                    }
                }
                finally
                {
                    if (!configuration.KeepSshPortOpen.GetValueOrDefault())
                    {
                        await DisableSsh(networkSecurityGroup);
                    }
                }

                var maxPerFamilyQuota = batchAccount.DedicatedCoreQuotaPerVMFamilyEnforced ? batchAccount.DedicatedCoreQuotaPerVMFamily.Select(q => q.CoreQuota).Where(q => 0 != q) : Enumerable.Repeat(batchAccount.DedicatedCoreQuota ?? 0, 1);
                var isBatchQuotaAvailable = batchAccount.LowPriorityCoreQuota > 0 || (batchAccount.DedicatedCoreQuota > 0 && maxPerFamilyQuota.Append(0).Max() > 0);

                int exitCode;

                if (isBatchQuotaAvailable)
                {
                    if (configuration.SkipTestWorkflow)
                    {
                        exitCode = 0;
                    }
                    else
                    {
                        var isTestWorkflowSuccessful = await RunTestWorkflow(storageAccount, usePreemptibleVm: batchAccount.LowPriorityCoreQuota > 0);

                        if (!isTestWorkflowSuccessful)
                        {
                            await DeleteResourceGroupIfUserConsentsAsync();
                        }

                        exitCode = isTestWorkflowSuccessful ? 0 : 1;
                    }
                }
                else
                {
                    if (!configuration.SkipTestWorkflow)
                    {
                        ConsoleEx.WriteLine($"Could not run the test workflow.", ConsoleColor.Yellow);
                    }

                    ConsoleEx.WriteLine($"Deployment was successful, but Batch account {configuration.BatchAccountName} does not have sufficient core quota to run workflows.", ConsoleColor.Yellow);
                    ConsoleEx.WriteLine($"Request Batch core quota: https://docs.microsoft.com/en-us/azure/batch/batch-quota-limit", ConsoleColor.Yellow);
                    ConsoleEx.WriteLine($"After receiving the quota, read the docs to run a test workflow and confirm successful deployment.", ConsoleColor.Yellow);
                    exitCode = 2;
                }

                ConsoleEx.WriteLine($"Completed in {mainTimer.Elapsed.TotalMinutes:n1} minutes.");

                return exitCode;
            }
            catch (ValidationException validationException)
            {
                DisplayValidationExceptionAndExit(validationException);
                return 1;
            }
            catch (Exception exc)
            {
                if (exc is KubernetesException)
                {
                    var kExc = (KubernetesException)exc;
                    ConsoleEx.WriteLine($"Kubenetes Status: {kExc.Status}");
                }

                if (exc is WebSocketException)
                {
                    var wExc = (WebSocketException)exc;
                    ConsoleEx.WriteLine($"WebSocket ErrorCode: {wExc.WebSocketErrorCode}"); 
                }

                if (exc is HttpOperationException)
                {
                    var hExc = (HttpOperationException)exc;
                    ConsoleEx.WriteLine($"HTTP Response: {hExc.Response.Content}");
                }

                if (!(exc is OperationCanceledException && cts.Token.IsCancellationRequested))
                {
                    ConsoleEx.WriteLine();
                    ConsoleEx.WriteLine($"{exc.GetType().Name}: {exc.Message}", ConsoleColor.Red);
                    ConsoleEx.WriteLine(exc.StackTrace, ConsoleColor.Red);
                }
                
                ConsoleEx.WriteLine();
                Debugger.Break();
                WriteGeneralRetryMessageToConsole();
                await DeleteResourceGroupIfUserConsentsAsync();
                return 1;
            }
        }

        private async Task<ManagedCluster> ValidateAndGetExistingAKSClusterAsync()
        {
            if (string.IsNullOrWhiteSpace(configuration.AksClusterName))
            {
                return null;
            }

            return (await GetExistingAKSClusterAsync(configuration.AksClusterName))
                ?? throw new ValidationException($"If AKS cluster name is provided, the cluster must already exist in region {configuration.RegionName}, and be accessible to the current user.", displayExample: false);

        }

        private async Task<ManagedCluster> GetExistingAKSClusterAsync(string aksClusterName)
        {
            return (await Task.WhenAll(subscriptionIds.Select(s => new ContainerServiceClient(tokenCredentials) { SubscriptionId = s }.ManagedClusters.ListAsync())))
                            .SelectMany(a => a)
                            .SingleOrDefault(a => a.Name.Equals(aksClusterName, StringComparison.OrdinalIgnoreCase) && a.Location.Equals(configuration.RegionName, StringComparison.OrdinalIgnoreCase));

        }

        private async Task<ManagedCluster> ProvisionManagedCluster(IResource resourceGroupObject, IIdentity managedIdentity, IGenericResource logAnalyticsWorkspace, INetwork virtualNetwork, string subnetName, bool privateNetworking)
        {
            string resourceGroup = resourceGroupObject.Name;
            string nodePoolName = "nodepool1";
            var containerServiceClient = new ContainerServiceClient(azureCredentials);
            containerServiceClient.SubscriptionId = configuration.SubscriptionId;
            var cluster = new ManagedCluster();
            cluster.AddonProfiles = new Dictionary<string, ManagedClusterAddonProfile>();
            cluster.AddonProfiles.Add("omsagent", new ManagedClusterAddonProfile(true, new Dictionary<string, string>() { { "logAnalyticsWorkspaceResourceID", logAnalyticsWorkspace.Id } }));
            cluster.Location = configuration.RegionName;
            cluster.DnsPrefix = configuration.AksClusterName;
            cluster.NetworkProfile = new ContainerServiceNetworkProfile();
            cluster.NetworkProfile.NetworkPlugin = NetworkPlugin.Azure;
            cluster.NetworkProfile.ServiceCidr = configuration.KubernetesServiceCidr;
            cluster.NetworkProfile.DnsServiceIP = configuration.KubernetesDnsServiceIP;
            cluster.NetworkProfile.DockerBridgeCidr = configuration.KubernetesDockerBridgeCidr;
            cluster.NetworkProfile.NetworkPolicy = NetworkPolicy.Azure;
            cluster.Identity = new ManagedClusterIdentity(managedIdentity.PrincipalId, managedIdentity.TenantId, Microsoft.Azure.Management.ContainerService.Models.ResourceIdentityType.UserAssigned);
            cluster.Identity.UserAssignedIdentities = new Dictionary<string, ManagedClusterIdentityUserAssignedIdentitiesValue>();
            cluster.Identity.UserAssignedIdentities.Add(managedIdentity.Id, new ManagedClusterIdentityUserAssignedIdentitiesValue(managedIdentity.PrincipalId, managedIdentity.ClientId));
            cluster.IdentityProfile = new Dictionary<string, ManagedClusterPropertiesIdentityProfileValue>();
            cluster.IdentityProfile.Add("kubeletidentity", new ManagedClusterPropertiesIdentityProfileValue(managedIdentity.Id, managedIdentity.ClientId, managedIdentity.PrincipalId));
            cluster.AgentPoolProfiles = new List<ManagedClusterAgentPoolProfile>();
            cluster.AgentPoolProfiles.Add(new ManagedClusterAgentPoolProfile()
            {
                Name = nodePoolName,
                Count = configuration.AksPoolSize,
                VmSize = configuration.VmSize,
                OsDiskSizeGB = 128,
                OsDiskType = OSDiskType.Managed,
                Type = "VirtualMachineScaleSets",
                EnableAutoScaling = false,
                EnableNodePublicIP = false,
                OsType = "Linux",
                Mode = "System",
                VnetSubnetID = virtualNetwork.Subnets[subnetName].Inner.Id,
            });

            if (privateNetworking)
            {
                cluster.ApiServerAccessProfile = new ManagedClusterAPIServerAccessProfile()
                {
                    EnablePrivateCluster = true,
                    EnablePrivateClusterPublicFQDN = true
                };
            }

            return await Execute(
                $"Creating AKS Cluster: {configuration.AksClusterName}...",
                () => containerServiceClient.ManagedClusters.CreateOrUpdateAsync(resourceGroup, configuration.AksClusterName, cluster));
        }

        private async Task UpgradeVMDeployment(IResourceGroup resourceGroup, Dictionary<string, string> accountNames, ConnectionInfo sshConnectionInfo, IStorageAccount storageAccount, ICosmosDBAccount cosmosDb)
        {
            IVirtualMachine linuxVm = null;
            IIdentity managedIdentity = null;

            await ConfigureVmAsync(sshConnectionInfo, null);

            if (!accountNames.TryGetValue("ManagedIdentityClientId", out var existingUserManagedIdentity))
            {
                managedIdentity = await ReplaceSystemManagedIdentityWithUserManagedIdentityAsync(resourceGroup, linuxVm);
            }
            else
            {
                managedIdentity = await linuxVm.UserAssignedManagedServiceIdentityIds.Select(GetIdentityByIdAsync).FirstOrDefault(MatchesClientId);

                if (managedIdentity is null)
                {
                    throw new ValidationException($"The managed identity, referenced by the VM configuration retrieved from virtual machine {configuration.VmName}, does not exist or is not accessible to the current user. ");
                }

                Task<IIdentity> GetIdentityByIdAsync(string id) => azureSubscriptionClient.Identities.GetByIdAsync(id);

                bool MatchesClientId(Task<IIdentity> identity)
                {
                    try
                    {
                        return existingUserManagedIdentity.Equals(identity.Result.ClientId, StringComparison.OrdinalIgnoreCase);
                    }
                    catch
                    {
                        _ = identity.Exception;
                        return false;
                    }
                }
            }

            await WriteNonPersonalizedFilesToStorageAccountAsync(storageAccount);

            var installedVersion = await GetInstalledCromwellOnAzureVersionAsync(sshConnectionInfo);

            if (installedVersion == null)
            {
                // If upgrading from pre-2.1 version, patch the installed Cromwell configuration file (disable call caching and default to preemptible)
                await PatchCromwellConfigurationFileV200Async(storageAccount);
                await SetCosmosDbContainerAutoScaleAsync(cosmosDb);
            }

            if (installedVersion == null || installedVersion < new Version(2, 1))
            {
                await PatchContainersToMountFileV210Async(storageAccount, managedIdentity.Name);
            }

            if (installedVersion == null || installedVersion < new Version(2, 2))
            {
                await PatchContainersToMountFileV220Async(storageAccount);
            }

            if (installedVersion == null || installedVersion < new Version(2, 4))
            {
                await PatchContainersToMountFileV240Async(storageAccount);
                await PatchAccountNamesFileV240Async(sshConnectionInfo, managedIdentity);
            }

            if (installedVersion == null || installedVersion < new Version(2, 5))
            {
                await MitigateChaosDbV250Async(cosmosDb);
            }

            if (installedVersion == null || installedVersion < new Version(3, 0))
            {
                await PatchCromwellConfigurationFileV300Async(storageAccount);
                await AddNewSettingsV300Async(sshConnectionInfo);
                await UpgradeBlobfuseV300Async(sshConnectionInfo);
                await DisableDockerServiceV300Async(sshConnectionInfo);

                ConsoleEx.WriteLine($"It's recommended to update the default CoA storage account to a General Purpose v2 account.", ConsoleColor.Yellow);
                ConsoleEx.WriteLine($"To do that, navigate to the storage account in the Azure Portal,", ConsoleColor.Yellow);
                ConsoleEx.WriteLine($"Configuration tab, and click 'Upgrade.'", ConsoleColor.Yellow);
            }
        }

        private Dictionary<string, string> GetSystemSettings(IIdentity managedIdentity)
        {
            var settings = new Dictionary<string, string>();
            settings["BatchNodesSubnetId"] = configuration.BatchNodesSubnetId;
            settings["DockerInDockerImageName"] = configuration.DockerInDockerImageName;
            settings["BlobxferImageName"] = configuration.BlobxferImageName;

            if (configuration.DisableBatchNodesPublicIpAddress.HasValue)
            {
                settings["DisableBatchNodesPublicIpAddress"] = configuration.DisableBatchNodesPublicIpAddress.Value.ToString();
            }

            if (configuration.KeepSshPortOpen.HasValue)
            {
                settings["KeepSshPortOpen"] = configuration.KeepSshPortOpen.Value.ToString();
            }

            return settings;
        }

        private Dictionary<string, string> GetPersonalizedSettings(IIdentity managedIdentity)
        {
            var files = new string[] { "env-00-coa-version.txt", "env-01-account-names.txt", "env-02-internal-images.txt", "env-03-external-images.txt", "env-04-settings.txt" };
            var settings = new Dictionary<string, string>();

            foreach (var file in files)
            {
                var fileContents = Utility.GetFileContent("scripts", file);
                foreach (var line in fileContents.Split("\n"))
                {
                    var parts = line.Split("=");
                    if (parts.Length == 2)
                    {
                        settings.Add(parts[0], parts[1]);
                    }
                }
            }

            // env 05-12
            OverrideSettingsFromConfiguration(settings, configuration);

            settings["DefaultStorageAccountName"] = configuration.StorageAccountName;
            settings["CosmosDbAccountName"] = configuration.CosmosDbAccountName;
            settings["BatchAccountName"] = configuration.BatchAccountName;
            settings["ApplicationInsightsAccountName"] = configuration.ApplicationInsightsAccountName;
            settings["ManagedIdentityClientId"] = managedIdentity.ClientId;
            settings["AzureServicesAuthConnectionString"] = $"RunAs=App;AppId={managedIdentity.ClientId}";

            return settings;
        }

        public static void OverrideSettingsFromConfiguration(Dictionary<string, string> settings, Configuration configuration)
        {
            if (!string.IsNullOrWhiteSpace(configuration.CromwellVersion))
            {
                settings["CromwellImageName"] = $"broadinstitute/cromwell:{configuration.CromwellVersion}";
            }

            if (!string.IsNullOrWhiteSpace(configuration.TesImageName))
            {
                settings["TesImageName"] = configuration.TesImageName;
            }

            if (!string.IsNullOrWhiteSpace(configuration.TriggerServiceImageName))
            {
                settings["TriggerServiceImageName"] = configuration.TriggerServiceImageName;
            }
        }

        private Task WaitForSshConnectivityAsync(ConnectionInfo sshConnectionInfo)
        {
            var timeout = System.TimeSpan.FromMinutes(10);

            return Execute(
                $"Waiting for VM to accept SSH connections at {sshConnectionInfo.Host}...",
                async () =>
                {
                    var startTime = DateTime.UtcNow;

                    while (!cts.IsCancellationRequested)
                    {
                        try
                        {
                            using var sshClient = new SshClient(sshConnectionInfo);
                            sshClient.ConnectWithRetries();
                            sshClient.Disconnect();
                        }
                        catch (SshAuthenticationException ex) when (ex.Message.StartsWith("Permission"))
                        {
                            throw new ValidationException($"Could not connect to VM '{sshConnectionInfo.Host}'. Reason: {ex.Message}", false);
                        }
                        catch
                        {
                            if (DateTime.UtcNow.Subtract(startTime) > timeout)
                            {
                                throw new Exception("Timeout occurred while waiting for VM to accept SSH connections");
                            }
                            else
                            {
                                await Task.Delay(System.TimeSpan.FromSeconds(5), cts.Token);
                                continue;
                            }
                        }

                        break;
                    }
                });
        }

        private Task WaitForDockerComposeAsync(ConnectionInfo sshConnectionInfo)
            => Execute(
                "Waiting for docker containers to download and start...",
                async () =>
                {
                    while (!cts.IsCancellationRequested)
                    {
                        var totalNumberOfRunningDockerContainers = configuration.ProvisionPostgreSqlOnAzure.GetValueOrDefault() ? "3" : "4";
                        var (numberOfRunningContainers, _, _) = await ExecuteCommandOnVirtualMachineWithRetriesAsync(sshConnectionInfo, "sudo docker ps -a | grep -c 'Up ' || :");

                        if (numberOfRunningContainers == totalNumberOfRunningDockerContainers)
                        {
                            break;
                        }

                        await Task.Delay(5000, cts.Token);
                    }
                });

        private Task WaitForCromwellAsync(ConnectionInfo sshConnectionInfo)
            => Execute(
                "Waiting for Cromwell to perform one-time database preparation...",
                async () =>
                {
                    while (!cts.IsCancellationRequested)
                    {
                        var (isCromwellAvailable, _, _) = await ExecuteCommandOnVirtualMachineWithRetriesAsync(sshConnectionInfo, $"[ $(sudo docker logs cromwellazure_triggerservice_1 | grep -c '{AvailabilityTracker.GetAvailabilityMessage(Constants.CromwellSystemName)}') -gt 0 ] && echo 1 || echo 0");

                        if (isCromwellAvailable == "1")
                        {
                            break;
                        }

                        await Task.Delay(5000, cts.Token);
                    }
                });

        private Task<bool> IsStartupSuccessfulAsync(ConnectionInfo sshConnectionInfo)
            => Execute(
                "Waiting for startup script completion...",
                async () =>
                {
                    while (!cts.IsCancellationRequested)
                    {
                        var (startupLogContent, _, _) = await ExecuteCommandOnVirtualMachineWithRetriesAsync(sshConnectionInfo, $"cat {CromwellAzureRootDir}/startup.log || echo ''");

                        if (startupLogContent.Contains("Startup complete"))
                        {
                            return true;
                        }

                        if (startupLogContent.Contains("Startup failed"))
                        {
                            return false;
                        }

                        await Task.Delay(5000, cts.Token);
                    }

                    return false;
                });

        private static async Task<bool> MountWarningsExistAsync(ConnectionInfo sshConnectionInfo)
            => int.Parse((await ExecuteCommandOnVirtualMachineWithRetriesAsync(sshConnectionInfo, $"grep -c 'WARNING' {CromwellAzureRootDir}/mount.blobfuse.log || :")).Output) > 0;

        private static Microsoft.Azure.Management.Fluent.Azure.IAuthenticated GetAzureClient(AzureCredentials azureCredentials)
            => Microsoft.Azure.Management.Fluent.Azure
                .Configure()
                .WithLogLevel(HttpLoggingDelegatingHandler.Level.Basic)
                .Authenticate(azureCredentials);

        private IResourceManager GetResourceManagerClient(AzureCredentials azureCredentials)
            => ResourceManager
                .Configure()
                .WithLogLevel(HttpLoggingDelegatingHandler.Level.Basic)
                .Authenticate(azureCredentials)
                .WithSubscription(configuration.SubscriptionId);

        private async Task RegisterResourceProvidersAsync()
        {
            var unregisteredResourceProviders = await GetRequiredResourceProvidersNotRegisteredAsync();

            if (unregisteredResourceProviders.Count == 0)
            {
                return;
            }

            try
            {
                await Execute(
                    $"Registering resource providers...",
                    async () =>
                    {
                        await Task.WhenAll(
                            unregisteredResourceProviders.Select(rp =>
                                resourceManagerClient.Providers.RegisterAsync(rp))
                        );

                        // RP registration takes a few minutes; poll until done registering

                        while (!cts.IsCancellationRequested)
                        {
                            unregisteredResourceProviders = await GetRequiredResourceProvidersNotRegisteredAsync();

                            if (unregisteredResourceProviders.Count == 0)
                            {
                                break;
                            }

                            await Task.Delay(System.TimeSpan.FromSeconds(15));
                        }
                    });
            }
            catch (Microsoft.Rest.Azure.CloudException ex) when (ex.ToCloudErrorType() == CloudErrorType.AuthorizationFailed)
            {
                ConsoleEx.WriteLine();
                ConsoleEx.WriteLine("Unable to programatically register the required resource providers.", ConsoleColor.Red);
                ConsoleEx.WriteLine("This can happen if you don't have the Owner or Contributor role assignment for the subscription.", ConsoleColor.Red);
                ConsoleEx.WriteLine();
                ConsoleEx.WriteLine("Please contact the Owner or Contributor of your Azure subscription, and have them:", ConsoleColor.Yellow);
                ConsoleEx.WriteLine();
                ConsoleEx.WriteLine("1. Navigate to https://portal.azure.com", ConsoleColor.Yellow);
                ConsoleEx.WriteLine("2. Select Subscription -> Resource Providers", ConsoleColor.Yellow);
                ConsoleEx.WriteLine("3. Select each of the following and click Register:", ConsoleColor.Yellow);
                ConsoleEx.WriteLine();
                unregisteredResourceProviders.ForEach(rp => ConsoleEx.WriteLine($"- {rp}", ConsoleColor.Yellow));
                ConsoleEx.WriteLine();
                ConsoleEx.WriteLine("After completion, please re-attempt deployment.");

                Environment.Exit(1);
            }
        }

        private async Task<List<string>> GetRequiredResourceProvidersNotRegisteredAsync()
        {
            var cloudResourceProviders = await resourceManagerClient.Providers.ListAsync();

            var notRegisteredResourceProviders = requiredResourceProviders
                .Intersect(cloudResourceProviders
                    .Where(rp => !rp.RegistrationState.Equals("Registered", StringComparison.OrdinalIgnoreCase))
                    .Select(rp => rp.Namespace), StringComparer.OrdinalIgnoreCase)
                .ToList();

            return notRegisteredResourceProviders;
        }

        private async Task ConfigureVmAsync(ConnectionInfo sshConnectionInfo, IIdentity managedIdentity)
        {
            // If the user was added or password reset via Azure portal, assure that the user will not be prompted
            // for password on each command and make bash the default shell.
            await ExecuteCommandOnVirtualMachineAsync(sshConnectionInfo, $"echo '{configuration.VmPassword}' | sudo -S -p '' /bin/bash -c \"echo '{configuration.VmUsername} ALL=(ALL) NOPASSWD:ALL' > /etc/sudoers.d/z_{configuration.VmUsername}\"");
            await ExecuteCommandOnVirtualMachineAsync(sshConnectionInfo, $"sudo usermod --shell /bin/bash {configuration.VmUsername}");

            if (configuration.Update)
            {
                await ExecuteCommandOnVirtualMachineAsync(sshConnectionInfo, $"sudo docker-compose -f {CromwellAzureRootDirSymLink}/docker-compose.yml down");
            }

            await MountDataDiskOnTheVirtualMachineAsync(sshConnectionInfo);
            await ExecuteCommandOnVirtualMachineAsync(sshConnectionInfo, $"sudo mkdir -p {CromwellAzureRootDir} && sudo chown {configuration.VmUsername} {CromwellAzureRootDir} && sudo chmod ug=rwx,o= {CromwellAzureRootDir}");
            await WriteNonPersonalizedFilesToVmAsync(sshConnectionInfo);
            await RunInstallationScriptAsync(sshConnectionInfo);
            await HandleCustomImagesAsync(sshConnectionInfo);
            await HandleConfigurationPropertiesAsync(sshConnectionInfo);

            if (!configuration.Update)
            {
                await WritePersonalizedFilesToVmAsync(sshConnectionInfo, managedIdentity);
            }
        }

        private static async Task<Version> GetInstalledCromwellOnAzureVersionAsync(ConnectionInfo sshConnectionInfo)
        {
            var versionString = (await ExecuteCommandOnVirtualMachineWithRetriesAsync(sshConnectionInfo, $@"grep -sPo 'CromwellOnAzureVersion=\K(.*)$' {CromwellAzureRootDir}/env-00-coa-version.txt || :")).Output;

            return !string.IsNullOrEmpty(versionString) && Version.TryParse(versionString, out var version) ? version : null;
        }

        private Task MountDataDiskOnTheVirtualMachineAsync(ConnectionInfo sshConnectionInfo)
            => Execute(
                $"Mounting data disk to the VM...",
                async () =>
                {
                    await UploadFilesToVirtualMachineAsync(sshConnectionInfo, (Utility.GetFileContent("scripts", "mount-data-disk.sh"), $"/tmp/mount-data-disk.sh", true));
                    await ExecuteCommandOnVirtualMachineWithRetriesAsync(sshConnectionInfo, $"/tmp/mount-data-disk.sh");
                });

        private Task WriteNonPersonalizedFilesToVmAsync(ConnectionInfo sshConnectionInfo)
            => Execute(
                $"Writing files to the VM...",
                () => UploadFilesToVirtualMachineAsync(
                    sshConnectionInfo,
                    new[] {
                        (Utility.GetFileContent("scripts", "startup.sh"), $"{CromwellAzureRootDir}/startup.sh", true),
                        (Utility.GetFileContent("scripts", "wait-for-it.sh"), $"{CromwellAzureRootDir}/wait-for-it/wait-for-it.sh", true),
                        (Utility.GetFileContent("scripts", "install-cromwellazure.sh"), $"{CromwellAzureRootDir}/install-cromwellazure.sh", true),
                        (Utility.GetFileContent("scripts", "mount_containers.sh"), $"{CromwellAzureRootDir}/mount_containers.sh", true),
                        (Utility.GetFileContent("scripts", "env-02-internal-images.txt"), $"{CromwellAzureRootDir}/env-02-internal-images.txt", false),
                        (Utility.GetFileContent("scripts", "env-03-external-images.txt"), $"{CromwellAzureRootDir}/env-03-external-images.txt", false),
                        (Utility.GetFileContent("scripts", "docker-compose.yml"), $"{CromwellAzureRootDir}/docker-compose.yml", false),
                        (Utility.GetFileContent("scripts", "cromwellazure.service"), "/lib/systemd/system/cromwellazure.service", false),
                        (Utility.GetFileContent("scripts", "mount.blobfuse"), "/usr/sbin/mount.blobfuse", true)
                    }.Concat(!configuration.ProvisionPostgreSqlOnAzure.GetValueOrDefault()
                        ? new[] {
                        (Utility.GetFileContent("scripts", "env-12-local-my-sql-db.txt"), $"{CromwellAzureRootDir}/env-12-local-my-sql-db.txt", false),
                        (Utility.GetFileContent("scripts", "docker-compose.mysql.yml"), $"{CromwellAzureRootDir}/docker-compose.mysql.yml", false),
                        (Utility.GetFileContent("scripts", "mysql", "init-user.sql"), $"{CromwellAzureRootDir}/mysql-init/init-user.sql", false),
                        (Utility.GetFileContent("scripts", "mysql", "unlock-change-log.sql"), $"{CromwellAzureRootDir}/mysql-init/unlock-change-log.sql", false)
                        }
                        : Array.Empty<(string, string, bool)>())
                     .ToArray()
                    ));

        private Task WriteCoaVersionToVmAsync(ConnectionInfo sshConnectionInfo)
            => Execute(
                $"Writing CoA version file to the VM...",
                () => UploadFilesToVirtualMachineAsync(sshConnectionInfo, (Utility.GetFileContent("scripts", "env-00-coa-version.txt"), $"{CromwellAzureRootDir}/env-00-coa-version.txt", false)));

        private Task RunInstallationScriptAsync(ConnectionInfo sshConnectionInfo)
            => Execute(
                $"Running installation script on the VM...",
                async () =>
                {
                    await ExecuteCommandOnVirtualMachineAsync(sshConnectionInfo, $"sudo {CromwellAzureRootDir}/install-cromwellazure.sh");
                    await ExecuteCommandOnVirtualMachineAsync(sshConnectionInfo, $"sudo usermod -aG docker {configuration.VmUsername}");

<<<<<<< HEAD

        private string GetAccountNames(IIdentity managedIdentity)
        {
            return Utility.GetFileContent("scripts", "env-01-account-names.txt")
                        .Replace("{DefaultStorageAccountName}", configuration.StorageAccountName)
                        .Replace("{CosmosDbAccountName}", configuration.CosmosDbAccountName)
                        .Replace("{BatchAccountName}", configuration.BatchAccountName)
                        .Replace("{ApplicationInsightsAccountName}", configuration.ApplicationInsightsAccountName)
                        .Replace("{ManagedIdentityClientId}", managedIdentity.ClientId)
                        .Replace("{MySqlServerName}", configuration.ProvisionMySqlOnAzure.GetValueOrDefault() ? configuration.MySqlServerName : String.Empty);
        }

        private async Task WritePersonalizedFilesToVmAsync(ConnectionInfo sshConnectionInfo, IIdentity managedIdentity)
            => await UploadFilesToVirtualMachineAsync(
                sshConnectionInfo,
                new[] {
                    (GetAccountNames(managedIdentity),
                    $"{CromwellAzureRootDir}/env-01-account-names.txt", false),
                    (Utility.GetFileContent("scripts", "env-04-settings.txt"),
                    $"{CromwellAzureRootDir}/env-04-settings.txt", false),
                    (Utility.PersonalizeContent(new []
=======
                    if (configuration.ProvisionPostgreSqlOnAzure.GetValueOrDefault())
>>>>>>> bc55ec83
                    {
                        await ExecuteCommandOnVirtualMachineAsync(sshConnectionInfo, $"sudo apt install -y postgresql-client");
                    }
                });

        private async Task WritePersonalizedFilesToVmAsync(ConnectionInfo sshConnectionInfo, IIdentity managedIdentity)
        {
            var uploadList = new List<(string, string, bool)>
            {
                (Utility.PersonalizeContent(new []
                {
                    new Utility.ConfigReplaceTextItem("{DefaultStorageAccountName}", configuration.StorageAccountName),
                    new Utility.ConfigReplaceTextItem("{CosmosDbAccountName}", configuration.CosmosDbAccountName),
                    new Utility.ConfigReplaceTextItem("{BatchAccountName}", configuration.BatchAccountName),
                    new Utility.ConfigReplaceTextItem("{ApplicationInsightsAccountName}", configuration.ApplicationInsightsAccountName),
                    new Utility.ConfigReplaceTextItem("{ManagedIdentityClientId}", managedIdentity.ClientId),
                    new Utility.ConfigReplaceTextItem("{PostgreSqlServerName}", configuration.ProvisionPostgreSqlOnAzure.GetValueOrDefault() ? configuration.PostgreSqlServerName : String.Empty),
                }, "scripts", "env-01-account-names.txt"),
                $"{CromwellAzureRootDir}/env-01-account-names.txt", false),

                (Utility.GetFileContent("scripts", "env-04-settings.txt"), $"{CromwellAzureRootDir}/env-04-settings.txt", false)
            };

            if (configuration.ProvisionPostgreSqlOnAzure.GetValueOrDefault())
            {
                uploadList.Add((Utility.PersonalizeContent(new[]
                {
                    new Utility.ConfigReplaceTextItem("{PostgreSqlDatabaseName}", configuration.PostgreSqlDatabaseName),
                    new Utility.ConfigReplaceTextItem("{PostgreSqlUserLogin}", configuration.PostgreSqlUserLogin),
                    new Utility.ConfigReplaceTextItem("{PostgreSqlUserPassword}", configuration.PostgreSqlUserPassword),
                }, "scripts", "env-13-postgre-sql-db.txt"),
                $"{CromwellAzureRootDir}/env-13-postgre-sql-db.txt", false));
            }

            await UploadFilesToVirtualMachineAsync(
               sshConnectionInfo,
               uploadList.ToArray());
        }

        private async Task HandleCustomImagesAsync(ConnectionInfo sshConnectionInfo)
        {
            await HandleCustomImageAsync(sshConnectionInfo, configuration.CromwellVersion, configuration.CustomCromwellImagePath, "env-05-custom-cromwell-image-name.txt", "CromwellImageName", cromwellVersion => $"broadinstitute/cromwell:{cromwellVersion}");
            await HandleCustomImageAsync(sshConnectionInfo, configuration.TesImageName, configuration.CustomTesImagePath, "env-06-custom-tes-image-name.txt", "TesImageName");
            await HandleCustomImageAsync(sshConnectionInfo, configuration.TriggerServiceImageName, configuration.CustomTriggerServiceImagePath, "env-07-custom-trigger-service-image-name.txt", "TriggerServiceImageName");
        }

        private static async Task HandleCustomImageAsync(ConnectionInfo sshConnectionInfo, string imageNameOrTag, string customImagePath, string envFileName, string envFileKey, Func<string, string> imageNameFactory = null)
        {
            async Task CopyCustomDockerImageAsync(string customImagePath)
            {
                var startTime = DateTime.UtcNow;
                var line = ConsoleEx.WriteLine($"Copying custom image from {customImagePath} to the VM...");
                var remotePath = $"{CromwellAzureRootDir}/{Path.GetFileName(customImagePath)}";
                await UploadFilesToVirtualMachineAsync(sshConnectionInfo, (File.OpenRead(customImagePath), remotePath, false));
                WriteExecutionTime(line, startTime);
            }

            async Task<string> LoadCustomDockerImageAsync(string customImagePath)
            {
                var startTime = DateTime.UtcNow;
                var line = ConsoleEx.WriteLine($"Loading custom image {customImagePath} on the VM...");
                var remotePath = $"{CromwellAzureRootDir}/{Path.GetFileName(customImagePath)}";
                var (loadedImageName, _, _) = await ExecuteCommandOnVirtualMachineAsync(sshConnectionInfo, $"imageName=$(sudo docker load -i {remotePath}) && rm {remotePath} && imageName=$(expr \"$imageName\" : 'Loaded.*: \\(.*\\)') && echo $imageName");
                WriteExecutionTime(line, startTime);

                return loadedImageName;
            }

            if (imageNameOrTag is not null && imageNameOrTag.Equals(string.Empty))
            {
                await DeleteFileFromVirtualMachineAsync(sshConnectionInfo, $"{CromwellAzureRootDir}/{envFileName}");
            }
            else if (!string.IsNullOrEmpty(imageNameOrTag))
            {
                var actualImageName = imageNameFactory is not null ? imageNameFactory(imageNameOrTag) : imageNameOrTag;
                await UploadFilesToVirtualMachineAsync(sshConnectionInfo, ($"{envFileKey}={actualImageName}", $"{CromwellAzureRootDir}/{envFileName}", false));
            }
            else if (!string.IsNullOrEmpty(customImagePath))
            {
                await CopyCustomDockerImageAsync(customImagePath);
                var loadedImageName = await LoadCustomDockerImageAsync(customImagePath);
                await UploadFilesToVirtualMachineAsync(sshConnectionInfo, ($"{envFileKey}={loadedImageName}", $"{CromwellAzureRootDir}/{envFileName}", false));
            }
        }

        private async Task HandleConfigurationPropertiesAsync(ConnectionInfo sshConnectionInfo)
        {
            await HandleConfigurationPropertyAsync(sshConnectionInfo, "BatchNodesSubnetId", configuration.BatchNodesSubnetId, "env-08-batch-nodes-subnet-id.txt");
            await HandleConfigurationPropertyAsync(sshConnectionInfo, "DockerInDockerImageName", configuration.DockerInDockerImageName, "env-09-docker-in-docker-image-name.txt");
            await HandleConfigurationPropertyAsync(sshConnectionInfo, "BlobxferImageName", configuration.BlobxferImageName, "env-10-blobxfer-image-name.txt");
            await HandleConfigurationPropertyAsync(sshConnectionInfo, "DisableBatchNodesPublicIpAddress", configuration.DisableBatchNodesPublicIpAddress, "env-11-disable-batch-nodes-public-ip-address.txt");
        }

        private static async Task HandleConfigurationPropertyAsync(ConnectionInfo sshConnectionInfo, string key, string value, string envFileName)
        {
            // If the value is provided and empty, remove the property from the VM
            // If the value is not empty, create/update the property on the VM
            // If the value is not provided, don't do anything, the property may or may not exist on the VM
            // Properties are kept in env-* files, aggregated to .env file at VM startup, and used in docker-compose.yml as environment variables
            if (!string.IsNullOrEmpty(value))
            {
                await UploadFilesToVirtualMachineAsync(sshConnectionInfo, ($"{key}={value}", $"{CromwellAzureRootDir}/{envFileName}", false));
            }
            else if (value is not null)
            {
                await DeleteFileFromVirtualMachineAsync(sshConnectionInfo, $"{CromwellAzureRootDir}/{envFileName}");
            }
        }

        private static async Task HandleConfigurationPropertyAsync(ConnectionInfo sshConnectionInfo, string key, bool? value, string envFileName)
        {
            if (value.HasValue)
            {
                await HandleConfigurationPropertyAsync(sshConnectionInfo, key, value.Value.ToString(), envFileName);
            }
        }

        private Task RebootVmAsync(ConnectionInfo sshConnectionInfo)
            => Execute(
                "Rebooting VM...",
                async () =>
                {
                    try
                    {
                        await ExecuteCommandOnVirtualMachineAsync(sshConnectionInfo, "nohup sudo -b bash -c 'reboot' &>/dev/null");
                    }
                    catch (SshConnectionException)
                    {
                        return;
                    }
                });


        private Task AssignManagedIdOperatorToResourceAsync(IIdentity managedIdentity, IResource resource)
        {
            // https://docs.microsoft.com/en-us/azure/role-based-access-control/built-in-roles#managed-identity-operator
            var roleDefinitionId = $"/subscriptions/{configuration.SubscriptionId}/providers/Microsoft.Authorization/roleDefinitions/f1a07417-d97a-45cb-824c-7a7467783830";

            return Execute(
                $"Assigning Storage Blob Data Reader role for VM to Storage Account resource scope...",
                () => roleAssignmentHashConflictRetryPolicy.ExecuteAsync(
                    () => azureSubscriptionClient.AccessManagement.RoleAssignments
                        .Define(Guid.NewGuid().ToString())
                        .ForObjectId(managedIdentity.PrincipalId)
                        .WithRoleDefinition(roleDefinitionId)
                        .WithResourceScope(resource)
                        .CreateAsync(cts.Token)));
        }

        private Task AssignVmAsDataReaderToStorageAccountAsync(IIdentity managedIdentity, IStorageAccount storageAccount)
        {
            // https://docs.microsoft.com/en-us/azure/role-based-access-control/built-in-roles#storage-blob-data-reader
            var roleDefinitionId = $"/subscriptions/{configuration.SubscriptionId}/providers/Microsoft.Authorization/roleDefinitions/2a2b9908-6ea1-4ae2-8e65-a410df84e7d1";

            return Execute(
                $"Assigning Storage Blob Data Reader role for VM to Storage Account resource scope...",
                () => roleAssignmentHashConflictRetryPolicy.ExecuteAsync(
                    () => azureSubscriptionClient.AccessManagement.RoleAssignments
                        .Define(Guid.NewGuid().ToString())
                        .ForObjectId(managedIdentity.PrincipalId)
                        .WithRoleDefinition(roleDefinitionId)
                        .WithResourceScope(storageAccount)
                        .CreateAsync(cts.Token)));
        }

        private Task AssignVmAsContributorToStorageAccountAsync(IIdentity managedIdentity, IResource storageAccount)
            => Execute(
                $"Assigning {BuiltInRole.Contributor} role for VM to Storage Account resource scope...",
                () => roleAssignmentHashConflictRetryPolicy.ExecuteAsync(
                    () => azureSubscriptionClient.AccessManagement.RoleAssignments
                        .Define(Guid.NewGuid().ToString())
                        .ForObjectId(managedIdentity.PrincipalId)
                        .WithBuiltInRole(BuiltInRole.Contributor)
                        .WithResourceScope(storageAccount)
                        .CreateAsync(cts.Token)));

        private Task<IStorageAccount> CreateStorageAccountAsync()
            => Execute(
                $"Creating Storage Account: {configuration.StorageAccountName}...",
                () => azureSubscriptionClient.StorageAccounts
                    .Define(configuration.StorageAccountName)
                    .WithRegion(configuration.RegionName)
                    .WithExistingResourceGroup(configuration.ResourceGroupName)
                    .WithGeneralPurposeAccountKindV2()
                    .WithOnlyHttpsTraffic()
                    .CreateAsync(cts.Token));


        private async Task<IStorageAccount> GetExistingStorageAccountAsync(string storageAccountName)
            => await GetExistingStorageAccountAsync(storageAccountName, azureClient, subscriptionIds, configuration);

        public static async Task<IStorageAccount> GetExistingStorageAccountAsync(string storageAccountName, Microsoft.Azure.Management.Fluent.Azure.IAuthenticated azureClient, IEnumerable<string> subscriptionIds, Configuration configuration)
            => (await Task.WhenAll(subscriptionIds.Select(s =>
            {
                try
                {
                    return azureClient.WithSubscription(s).StorageAccounts.ListAsync();
                }
                catch (Exception)
                {
                    // Ignore exception if a user does not have the required role to list storage accounts in a subscription
                    return null;
                }
            })))
                .SelectMany(a => a)
                .Where(a => a is not null)
                .SingleOrDefault(a => a.Name.Equals(storageAccountName, StringComparison.OrdinalIgnoreCase) && a.RegionName.Equals(configuration.RegionName, StringComparison.OrdinalIgnoreCase));

        private async Task<BatchAccount> GetExistingBatchAccountAsync(string batchAccountName)
            => (await Task.WhenAll(subscriptionIds.Select(s => new BatchManagementClient(tokenCredentials) { SubscriptionId = s }.BatchAccount.ListAsync())))
                .SelectMany(a => a)
                .SingleOrDefault(a => a.Name.Equals(batchAccountName, StringComparison.OrdinalIgnoreCase) && a.Location.Equals(configuration.RegionName, StringComparison.OrdinalIgnoreCase));

        private async Task CreateDefaultStorageContainersAsync(IStorageAccount storageAccount)
        {
            var blobClient = await GetBlobClientAsync(storageAccount);

            var defaultContainers = new List<string> { WorkflowsContainerName, InputsContainerName, "cromwell-executions", "cromwell-workflow-logs", "outputs", ConfigurationContainerName };
            await Task.WhenAll(defaultContainers.Select(c => blobClient.GetBlobContainerClient(c).CreateIfNotExistsAsync(cancellationToken: cts.Token)));
        }

        private Task WriteNonPersonalizedFilesToStorageAccountAsync(IStorageAccount storageAccount)
            => Execute(
                $"Writing readme.txt files to '{WorkflowsContainerName}' storage container...",
                async () =>
                {
                    await UploadTextToStorageAccountAsync(storageAccount, WorkflowsContainerName, "new/readme.txt", "Upload a trigger file to this virtual directory to create a new workflow. Additional information here: https://github.com/microsoft/CromwellOnAzure");
                    await UploadTextToStorageAccountAsync(storageAccount, WorkflowsContainerName, "abort/readme.txt", "Upload an empty file to this virtual directory to abort an existing workflow. The empty file's name shall be the Cromwell workflow ID you wish to cancel.  Additional information here: https://github.com/microsoft/CromwellOnAzure");
                });

        private Task WritePersonalizedFilesToStorageAccountAsync(IStorageAccount storageAccount, string managedIdentityName)
            => Execute(
                $"Writing {ContainersToMountFileName} and {CromwellConfigurationFileName} files to '{ConfigurationContainerName}' storage container...",
                async () =>
                {
                    await UploadTextToStorageAccountAsync(storageAccount, ConfigurationContainerName, ContainersToMountFileName, Utility.PersonalizeContent(new[]
                    {
                        new Utility.ConfigReplaceTextItem("{DefaultStorageAccountName}", configuration.StorageAccountName),
                        new Utility.ConfigReplaceTextItem("{ManagedIdentityName}", managedIdentityName)
                    }, "scripts", ContainersToMountFileName));

                    // Configure Cromwell config file for Docker Mysql or PostgreSQL on Azure.
                    if (configuration.ProvisionPostgreSqlOnAzure.GetValueOrDefault())
                    {
                        await UploadTextToStorageAccountAsync(storageAccount, ConfigurationContainerName, CromwellConfigurationFileName, Utility.PersonalizeContent(new[]
                        {
                            new Utility.ConfigReplaceTextItem("{DatabaseUrl}", $"\"jdbc:postgresql://{configuration.PostgreSqlServerName}.postgres.database.azure.com/{configuration.PostgreSqlDatabaseName}?sslmode=require\""),
                            new Utility.ConfigReplaceTextItem("{DatabaseUser}", $"\"{configuration.PostgreSqlUserLogin}\""),
                            new Utility.ConfigReplaceTextItem("{DatabasePassword}", $"\"{configuration.PostgreSqlUserPassword}\""),
                            new Utility.ConfigReplaceTextItem("{DatabaseDriver}", $"\"org.postgresql.Driver\""),
                            new Utility.ConfigReplaceTextItem("{DatabaseProfile}", "\"slick.jdbc.PostgresProfile$\""),
                        }, "scripts", CromwellConfigurationFileName));
                    }
                    else
                    {
                        await UploadTextToStorageAccountAsync(storageAccount, ConfigurationContainerName, CromwellConfigurationFileName, Utility.PersonalizeContent(new[]
                        {
                            new Utility.ConfigReplaceTextItem("{DatabaseUrl}", $"\"jdbc:mysql://mysqldb/cromwell_db?useSSL=false&rewriteBatchedStatements=true&allowPublicKeyRetrieval=true\""),
                            new Utility.ConfigReplaceTextItem("{DatabaseUser}", $"\"cromwell\""),
                            new Utility.ConfigReplaceTextItem("{DatabasePassword}", $"\"cromwell\""),
                            new Utility.ConfigReplaceTextItem("{DatabaseDriver}", $"\"com.mysql.cj.jdbc.Driver\""),
                        new Utility.ConfigReplaceTextItem("{DatabaseProfile}", "\"slick.jdbc.MySQLProfile$\""),
                        }, "scripts", CromwellConfigurationFileName));
                    }

                    await UploadTextToStorageAccountAsync(storageAccount, ConfigurationContainerName, AllowedVmSizesFileName, Utility.GetFileContent("scripts", AllowedVmSizesFileName));
                    await UploadTextToStorageAccountAsync(storageAccount, ConfigurationContainerName, "init-user.sql", Utility.GetFileContent("scripts", "mysql", "init-user.sql"));
                    await UploadTextToStorageAccountAsync(storageAccount, ConfigurationContainerName, "unlock-change-log.sql", Utility.GetFileContent("scripts", "mysql", "unlock-change-log.sql"));
                });

        private Task AssignVmAsContributorToBatchAccountAsync(IIdentity managedIdentity, BatchAccount batchAccount)
            => Execute(
                $"Assigning {BuiltInRole.Contributor} role for VM to Batch Account resource scope...",
                () => roleAssignmentHashConflictRetryPolicy.ExecuteAsync(
                    () => azureSubscriptionClient.AccessManagement.RoleAssignments
                        .Define(Guid.NewGuid().ToString())
                        .ForObjectId(managedIdentity.PrincipalId)
                        .WithBuiltInRole(BuiltInRole.Contributor)
                        .WithScope(batchAccount.Id)
                        .CreateAsync(cts.Token)));

        private Task AssignVmAsContributorToCosmosDb(IIdentity managedIdentity, IResource cosmosDb)
            => Execute(
                $"Assigning {BuiltInRole.Contributor} role for VM to Cosmos DB resource scope...",
                () => roleAssignmentHashConflictRetryPolicy.ExecuteAsync(
                    () => azureSubscriptionClient.AccessManagement.RoleAssignments
                        .Define(Guid.NewGuid().ToString())
                        .ForObjectId(managedIdentity.PrincipalId)
                        .WithBuiltInRole(BuiltInRole.Contributor)
                        .WithResourceScope(cosmosDb)
                        .CreateAsync(cts.Token)));

        private Task<ICosmosDBAccount> CreateCosmosDbAsync()
            => Execute(
                $"Creating Cosmos DB: {configuration.CosmosDbAccountName}...",
                () => azureSubscriptionClient.CosmosDBAccounts
                    .Define(configuration.CosmosDbAccountName)
                    .WithRegion(configuration.RegionName)
                    .WithExistingResourceGroup(configuration.ResourceGroupName)
                    .WithDataModelSql()
                    .WithSessionConsistency()
                    .WithWriteReplication(Region.Create(configuration.RegionName))
                    .CreateAsync(cts.Token));

        private async Task<Server> CreatePostgreSqlServerAndDatabaseAsync(IPostgreSQLManagementClient postgresManagementClient, ISubnet subnet, IPrivateDnsZone postgreSqlDnsZone)
        {
            if (!subnet.Inner.Delegations.Any())
            {
                subnet.Parent.Update().UpdateSubnet(subnet.Name).WithDelegation("Microsoft.DBforPostgreSQL/flexibleServers");
                await subnet.Parent.Update().ApplyAsync();
            }

            Server server = null;

            await Execute(
                $"Creating Azure Server for PostgreSQL: {configuration.PostgreSqlServerName} ...",
                async () =>
                {
                    server = await postgresManagementClient.Servers.CreateAsync(
                        configuration.ResourceGroupName, configuration.PostgreSqlServerName,
                        new Server(
                           location: configuration.RegionName,
                           version: configuration.PostgreSqlVersion,
                           sku: new Sku(configuration.PostgreSqlSkuName, configuration.PostgreSqlTier),
                           storage: new Storage(configuration.PostgreSqlStorageSize),
                           administratorLogin: configuration.PostgreSqlAdministratorLogin,
                           administratorLoginPassword: configuration.PostgreSqlAdministratorPassword,
                           network: new Network(publicNetworkAccess: "Disabled", delegatedSubnetResourceId: subnet.Inner.Id, privateDnsZoneArmResourceId: postgreSqlDnsZone.Id)
                        ));
                });

            await Execute(
                $"Creating PostgreSQL cromwell database: {configuration.PostgreSqlDatabaseName}...",
                () => postgresManagementClient.Databases.CreateAsync(
                    configuration.ResourceGroupName, configuration.PostgreSqlServerName, configuration.PostgreSqlDatabaseName,
                    new Database()));

            return server;
        }

        private Task AssignVmAsBillingReaderToSubscriptionAsync(IIdentity managedIdentity)
        {
            try
            {
                return Execute(
                    $"Assigning {BuiltInRole.BillingReader} role for VM to Subscription scope...",
                    () => roleAssignmentHashConflictRetryPolicy.ExecuteAsync(
                        () => azureSubscriptionClient.AccessManagement.RoleAssignments
                            .Define(Guid.NewGuid().ToString())
                            .ForObjectId(managedIdentity.PrincipalId)
                            .WithBuiltInRole(BuiltInRole.BillingReader)
                            .WithSubscriptionScope(configuration.SubscriptionId)
                            .CreateAsync(cts.Token)));
            }
            catch (Microsoft.Rest.Azure.CloudException)
            {
                DisplayBillingReaderInsufficientAccessLevelWarning();
                return Task.CompletedTask;
            }
        }

        private Task AssignVmAsContributorToAppInsightsAsync(IIdentity managedIdentity, IResource appInsights)
            => Execute(
                $"Assigning {BuiltInRole.Contributor} role for VM to App Insights resource scope...",
                () => roleAssignmentHashConflictRetryPolicy.ExecuteAsync(
                    () => azureSubscriptionClient.AccessManagement.RoleAssignments
                        .Define(Guid.NewGuid().ToString())
                        .ForObjectId(managedIdentity.PrincipalId)
                        .WithBuiltInRole(BuiltInRole.Contributor)
                        .WithResourceScope(appInsights)
                        .CreateAsync(cts.Token)));

        private Task<IVirtualMachine> CreateVirtualMachineAsync(IIdentity managedIdentity, INetwork vnet, string subnetName)
        {
            const int dataDiskSizeGiB = 32;
            const int dataDiskLun = 0;

            var vmDefinitionPart1 = azureSubscriptionClient.VirtualMachines.Define(configuration.VmName)
                .WithRegion(configuration.RegionName)
                .WithExistingResourceGroup(configuration.ResourceGroupName)
                .WithExistingPrimaryNetwork(vnet)
                .WithSubnet(subnetName)
                .WithPrimaryPrivateIPAddressDynamic();

            var vmDefinitionPart2 = (configuration.PrivateNetworking.GetValueOrDefault() ? vmDefinitionPart1.WithoutPrimaryPublicIPAddress() : vmDefinitionPart1.WithNewPrimaryPublicIPAddress(configuration.VmName))
                .WithLatestLinuxImage(configuration.VmOsProvider, configuration.VmOsName, configuration.VmOsVersion)
                .WithRootUsername(configuration.VmUsername)
                .WithRootPassword(configuration.VmPassword)
                .WithNewDataDisk(dataDiskSizeGiB, dataDiskLun, CachingTypes.None)
                .WithSize(configuration.VmSize)
                .WithExistingUserAssignedManagedServiceIdentity(managedIdentity);

            return Execute($"Creating Linux VM: {configuration.VmName}...", () => vmDefinitionPart2.CreateAsync(cts.Token));
        }

        private Task<(INetwork virtualNetwork, ISubnet vmSubnet, ISubnet postgreSqlSubnet)> CreateVnetAndSubnetsAsync(IResourceGroup resourceGroup)
          => Execute(
                $"Creating virtual network and subnets: {configuration.VnetName} ...",
            async () =>
            {
                var vnetDefinition = azureSubscriptionClient.Networks
                    .Define(configuration.VnetName)
                    .WithRegion(configuration.RegionName)
                    .WithExistingResourceGroup(resourceGroup)
                    .WithAddressSpace(configuration.VnetAddressSpace)
                    .DefineSubnet(configuration.VmSubnetName).WithAddressPrefix(configuration.VmSubnetAddressSpace).Attach();

                vnetDefinition = configuration.ProvisionPostgreSqlOnAzure.GetValueOrDefault()
                    ? vnetDefinition.DefineSubnet(configuration.PostgreSqlSubnetName).WithAddressPrefix(configuration.PostgreSqlSubnetAddressSpace).WithDelegation("Microsoft.DBforPostgreSQL/flexibleServers").Attach()
                    : vnetDefinition;

                var vnet = await vnetDefinition.CreateAsync();

                return (vnet, vnet.Subnets.FirstOrDefault(s => s.Key.Equals(configuration.VmSubnetName, StringComparison.OrdinalIgnoreCase)).Value, vnet.Subnets.FirstOrDefault(s => s.Key.Equals(configuration.PostgreSqlSubnetName, StringComparison.OrdinalIgnoreCase)).Value);
            });

        private Task<INetworkSecurityGroup> CreateNetworkSecurityGroupAsync(IResourceGroup resourceGroup, string networkSecurityGroupName)
        {
            const int SshAllowedPort = 22;
            const int SshDefaultPriority = 300;

            return Execute(
                $"Creating Network Security Group: {networkSecurityGroupName}...",
                () => azureSubscriptionClient.NetworkSecurityGroups.Define(networkSecurityGroupName)
                    .WithRegion(configuration.RegionName)
                    .WithExistingResourceGroup(resourceGroup)
                    .DefineRule(SshNsgRuleName)
                    .AllowInbound()
                    .FromAnyAddress()
                    .FromAnyPort()
                    .ToAnyAddress()
                    .ToPort(SshAllowedPort)
                    .WithProtocol(SecurityRuleProtocol.Tcp)
                    .WithPriority(SshDefaultPriority)
                    .Attach()
                    .CreateAsync(cts.Token)
            );
        }

        private Task EnableSsh(INetworkSecurityGroup networkSecurityGroup)
        {
            try
            {
                return networkSecurityGroup?.SecurityRules[SshNsgRuleName]?.Access switch
                {
                    null => Task.CompletedTask,
                    var x when SecurityRuleAccess.Allow.Equals(x) => SetKeepSshPortOpen(true),
                    _ => Execute(
                        "Enabling SSH on VM...",
                        () => EnableSshPort()),
                };
            }
            catch (KeyNotFoundException)
            {
                return Task.CompletedTask;
            }

            Task<INetworkSecurityGroup> EnableSshPort()
            {
                _ = SetKeepSshPortOpen(false);
                return networkSecurityGroup.Update().UpdateRule(SshNsgRuleName).AllowInbound().Parent().ApplyAsync();
            }

            Task SetKeepSshPortOpen(bool value)
            {
                configuration.KeepSshPortOpen = value;
                return Task.CompletedTask;
            }
        }

        private Task DisableSsh(INetworkSecurityGroup networkSecurityGroup)
            => networkSecurityGroup is null ? Task.CompletedTask : Execute(
                "Disabling SSH on VM...",
                () => networkSecurityGroup.Update().UpdateRule(SshNsgRuleName).DenyInbound().Parent().ApplyAsync()
            );

        private Task<INetworkInterface> AssociateNicWithNetworkSecurityGroupAsync(INetworkInterface networkInterface, INetworkSecurityGroup networkSecurityGroup)
            => Execute(
                $"Associating VM NIC with Network Security Group {networkSecurityGroup.Name}...",
                () => networkInterface.Update().WithExistingNetworkSecurityGroup(networkSecurityGroup).ApplyAsync()
            );

<<<<<<< HEAD
        private string GetInitSqlString()
        {
            return Utility.PersonalizeContent(new[]
            {
                new Utility.ConfigReplaceRegExItemText("^CREATE USER 'cromwell'@'%'.*$", String.Empty, RegexOptions.Multiline),
            }, "scripts", "mysql", "init-user.sql");
        }

        private Task ExecuteQueriesOnAzureMySqlDb(ConnectionInfo sshConnectionInfo, Server mySQLServer)
        => Execute(
            $"Executing scripts on cromwell_db.",
            async () => {
                await ExecuteCommandOnVirtualMachineAsync(sshConnectionInfo, $"sudo apt install -y mysql-client");
                var initScript = GetInitSqlString();
                return await ExecuteCommandOnVirtualMachineAsync(sshConnectionInfo, $"mysql -u cromwell -p'{configuration.MySqlServerPassword}' -h {mySQLServer.FullyQualifiedDomainName} -P 3306 -D cromwell_db -e \"{initScript}\"");
            });
=======
        private Task CreatePostgreSqlDatabaseUser(ConnectionInfo sshConnectionInfo)
            => Execute(
                $"Creating PostgreSQL database user...",
                () =>
                {
                    var sqlCommand = $"CREATE USER {configuration.PostgreSqlUserLogin} WITH PASSWORD '{configuration.PostgreSqlUserPassword}'; GRANT ALL PRIVILEGES ON DATABASE {configuration.PostgreSqlDatabaseName} TO {configuration.PostgreSqlUserLogin};";
                    return ExecuteCommandOnVirtualMachineAsync(sshConnectionInfo, $"psql postgresql://{configuration.PostgreSqlAdministratorLogin}:{configuration.PostgreSqlAdministratorPassword}@{configuration.PostgreSqlServerName}.postgres.database.azure.com/{configuration.PostgreSqlDatabaseName} -c \"{sqlCommand}\"");
                }
            );

        private Task<IPrivateDnsZone> CreatePrivateDnsZoneAsync(INetwork virtualNetwork)
            => Execute(
                "Creating private DNS Zone for PostgreSQL Server",
                async () =>
                {
                    // Note: for a potential future implementation of this method without Fluent,
                    // please see commit cbffa28 in #392
                    var postgreSqlDnsZone = await azureSubscriptionClient.PrivateDnsZones
                        .Define($"{configuration.PostgreSqlServerName}.private.postgres.database.azure.com")
                        .WithExistingResourceGroup(configuration.ResourceGroupName)
                        .DefineVirtualNetworkLink($"{virtualNetwork.Name}-link")
                        .WithReferencedVirtualNetworkId(virtualNetwork.Id)
                        .DisableAutoRegistration()
                        .Attach()
                        .CreateAsync();
                    return postgreSqlDnsZone;
                });
>>>>>>> bc55ec83

        private Task ExecuteQueriesOnAzureMySqlDbFromK8(Server mySQLServer)
            => Execute(
                $"Executing scripts on cromwell_db.",
                async () => 
                {
                    var initScript = GetInitSqlString();

                    var commands = new List<string[]>() 
                    {
                        new string[] { "sudo apt install -y mysql-client" } ,
                        new string[] { $"mysql -u cromwell -p'{configuration.MySqlServerPassword}' -h {mySQLServer.FullyQualifiedDomainName} -P 3306 -D cromwell_db -e \"{initScript}\"" }
                    };
                    await kubernetesManager.ExecuteCommandsOnPod(kubernetesClient, "cromwell", commands, System.TimeSpan.FromMinutes(5));
                });

        private Task<IGenericResource> CreateLogAnalyticsWorkspaceResourceAsync(string workspaceName)
            => Execute(
                $"Creating Log Analytics Workspace: {workspaceName}...",
                () => ResourceManager
                    .Configure()
                    .Authenticate(azureCredentials)
                    .WithSubscription(configuration.SubscriptionId)
                    .GenericResources.Define(workspaceName)
                    .WithRegion(configuration.RegionName)
                    .WithExistingResourceGroup(configuration.ResourceGroupName)
                    .WithResourceType("workspaces")
                    .WithProviderNamespace("Microsoft.OperationalInsights")
                    .WithoutPlan()
                    .WithApiVersion("2020-08-01")
                    .WithParentResource(string.Empty)
                    .CreateAsync(cts.Token));

        private Task<IGenericResource> CreateAppInsightsResourceAsync(string logAnalyticsArmId)
            => Execute(
                $"Creating Application Insights: {configuration.ApplicationInsightsAccountName}...",
                () => ResourceManager
                    .Configure()
                    .Authenticate(azureCredentials)
                    .WithSubscription(configuration.SubscriptionId)
                    .GenericResources.Define(configuration.ApplicationInsightsAccountName)
                    .WithRegion(configuration.RegionName)
                    .WithExistingResourceGroup(configuration.ResourceGroupName)
                    .WithResourceType("components")
                    .WithProviderNamespace("microsoft.insights")
                    .WithoutPlan()
                    .WithApiVersion("2020-02-02")
                    .WithParentResource(string.Empty)
                    .WithProperties(new Dictionary<string, string>() {
                        { "Application_Type", "other" } ,
                        { "WorkspaceResourceId", logAnalyticsArmId }
                    })
                    .CreateAsync(cts.Token));

        private Task<BatchAccount> CreateBatchAccountAsync(string storageAccountId)
            => Execute(
                $"Creating Batch Account: {configuration.BatchAccountName}...",
                () => new BatchManagementClient(tokenCredentials) { SubscriptionId = configuration.SubscriptionId }
                    .BatchAccount
                    .CreateAsync(
                        configuration.ResourceGroupName,
                        configuration.BatchAccountName,
                        new BatchAccountCreateParameters(
                            configuration.RegionName,
                            autoStorage: configuration.PrivateNetworking.GetValueOrDefault() ? new AutoStorageBaseProperties { StorageAccountId = storageAccountId } : null),
                        cts.Token));

        private Task<IResourceGroup> CreateResourceGroupAsync()
        {
            var tags = !string.IsNullOrWhiteSpace(configuration.Tags) ? Utility.DelimitedTextToDictionary(configuration.Tags, "=", ",") : null;

            var resourceGroupDefinition = azureSubscriptionClient
                .ResourceGroups
                .Define(configuration.ResourceGroupName)
                .WithRegion(configuration.RegionName);

            resourceGroupDefinition = tags is not null ? resourceGroupDefinition.WithTags(tags) : resourceGroupDefinition;

            return Execute(
                $"Creating Resource Group: {configuration.ResourceGroupName}...",
                () => resourceGroupDefinition.CreateAsync());
        }

        private Task<IIdentity> CreateUserManagedIdentityAsync(IResourceGroup resourceGroup)
        {
            // Resource group name supports periods and parenthesis but identity doesn't. Replacing them with hyphens.
            var managedIdentityName = $"{resourceGroup.Name.Replace(".", "-").Replace("(", "-").Replace(")", "-")}-identity";

            return Execute(
                $"Creating user-managed identity: {managedIdentityName}...",
                () => azureSubscriptionClient.Identities.Define(managedIdentityName)
                    .WithRegion(configuration.RegionName)
                    .WithExistingResourceGroup(resourceGroup)
                    .CreateAsync());
        }

        private Task<IIdentity> GetUserManagedIdentityAsync(string resourceGroup, string managedIdentityName)
        {
            return Execute(
                $"Creating user-managed identity: {managedIdentityName}...",
                () => azureSubscriptionClient.Identities.GetByResourceGroupAsync(resourceGroup, managedIdentityName));
        }

        private Task<IIdentity> ReplaceSystemManagedIdentityWithUserManagedIdentityAsync(IResourceGroup resourceGroup, IVirtualMachine linuxVm)
            => Execute(
                "Replacing VM system-managed identity with user-managed identity for easier VM upgrades in the future...",
                async () =>
                {
                    var userManagedIdentity = await CreateUserManagedIdentityAsync(resourceGroup);

                    var existingVmRoles = (await azureSubscriptionClient.AccessManagement.RoleAssignments.Inner.ListForScopeWithHttpMessagesAsync(
                            $"/subscriptions/{configuration.SubscriptionId}",
                            new ODataQuery<RoleAssignmentFilter>($"assignedTo('{linuxVm.SystemAssignedManagedServiceIdentityPrincipalId}')"))).Body
                        .AsContinuousCollection(link => Extensions.Synchronize(() => azureSubscriptionClient.AccessManagement.RoleAssignments.Inner.ListForScopeNextWithHttpMessagesAsync(link)).Body)
                        .ToList();

                    foreach (var role in existingVmRoles)
                    {
                        await azureSubscriptionClient.AccessManagement.RoleAssignments
                            .Define(Guid.NewGuid().ToString())
                            .ForObjectId(userManagedIdentity.PrincipalId)
                            .WithRoleDefinition(role.RoleDefinitionId)
                            .WithScope(role.Scope)
                            .CreateAsync();
                    }

                    foreach (var role in existingVmRoles)
                    {
                        await azureSubscriptionClient.AccessManagement.RoleAssignments.DeleteByIdAsync(role.Id);
                    }

                    await Execute(
                        "Removing existing system-managed identity and assigning new user-managed identity to the VM...",
                        () => linuxVm.Update().WithoutSystemAssignedManagedServiceIdentity().WithExistingUserAssignedManagedServiceIdentity(userManagedIdentity).ApplyAsync());

                    return userManagedIdentity;
                });

        private async Task DeleteResourceGroupAsync()
        {
            var startTime = DateTime.UtcNow;
            var line = ConsoleEx.WriteLine("Deleting resource group...");
            await azureSubscriptionClient.ResourceGroups.DeleteByNameAsync(configuration.ResourceGroupName, CancellationToken.None);
            WriteExecutionTime(line, startTime);
        }

        private Task PatchCromwellConfigurationFileV200Async(IStorageAccount storageAccount)
            => Execute(
                $"Patching '{CromwellConfigurationFileName}' in '{ConfigurationContainerName}' storage container...",
                async () =>
                {
                    await UploadTextToStorageAccountAsync(storageAccount, ConfigurationContainerName, CromwellConfigurationFileName, Utility.PersonalizeContent(new[]
                    {
                        // Replace "enabled = true" with "enabled = false" in call-caching element
                        (Utility.ConfigReplaceTextItemBase)new Utility.ConfigReplaceRegExItemText(@"^(\s*call-caching\s*{[^}]*enabled\s*[=:]{1}\s*)(true)$", "$1false", RegexOptions.Multiline),
                        // Add "preemptible: true" to default-runtime-attributes element, if preemptible is not already present
                        new Utility.ConfigReplaceRegExItemEvaluator(@"(?![\s\S]*preemptible)^(\s*default-runtime-attributes\s*{)([^}]*$)(\s*})$", match => $"{match.Groups[1].Value}{match.Groups[2].Value}\n          preemptible: true{match.Groups[3].Value}", RegexOptions.Multiline),
                    }, (await DownloadTextFromStorageAccountAsync(storageAccount, ConfigurationContainerName, CromwellConfigurationFileName, cts)) ?? Utility.GetFileContent("scripts", CromwellConfigurationFileName)));
                });

        private Task PatchContainersToMountFileV210Async(IStorageAccount storageAccount, string managedIdentityName)
            => Execute(
                $"Adding public datasettestinputs/dataset container to '{ContainersToMountFileName}' file in '{ConfigurationContainerName}' storage container...",
                async () =>
                {
                    var containersToMountText = await DownloadTextFromStorageAccountAsync(storageAccount, ConfigurationContainerName, ContainersToMountFileName, cts);

                    if (containersToMountText is not null)
                    {
                        // Add datasettestinputs container if not already present
                        if (!containersToMountText.Contains("datasettestinputs.blob.core.windows.net/dataset"))
                        {
                            // [SuppressMessage("Microsoft.Security", "CS002:SecretInNextLine", Justification="SAS token for public use")]
                            var dataSetUrl = "https://datasettestinputs.blob.core.windows.net/dataset?sv=2018-03-28&sr=c&si=coa&sig=nKoK6dxjtk5172JZfDH116N6p3xTs7d%2Bs5EAUE4qqgM%3D";
                            containersToMountText = $"{containersToMountText.TrimEnd()}\n{dataSetUrl}";
                        }

                        containersToMountText = containersToMountText
                            .Replace("where the VM has Contributor role", $"where the identity '{managedIdentityName}' has 'Contributor' role")
                            .Replace("where VM's identity", "where CoA VM")
                            .Replace("that the VM's identity has Contributor role", $"that the identity '{managedIdentityName}' has 'Contributor' role");

                        await UploadTextToStorageAccountAsync(storageAccount, ConfigurationContainerName, ContainersToMountFileName, containersToMountText);
                    }
                });

        private Task PatchContainersToMountFileV220Async(IStorageAccount storageAccount)
            => Execute(
                $"Commenting out msgenpublicdata/inputs in '{ContainersToMountFileName}' file in '{ConfigurationContainerName}' storage container. It will be removed in v2.3",
                async () =>
                {
                    var containersToMountText = await DownloadTextFromStorageAccountAsync(storageAccount, ConfigurationContainerName, ContainersToMountFileName, cts);

                    if (containersToMountText is not null)
                    {
                        containersToMountText = containersToMountText.Replace("https://msgenpublicdata", $"#https://msgenpublicdata");

                        await UploadTextToStorageAccountAsync(storageAccount, ConfigurationContainerName, ContainersToMountFileName, containersToMountText);
                    }
                });

        private Task PatchContainersToMountFileV240Async(IStorageAccount storageAccount)
            => Execute(
                $"Removing reference to msgenpublicdata/inputs in '{ContainersToMountFileName}' file in '{ConfigurationContainerName}' storage container.",
                async () =>
                {
                    var containersToMountText = await DownloadTextFromStorageAccountAsync(storageAccount, ConfigurationContainerName, ContainersToMountFileName, cts);

                    if (containersToMountText is not null)
                    {
                        var regex = new Regex("^.*msgenpublicdata.blob.core.windows.net/inputs.*(\n|\r|\r\n)", RegexOptions.Multiline);
                        containersToMountText = regex.Replace(containersToMountText, string.Empty);

                        await UploadTextToStorageAccountAsync(storageAccount, ConfigurationContainerName, ContainersToMountFileName, containersToMountText);
                    }
                });

        private Task PatchAccountNamesFileV240Async(ConnectionInfo sshConnectionInfo, IIdentity managedIdentity)
            => Execute(
                $"Adding Managed Identity ClientId to 'env-01-account-names.txt' file on the VM...",
                async () =>
                {
                    var accountNames = Utility.DelimitedTextToDictionary((await ExecuteCommandOnVirtualMachineWithRetriesAsync(sshConnectionInfo, $"cat {CromwellAzureRootDir}/env-01-account-names.txt")).Output);
                    accountNames["ManagedIdentityClientId"] = managedIdentity.ClientId;

                    await UploadFilesToVirtualMachineAsync(sshConnectionInfo, (Utility.DictionaryToDelimitedText(accountNames), $"{CromwellAzureRootDir}/env-01-account-names.txt", false));
                });

        private Task PatchCromwellConfigurationFileV300Async(IStorageAccount storageAccount)
            => Execute(
                $"Patching '{CromwellConfigurationFileName}' in '{ConfigurationContainerName}' storage container...",
                async () =>
                {
                    var cromwellConfigText = await DownloadTextFromStorageAccountAsync(storageAccount, ConfigurationContainerName, CromwellConfigurationFileName, cts);
                    var tesBackendParametersRegex = new Regex(@"^(\s*endpoint.*)([\s\S]*)", RegexOptions.Multiline);

                    // Add "use_tes_11_preview_backend_parameters = true" to TES config, after endpoint setting, if use_tes_11_preview_backend_parameters is not already present
                    if (!cromwellConfigText.Contains("use_tes_11_preview_backend_parameters", StringComparison.OrdinalIgnoreCase))
                    {
                        cromwellConfigText = tesBackendParametersRegex.Replace(cromwellConfigText, match => $"{match.Groups[1].Value}\n        use_tes_11_preview_backend_parameters = true{match.Groups[2].Value}");
                    }

                    await UploadTextToStorageAccountAsync(storageAccount, ConfigurationContainerName, CromwellConfigurationFileName, cromwellConfigText);
                });

        private Task PatchCromwellConfigurationFileV310Async(IStorageAccount storageAccount)
            => Execute(
                $"Patching '{CromwellConfigurationFileName}' in '{ConfigurationContainerName}' storage container...",
                async () =>
                {
                    var cromwellConfigText = await DownloadTextFromStorageAccountAsync(storageAccount, ConfigurationContainerName, CromwellConfigurationFileName);
                    var akkaHttpRegex = new Regex(@"(\s*akka\.http\.host-connection-pool\.pool-implementation.*$)", RegexOptions.Multiline);
                    cromwellConfigText = akkaHttpRegex.Replace(cromwellConfigText, match => string.Empty);

                    await UploadTextToStorageAccountAsync(storageAccount, ConfigurationContainerName, CromwellConfigurationFileName, cromwellConfigText);
                });

        private Task AddNewSettingsV300Async(ConnectionInfo sshConnectionInfo)
            => Execute(
                $"Adding new settings to 'env-04-settings.txt' file on the VM...",
                async () =>
                {
                    var existingFileContent = await ExecuteCommandOnVirtualMachineAsync(sshConnectionInfo, $"cat {CromwellAzureRootDir}/env-04-settings.txt");
                    var existingSettings = Utility.DelimitedTextToDictionary(existingFileContent.Output.Trim());
                    var newSettings = Utility.DelimitedTextToDictionary(Utility.GetFileContent("scripts", "env-04-settings.txt"));

                    foreach (var key in newSettings.Keys.Except(existingSettings.Keys))
                    {
                        existingSettings.Add(key, newSettings[key]);
                    }

                    var newFileContent = Utility.DictionaryToDelimitedText(existingSettings);

                    await UploadFilesToVirtualMachineAsync(
                        sshConnectionInfo,
                        new[] {
                            (newFileContent, $"{CromwellAzureRootDir}/env-04-settings.txt", false)
                        });
                });

        private async Task MitigateChaosDbV250Async(ICosmosDBAccount cosmosDb)
            => await Execute("#ChaosDB remedition (regenerating CosmosDB primary key)",
                () => cosmosDb.RegenerateKeyAsync(KeyKind.Primary.Value));

        private async Task UpgradeBlobfuseV300Async(ConnectionInfo sshConnectionInfo)
            => await Execute("Upgrading blobfuse to 1.4.3...",
                () => ExecuteCommandOnVirtualMachineWithRetriesAsync(sshConnectionInfo, "sudo apt-get update ; sudo apt-get --only-upgrade install blobfuse=1.4.3"));

        private async Task DisableDockerServiceV300Async(ConnectionInfo sshConnectionInfo)
            => await Execute("Disabling auto-start of Docker service...",
                () => ExecuteCommandOnVirtualMachineWithRetriesAsync(sshConnectionInfo, "sudo systemctl disable docker"));

        private async Task SetCosmosDbContainerAutoScaleAsync(ICosmosDBAccount cosmosDb)
        {
            var tesDb = await cosmosDb.GetSqlDatabaseAsync(Constants.CosmosDbDatabaseId);
            var taskContainer = await tesDb.GetSqlContainerAsync(Constants.CosmosDbContainerId);
            var requestThroughput = await taskContainer.GetThroughputSettingsAsync();

            if (requestThroughput is not null && requestThroughput.Throughput is not null && requestThroughput.AutopilotSettings?.MaxThroughput is null)
            {
                var key = (await cosmosDb.ListKeysAsync()).PrimaryMasterKey;
                var cosmosClient = new CosmosRestClient(cosmosDb.DocumentEndpoint, key);

                // If the container has request throughput setting configured, and it is currently manual, set it to auto
                await Execute(
                    $"Switching the throughput setting for CosmosDb container 'Tasks' in database 'TES' from Manual to Autoscale...",
                    () => cosmosClient.SwitchContainerRequestThroughputToAutoAsync(Constants.CosmosDbDatabaseId, Constants.CosmosDbContainerId));
            }
        }

        private static ConnectionInfo GetSshConnectionInfo(IVirtualMachine linuxVm, string vmUsername, string vmPassword)
        {
            var publicIPAddress = linuxVm.GetPrimaryPublicIPAddress();

            return new ConnectionInfo(
                publicIPAddress is not null ? publicIPAddress.Fqdn : linuxVm.GetPrimaryNetworkInterface().PrimaryPrivateIP,
                vmUsername,
                new PasswordAuthenticationMethod(vmUsername, vmPassword));
        }

        private static void ValidateMainIdentifierPrefix(string prefix)
        {
            const int maxLength = 12;

            if (prefix.Any(c => !char.IsLetter(c)))
            {
                throw new ValidationException($"MainIdentifierPrefix must only contain letters.");
            }

            if (prefix.Length > maxLength)
            {
                throw new ValidationException($"MainIdentifierPrefix too long - must be {maxLength} characters or less.");
            }
        }

        private void ValidateRegionName(string regionName)
        {
            var validRegionNames = azureSubscriptionClient.GetCurrentSubscription().ListLocations().Select(loc => loc.Region.Name);

            if (!validRegionNames.Contains(regionName, StringComparer.OrdinalIgnoreCase))
            {
                throw new ValidationException($"Invalid region name '{regionName}'. Valid names are: {string.Join(", ", validRegionNames)}");
            }
        }

        private async Task ValidateSubscriptionAndResourceGroupAsync(Configuration configuration)
        {
            const string ownerRoleId = "8e3af657-a8ff-443c-a75c-2fe8c4bcb635";
            const string contributorRoleId = "b24988ac-6180-42a0-ab88-20f7382dd24c";
            const string userAccessAdministratorRoleId = "18d7d88d-d35e-4fb5-a5c3-7773c20a72d9";

            var azure = Microsoft.Azure.Management.Fluent.Azure
                .Configure()
                .WithLogLevel(HttpLoggingDelegatingHandler.Level.Basic)
                .Authenticate(azureCredentials);

            var subscriptionExists = (await azure.Subscriptions.ListAsync()).Any(sub => sub.SubscriptionId.Equals(configuration.SubscriptionId, StringComparison.OrdinalIgnoreCase));

            if (!subscriptionExists)
            {
                throw new ValidationException($"Invalid or inaccessible subcription id '{configuration.SubscriptionId}'. Make sure that subscription exists and that you are either an Owner or have Contributor and User Access Administrator roles on the subscription.", displayExample: false);
            }

            var rgExists = !string.IsNullOrEmpty(configuration.ResourceGroupName) && await azureSubscriptionClient.ResourceGroups.ContainAsync(configuration.ResourceGroupName);

            if (!string.IsNullOrEmpty(configuration.ResourceGroupName) && !rgExists)
            {
                throw new ValidationException($"If ResourceGroupName is provided, the resource group must already exist.", displayExample: false);
            }

            var token = await new AzureServiceTokenProvider().GetAccessTokenAsync("https://management.azure.com/");
            var currentPrincipalObjectId = new JwtSecurityTokenHandler().ReadJwtToken(token).Claims.FirstOrDefault(c => c.Type == "oid").Value;

            var currentPrincipalSubscriptionRoleIds = (await azureSubscriptionClient.AccessManagement.RoleAssignments.Inner.ListForScopeWithHttpMessagesAsync($"/subscriptions/{configuration.SubscriptionId}", new ODataQuery<RoleAssignmentFilter>($"atScope() and assignedTo('{currentPrincipalObjectId}')")))
                .Body.AsContinuousCollection(link => Extensions.Synchronize(() => azureSubscriptionClient.AccessManagement.RoleAssignments.Inner.ListForScopeNextWithHttpMessagesAsync(link)).Body)
                .Select(b => b.RoleDefinitionId.Split(new[] { '/' }).Last());

            var isuserAccessAdministrator = currentPrincipalSubscriptionRoleIds.Contains(userAccessAdministratorRoleId);

            if (!currentPrincipalSubscriptionRoleIds.Contains(ownerRoleId) && !(currentPrincipalSubscriptionRoleIds.Contains(contributorRoleId) && isuserAccessAdministrator))
            {
                if (!rgExists)
                {
                    throw new ValidationException($"Insufficient access to deploy. You must be: 1) Owner of the subscription, or 2) Contributor and User Access Administrator of the subscription, or 3) Owner of the resource group", displayExample: false);
                }

                var currentPrincipalRgRoleIds = (await azureSubscriptionClient.AccessManagement.RoleAssignments.Inner.ListForScopeWithHttpMessagesAsync($"/subscriptions/{configuration.SubscriptionId}/resourceGroups/{configuration.ResourceGroupName}", new ODataQuery<RoleAssignmentFilter>($"atScope() and assignedTo('{currentPrincipalObjectId}')")))
                    .Body.AsContinuousCollection(link => Extensions.Synchronize(() => azureSubscriptionClient.AccessManagement.RoleAssignments.Inner.ListForScopeNextWithHttpMessagesAsync(link)).Body)
                    .Select(b => b.RoleDefinitionId.Split(new[] { '/' }).Last());

                if (!currentPrincipalRgRoleIds.Contains(ownerRoleId))
                {
                    throw new ValidationException($"Insufficient access to deploy. You must be: 1) Owner of the subscription, or 2) Contributor and User Access Administrator of the subscription, or 3) Owner of the resource group", displayExample: false);
                }

                if (!isuserAccessAdministrator)
                {
                    SkipBillingReaderRoleAssignment = true;
                    DisplayBillingReaderInsufficientAccessLevelWarning();
                }
            }
        }

        private async Task<IStorageAccount> ValidateAndGetExistingStorageAccountAsync()
        {
            if (configuration.StorageAccountName is null)
            {
                return null;
            }

            return (await GetExistingStorageAccountAsync(configuration.StorageAccountName))
                ?? throw new ValidationException($"If StorageAccountName is provided, the storage account must already exist in region {configuration.RegionName}, and be accessible to the current user.", displayExample: false);
        }

        private async Task<BatchAccount> ValidateAndGetExistingBatchAccountAsync()
        {
            if (configuration.BatchAccountName is null)
            {
                return null;
            }

            return (await GetExistingBatchAccountAsync(configuration.BatchAccountName))
                ?? throw new ValidationException($"If BatchAccountName is provided, the batch account must already exist in region {configuration.RegionName}, and be accessible to the current user.", displayExample: false);
        }

        private async Task<(INetwork virtualNetwork, ISubnet vmSubnet, ISubnet postgreSqlSubnet)?> ValidateAndGetExistingVirtualNetworkAsync()
        {
            static bool AllOrNoneSet(params string[] values) => values.All(v => !string.IsNullOrEmpty(v)) || values.All(v => string.IsNullOrEmpty(v));
            static bool NoneSet(params string[] values) => values.All(v => string.IsNullOrEmpty(v));

            if (NoneSet(configuration.VnetResourceGroupName, configuration.VnetName, configuration.VmSubnetName))
            {
                if (configuration.PrivateNetworking.GetValueOrDefault())
                {
                    throw new ValidationException($"{nameof(configuration.VnetResourceGroupName)}, {nameof(configuration.VnetName)} and {nameof(configuration.VmSubnetName)} are required when using private networking.");
                }

                return null;
            }

            if (configuration.ProvisionPostgreSqlOnAzure == true && !AllOrNoneSet(configuration.VnetResourceGroupName, configuration.VnetName, configuration.VmSubnetName, configuration.PostgreSqlSubnetName))
            {
                throw new ValidationException($"{nameof(configuration.VnetResourceGroupName)}, {nameof(configuration.VnetName)}, {nameof(configuration.VmSubnetName)} and {nameof(configuration.PostgreSqlSubnetName)} are required when using an existing virtual network and {nameof(configuration.ProvisionPostgreSqlOnAzure)} is set.");
            }

            if (!AllOrNoneSet(configuration.VnetResourceGroupName, configuration.VnetName, configuration.VmSubnetName))
            {
                throw new ValidationException($"{nameof(configuration.VnetResourceGroupName)}, {nameof(configuration.VnetName)} and {nameof(configuration.VmSubnetName)} are required when using an existing virtual network.");
            }

            if (!(await azureSubscriptionClient.ResourceGroups.ListAsync(true)).Any(rg => rg.Name.Equals(configuration.VnetResourceGroupName, StringComparison.OrdinalIgnoreCase)))
            {
                throw new ValidationException($"Resource group '{configuration.VnetResourceGroupName}' does not exist.");
            }

            var vnet = await azureSubscriptionClient.Networks.GetByResourceGroupAsync(configuration.VnetResourceGroupName, configuration.VnetName);

            if (vnet is null)
            {
                throw new ValidationException($"Virtual network '{configuration.VnetName}' does not exist in resource group '{configuration.VnetResourceGroupName}'.");
            }

            if (!vnet.RegionName.Equals(configuration.RegionName, StringComparison.OrdinalIgnoreCase))
            {
                throw new ValidationException($"Virtual network '{configuration.VnetName}' must be in the same region that you are deploying to ({configuration.RegionName}).");
            }

            var vmSubnet = vnet.Subnets.FirstOrDefault(s => s.Key.Equals(configuration.VmSubnetName, StringComparison.OrdinalIgnoreCase)).Value;

            if (vmSubnet == null)
            {
                throw new ValidationException($"Virtual network '{configuration.VnetName}' does not contain subnet '{configuration.VmSubnetName}'");
            }

            var resourceGraphClient = new ResourceGraphClient(tokenCredentials);
            var postgreSqlSubnet = vnet.Subnets.FirstOrDefault(s => s.Key.Equals(configuration.PostgreSqlSubnetName, StringComparison.OrdinalIgnoreCase)).Value;

            if (configuration.ProvisionPostgreSqlOnAzure == true)
            {
                if (postgreSqlSubnet == null)
                {
                    throw new ValidationException($"Virtual network '{configuration.VnetName}' does not contain subnet '{configuration.PostgreSqlSubnetName}'");
                }

                var delegatedServices = postgreSqlSubnet.Inner.Delegations.Select(d => d.ServiceName);
                var hasOtherDelegations = delegatedServices.Any(s => s != "Microsoft.DBforPostgreSQL/flexibleServers");
                var hasNoDelegations = delegatedServices.Count() == 0;

                if (hasOtherDelegations)
                {
                    throw new ValidationException($"Subnet '{configuration.PostgreSqlSubnetName}' can have 'Microsoft.DBforPostgreSQL/flexibleServers' delegation only.");
                }

                var resourcesInPostgreSqlSubnetQuery = $"where type =~ 'Microsoft.Network/networkInterfaces' | where properties.ipConfigurations[0].properties.subnet.id == '{postgreSqlSubnet.Inner.Id}'";
                var resourcesExist = (await resourceGraphClient.ResourcesAsync(new QueryRequest(new[] { configuration.SubscriptionId }, resourcesInPostgreSqlSubnetQuery))).TotalRecords > 0;

                if (hasNoDelegations && resourcesExist)
                {
                    throw new ValidationException($"Subnet '{configuration.PostgreSqlSubnetName}' must be either empty or have 'Microsoft.DBforPostgreSQL/flexibleServers' delegation.");
                }
            }

            return (vnet, vmSubnet, postgreSqlSubnet);
        }

        private async Task ValidateBatchAccountQuotaAsync()
        {
            var accountQuota = (await new BatchManagementClient(tokenCredentials) { SubscriptionId = configuration.SubscriptionId }.Location.GetQuotasAsync(configuration.RegionName)).AccountQuota;
            var existingBatchAccountCount = (await new BatchManagementClient(tokenCredentials) { SubscriptionId = configuration.SubscriptionId }.BatchAccount.ListAsync()).AsEnumerable().Count(b => b.Location.Equals(configuration.RegionName));

            if (existingBatchAccountCount >= accountQuota)
            {
                throw new ValidationException($"The regional Batch account quota ({accountQuota} account(s) per region) for the specified subscription has been reached. Submit a support request to increase the quota or choose another region.", displayExample: false);
            }
        }

        private async Task ValidateVmAsync()
        {
            var computeSkus = (await azureSubscriptionClient.ComputeSkus.ListByRegionAsync(configuration.RegionName))
                .Where(s => s.ResourceType == ComputeResourceType.VirtualMachines && !s.Restrictions.Any())
                .Select(s => s.Name.ToString())
                .ToList();

            if (!computeSkus.Any())
            {
                throw new ValidationException($"Your subscription doesn't support virtual machine creation in {configuration.RegionName}.  Please create an Azure Support case: https://docs.microsoft.com/en-us/azure/azure-portal/supportability/how-to-create-azure-support-request", displayExample: false);
            }
            else if (!computeSkus.Any(s => s.Equals(configuration.VmSize, StringComparison.OrdinalIgnoreCase)))
            {
                throw new ValidationException($"The VmSize {configuration.VmSize} is not available or does not exist in {configuration.RegionName}.  You can use 'az vm list-skus --location {configuration.RegionName} --output table' to find an available VM.", displayExample: false);
            }
        }

        private static async Task<BlobServiceClient> GetBlobClientAsync(IStorageAccount storageAccount)
            => new(
                new Uri($"https://{storageAccount.Name}.blob.core.windows.net"),
                new StorageSharedKeyCredential(
                    storageAccount.Name,
                    (await storageAccount.GetKeysAsync())[0].Value));

        private async Task ValidateTokenProviderAsync()
        {
            try
            {
                await Execute("Retrieving Azure management token...", () => new AzureServiceTokenProvider("RunAs=Developer; DeveloperTool=AzureCli").GetAccessTokenAsync("https://management.azure.com/"));
            }
            catch (AzureServiceTokenProviderException ex)
            {
                ConsoleEx.WriteLine("No access token found.  Please install the Azure CLI and login with 'az login'", ConsoleColor.Red);
                ConsoleEx.WriteLine("Link: https://docs.microsoft.com/en-us/cli/azure/install-azure-cli");
                ConsoleEx.WriteLine($"Error details: {ex.Message}");
                Environment.Exit(1);
            }
        }

        private void ValidateInitialCommandLineArgsAsync()
        {
            void ThrowIfProvidedForUpdate(object attributeValue, string attributeName)
            {
                if (configuration.Update && attributeValue is not null)
                {
                    throw new ValidationException($"{attributeName} must not be provided when updating", false);
                }
            }

            void ThrowIfNotProvidedForUpdate(string attributeValue, string attributeName)
            {
                if (configuration.Update && string.IsNullOrWhiteSpace(attributeValue))
                {
                    throw new ValidationException($"{attributeName} is required for update.", false);
                }
            }

            void ThrowIfEitherNotProvidedForUpdate(string attributeValue1, string attributeName1, string attributeValue2, string attributeName2)
            {
                if (configuration.Update && string.IsNullOrWhiteSpace(attributeValue1) && string.IsNullOrWhiteSpace(attributeValue2))
                {
                    throw new ValidationException($"Either {attributeName1} or {attributeName2} is required for update.", false);
                }
            }

            void ThrowIfNotProvided(string attributeValue, string attributeName)
            {
                if (string.IsNullOrWhiteSpace(attributeValue))
                {
                    throw new ValidationException($"{attributeName} is required.", false);
                }
            }

            void ThrowIfNotProvidedForInstall(string attributeValue, string attributeName)
            {
                if (!configuration.Update && string.IsNullOrWhiteSpace(attributeValue))
                {
                    throw new ValidationException($"{attributeName} is required.", false);
                }
            }

            void ThrowIfTagsFormatIsUnacceptable(string attributeValue, string attributeName)
            {
                if (string.IsNullOrWhiteSpace(attributeValue))
                {
                    return;
                }

                try
                {
                    Utility.DelimitedTextToDictionary(attributeValue, "=", ",");
                }
                catch
                {
                    throw new ValidationException($"{attributeName} is specified in incorrect format. Try as TagName=TagValue,TagName=TagValue in double quotes", false);
                }
            }

            ThrowIfNotProvided(configuration.SubscriptionId, nameof(configuration.SubscriptionId));

            ThrowIfNotProvidedForInstall(configuration.RegionName, nameof(configuration.RegionName));

            ThrowIfNotProvidedForUpdate(configuration.ResourceGroupName, nameof(configuration.ResourceGroupName));
            ThrowIfEitherNotProvidedForUpdate(configuration.VmPassword, nameof(configuration.VmPassword), configuration.AksClusterName, nameof(configuration.AksClusterName));

            ThrowIfProvidedForUpdate(configuration.RegionName, nameof(configuration.RegionName));
            ThrowIfProvidedForUpdate(configuration.BatchAccountName, nameof(configuration.BatchAccountName));
            ThrowIfProvidedForUpdate(configuration.CosmosDbAccountName, nameof(configuration.CosmosDbAccountName));
            ThrowIfProvidedForUpdate(configuration.ProvisionPostgreSqlOnAzure, nameof(configuration.ProvisionPostgreSqlOnAzure));
            ThrowIfProvidedForUpdate(configuration.ApplicationInsightsAccountName, nameof(configuration.ApplicationInsightsAccountName));
            ThrowIfProvidedForUpdate(configuration.PrivateNetworking, nameof(configuration.PrivateNetworking));
            ThrowIfProvidedForUpdate(configuration.VnetName, nameof(configuration.VnetName));
            ThrowIfProvidedForUpdate(configuration.VnetResourceGroupName, nameof(configuration.VnetResourceGroupName));
            ThrowIfProvidedForUpdate(configuration.SubnetName, nameof(configuration.SubnetName));
            ThrowIfProvidedForUpdate(configuration.Tags, nameof(configuration.Tags));
            ThrowIfTagsFormatIsUnacceptable(configuration.Tags, nameof(configuration.Tags));
        }

        private static void DisplayBillingReaderInsufficientAccessLevelWarning()
        {
            ConsoleEx.WriteLine("Warning: insufficient subscription access level to assign the Billing Reader", ConsoleColor.Yellow);
            ConsoleEx.WriteLine("role for the VM to your Azure Subscription.", ConsoleColor.Yellow);
            ConsoleEx.WriteLine("Deployment will continue, but only default VM prices will be used for your workflows,", ConsoleColor.Yellow);
            ConsoleEx.WriteLine("since the Billing Reader role is required to access RateCard API pricing data.", ConsoleColor.Yellow);
            ConsoleEx.WriteLine("To resolve this in the future, have your Azure subscription Owner or Contributor", ConsoleColor.Yellow);
            ConsoleEx.WriteLine("assign the Billing Reader role for the VM's managed identity to your Azure Subscription scope.", ConsoleColor.Yellow);
            ConsoleEx.WriteLine("More info: https://github.com/microsoft/CromwellOnAzure/blob/master/docs/troubleshooting-guide.md#dynamic-cost-optimization-and-ratecard-api-access", ConsoleColor.Yellow);
        }

        private static void DisplayValidationExceptionAndExit(ValidationException validationException)
        {
            ConsoleEx.WriteLine(validationException.Reason, ConsoleColor.Red);

            if (validationException.DisplayExample)
            {
                ConsoleEx.WriteLine();
                ConsoleEx.WriteLine($"Example: ", ConsoleColor.Green).Write($"deploy-cromwell-on-azure --subscriptionid {Guid.NewGuid()} --regionname westus2 --mainidentifierprefix coa", ConsoleColor.White);
            }

            Environment.Exit(1);
        }

        private async Task DeleteResourceGroupIfUserConsentsAsync()
        {
            if (!isResourceGroupCreated)
            {
                return;
            }

            var userResponse = string.Empty;

            if (!configuration.Silent)
            {
                ConsoleEx.WriteLine();
                ConsoleEx.Write("Delete the resource group?  Type 'yes' and press enter, or, press any key to exit: ");
                userResponse = ConsoleEx.ReadLine();
            }

            if (userResponse.Equals("yes", StringComparison.OrdinalIgnoreCase) || (configuration.Silent && configuration.DeleteResourceGroupOnFailure))
            {
                await DeleteResourceGroupAsync();
            }
        }

        private async Task<bool> RunTestWorkflow(IStorageAccount storageAccount, bool usePreemptibleVm = true)
        {
            var startTime = DateTime.UtcNow;
            var line = ConsoleEx.WriteLine("Running a test workflow...");
            var isTestWorkflowSuccessful = await TestWorkflowAsync(storageAccount, usePreemptibleVm);
            WriteExecutionTime(line, startTime);

            if (isTestWorkflowSuccessful)
            {
                ConsoleEx.WriteLine();
                ConsoleEx.WriteLine($"Test workflow succeeded.", ConsoleColor.Green);
                ConsoleEx.WriteLine();
                ConsoleEx.WriteLine("Learn more about how to use Cromwell on Azure: https://github.com/microsoft/CromwellOnAzure");
                ConsoleEx.WriteLine();
            }
            else
            {
                ConsoleEx.WriteLine();
                ConsoleEx.WriteLine($"Test workflow failed.", ConsoleColor.Red);
                ConsoleEx.WriteLine();
                WriteGeneralRetryMessageToConsole();
                ConsoleEx.WriteLine();
            }

            return isTestWorkflowSuccessful;
        }

        private static void WriteGeneralRetryMessageToConsole()
            => ConsoleEx.WriteLine("Please try deployment again, and create an issue if this continues to fail: https://github.com/microsoft/CromwellOnAzure/issues");

        private async Task<bool> TestWorkflowAsync(IStorageAccount storageAccount, bool usePreemptibleVm = true)
        {
            const string testDirectoryName = "test";
            const string wdlFileName = "test.wdl";
            const string workflowInputsFileName = "testInputs.json";
            const string inputFileName = "inputFile.txt";
            const string inputFileContent = "Hello from inputFile.txt!";

            var id = Guid.NewGuid();
            var wdlFileContent = Utility.GetFileContent(wdlFileName);
            var workflowInputsFileContent = Utility.GetFileContent(workflowInputsFileName).Replace("{InputFilePath}", $"/{storageAccount.Name}/{InputsContainerName}/{testDirectoryName}/{inputFileName}");

            if (!usePreemptibleVm)
            {
                wdlFileContent = wdlFileContent.Replace("preemptible: true", "preemptible: false", StringComparison.OrdinalIgnoreCase);
            }

            var workflowTrigger = new Workflow
            {
                WorkflowUrl = $"/{storageAccount.Name}/{InputsContainerName}/{testDirectoryName}/{wdlFileName}",
                WorkflowInputsUrl = $"/{storageAccount.Name}/{InputsContainerName}/{testDirectoryName}/{workflowInputsFileName}"
            };

            await UploadTextToStorageAccountAsync(storageAccount, InputsContainerName, $"{testDirectoryName}/{wdlFileName}", wdlFileContent);
            await UploadTextToStorageAccountAsync(storageAccount, InputsContainerName, $"{testDirectoryName}/{workflowInputsFileName}", workflowInputsFileContent);
            await UploadTextToStorageAccountAsync(storageAccount, InputsContainerName, $"{testDirectoryName}/{inputFileName}", inputFileContent);
            await UploadTextToStorageAccountAsync(storageAccount, WorkflowsContainerName, $"new/{id}.json", JsonConvert.SerializeObject(workflowTrigger, Formatting.Indented));

            return await IsWorkflowSuccessfulAfterLongPollingAsync(storageAccount, WorkflowsContainerName, id);
        }

        private static async Task<bool> IsWorkflowSuccessfulAfterLongPollingAsync(IStorageAccount storageAccount, string containerName, Guid id)
        {
            var container = (await GetBlobClientAsync(storageAccount)).GetBlobContainerClient(containerName);

            while (true)
            {
                try
                {
                    var succeeded = container.GetBlobs(prefix: $"succeeded/{id}").Count() == 1;
                    var failed = container.GetBlobs(prefix: $"failed/{id}").Count() == 1;

                    if (succeeded || failed)
                    {
                        return succeeded && !failed;
                    }
                }
                catch (Exception exc)
                {
                    // "Server is busy" occasionally can be ignored
                    ConsoleEx.WriteLine(exc.Message);
                }

                await Task.Delay(System.TimeSpan.FromSeconds(10));
            }
        }

        public Task Execute(string message, Func<Task> func)
            => Execute(message, async () => { await func(); return false; });

        private async Task<T> Execute<T>(string message, Func<Task<T>> func)
        {
            const int retryCount = 3;

            var startTime = DateTime.UtcNow;
            var line = ConsoleEx.WriteLine(message);

            for (var i = 0; i < retryCount; i++)
            {
                try
                {
                    cts.Token.ThrowIfCancellationRequested();
                    var result = await func();
                    WriteExecutionTime(line, startTime);
                    return result;
                }
                catch (Microsoft.Rest.Azure.CloudException cloudException) when (cloudException.ToCloudErrorType() == CloudErrorType.ExpiredAuthenticationToken)
                {
                }
                catch (OperationCanceledException) when (cts.Token.IsCancellationRequested)
                {
                    line.Write(" Cancelled", ConsoleColor.Red);
                    return await Task.FromCanceled<T>(cts.Token);
                }
                catch (Exception ex)
                {
                    line.Write($" Failed. {ex.GetType().Name}: {ex.Message}", ConsoleColor.Red);
                    cts.Cancel();
                    throw;
                }
            }

            line.Write($" Failed", ConsoleColor.Red);
            cts.Cancel();
            throw new Exception($"Failed after {retryCount} attempts");
        }

        private static void WriteExecutionTime(ConsoleEx.Line line, DateTime startTime)
            => line.Write($" Completed in {DateTime.UtcNow.Subtract(startTime).TotalSeconds:n0}s", ConsoleColor.Green);

        private static async Task<(string Output, string Error, int ExitStatus)> ExecuteCommandOnVirtualMachineAsync(ConnectionInfo sshConnectionInfo, string command)
        {
            using var sshClient = new SshClient(sshConnectionInfo);
            sshClient.ConnectWithRetries();
            var (output, error, exitStatus) = await sshClient.ExecuteCommandAsync(command);
            sshClient.Disconnect();

            return (output, error, exitStatus);
        }

        private static Task<(string Output, string Error, int ExitStatus)> ExecuteCommandOnVirtualMachineWithRetriesAsync(ConnectionInfo sshConnectionInfo, string command)
            => sshCommandRetryPolicy.ExecuteAsync(() => ExecuteCommandOnVirtualMachineAsync(sshConnectionInfo, command));

        private static async Task UploadFilesToVirtualMachineAsync(ConnectionInfo sshConnectionInfo, params (string fileContent, string remoteFilePath, bool makeExecutable)[] files)
            => await UploadFilesToVirtualMachineAsync(sshConnectionInfo, files.Select(f => ((Stream)new MemoryStream(Encoding.UTF8.GetBytes(f.fileContent)), f.remoteFilePath, f.makeExecutable)).ToArray());

        private static async Task UploadFilesToVirtualMachineAsync(ConnectionInfo sshConnectionInfo, params (Stream input, string remoteFilePath, bool makeExecutable)[] files)
        {
            using var sshClient = new SshClient(sshConnectionInfo);
            using var sftpClient = new SftpClient(sshConnectionInfo);

            try
            {
                sshClient.ConnectWithRetries();
                sftpClient.Connect();

                foreach (var (input, remoteFilePath, makeExecutable) in files)
                {
                    var dir = GetLinuxParentPath(remoteFilePath);

                    // Create destination directory if needed and make it writable for the current user
                    var (output, _, _) = await sshClient.ExecuteCommandAsync($"sudo mkdir -p {dir} && owner=$(stat -c '%U' {dir}) && mask=$(stat -c '%a' {dir}) && ownerCanWrite=$(( (16#$mask & 16#200) > 0 )) && othersCanWrite=$(( (16#$mask & 16#002) > 0 )) && ( [[ $owner == $(whoami) && $ownerCanWrite == 1 || $othersCanWrite == 1 ]] && echo 0 || ( sudo chmod o+w {dir} && echo 1 ))");
                    var dirWasMadeWritableToOthers = output == "1";

                    // Make the destination file writable for the current user. The user running the update might not be the same user that created the file.
                    await sshClient.ExecuteCommandAsync($"sudo touch {remoteFilePath} && sudo chmod o+w {remoteFilePath}");
                    await sftpClient.UploadFileAsync(input, remoteFilePath, true);
                    await sshClient.ExecuteCommandAsync($"sudo chmod o-w {remoteFilePath}");

                    if (makeExecutable)
                    {
                        await sshClient.ExecuteCommandAsync($"sudo chmod +x {remoteFilePath}");
                    }

                    if (dirWasMadeWritableToOthers)
                    {
                        await sshClient.ExecuteCommandAsync($"sudo chmod o-w {dir}");
                    }
                }
            }
            finally
            {
                sshClient.Disconnect();
                sftpClient.Disconnect();

                foreach (var (input, _, _) in files)
                {
                    await input.DisposeAsync();
                }

                sshClient.Dispose();
                sftpClient.Dispose();
            }
        }

        private static async Task DeleteFileFromVirtualMachineAsync(ConnectionInfo sshConnectionInfo, string filePath)
        {
            using var sshClient = new SshClient(sshConnectionInfo);
            sshClient.ConnectWithRetries();
            await sshClient.ExecuteCommandAsync($"sudo rm -f {filePath}");
            sshClient.Disconnect();
        }

        public static async Task<string> DownloadTextFromStorageAccountAsync(IStorageAccount storageAccount, string containerName, string blobName, CancellationTokenSource cts)
        {
            var blobClient = await GetBlobClientAsync(storageAccount);
            var container = blobClient.GetBlobContainerClient(containerName);

            return (await container.GetBlobClient(blobName).DownloadContentAsync(cts.Token)).Value.Content.ToString();
        }

        private async Task UploadTextToStorageAccountAsync(IStorageAccount storageAccount, string containerName, string blobName, string content)
        {
            var blobClient = await GetBlobClientAsync(storageAccount);
            var container = blobClient.GetBlobContainerClient(containerName);

            await container.CreateIfNotExistsAsync();
            await container.GetBlobClient(blobName).UploadAsync(BinaryData.FromString(content), true, cts.Token);
        }

        private static string GetLinuxParentPath(string path)
        {
            const char dirSeparator = '/';

            if (string.IsNullOrEmpty(path))
            {
                return null;
            }

            var pathComponents = path.TrimEnd(dirSeparator).Split(dirSeparator);

            return string.Join(dirSeparator, pathComponents.Take(pathComponents.Length - 1));
        }

        private class ValidationException : Exception
        {
            public string Reason { get; set; }
            public bool DisplayExample { get; set; }

            public ValidationException(string reason, bool displayExample = true)
            {
                Reason = reason;
                DisplayExample = displayExample;
            }
        }
    }
}<|MERGE_RESOLUTION|>--- conflicted
+++ resolved
@@ -20,17 +20,8 @@
 using Microsoft.Azure.Management.Graph.RBAC.Fluent;
 using Microsoft.Azure.Management.Graph.RBAC.Fluent.Models;
 using Microsoft.Azure.Management.Msi.Fluent;
-<<<<<<< HEAD
-using Microsoft.Azure.Management.MySQL.FlexibleServers;
-using Microsoft.Azure.Management.MySQL.FlexibleServers.Models;
-using Sku = Microsoft.Azure.Management.MySQL.FlexibleServers.Models.Sku;
-=======
->>>>>>> bc55ec83
 using Microsoft.Azure.Management.Network.Fluent;
 using Microsoft.Azure.Management.Network.Fluent.Models;
-using Microsoft.Azure.Management.PostgreSQL.FlexibleServers;
-using Microsoft.Azure.Management.PostgreSQL.FlexibleServers.Models;
-using Microsoft.Azure.Management.PrivateDns.Fluent;
 using Microsoft.Azure.Management.ResourceGraph;
 using Microsoft.Azure.Management.ResourceGraph.Models;
 using Microsoft.Azure.Management.ResourceManager.Fluent;
@@ -46,7 +37,6 @@
 using Polly.Retry;
 using Renci.SshNet;
 using Renci.SshNet.Common;
-<<<<<<< HEAD
 using System;
 using System.Collections.Generic;
 using System.Diagnostics;
@@ -58,12 +48,42 @@
 using System.Threading;
 using System.Threading.Tasks;
 using System.Net.WebSockets;
-=======
+using Azure.Storage;
+using Azure.Storage.Blobs;
+using Microsoft.Azure.Management.Batch;
+using Microsoft.Azure.Management.Batch.Models;
+using Microsoft.Azure.Management.Compute.Fluent;
+using Microsoft.Azure.Management.Compute.Fluent.Models;
+using Microsoft.Azure.Management.ContainerRegistry.Fluent;
+using Microsoft.Azure.Management.CosmosDB.Fluent;
+using Microsoft.Azure.Management.CosmosDB.Fluent.Models;
+using Microsoft.Azure.Management.Fluent;
+using Microsoft.Azure.Management.Graph.RBAC.Fluent;
+using Microsoft.Azure.Management.Graph.RBAC.Fluent.Models;
+using Microsoft.Azure.Management.Msi.Fluent;
+using Microsoft.Azure.Management.Network.Fluent;
+using Microsoft.Azure.Management.Network.Fluent.Models;
+using Microsoft.Azure.Management.PostgreSQL.FlexibleServers;
+using Microsoft.Azure.Management.PostgreSQL.FlexibleServers.Models;
+using Microsoft.Azure.Management.PrivateDns.Fluent;
+using Microsoft.Azure.Management.ResourceGraph;
+using Microsoft.Azure.Management.ResourceGraph.Models;
+using Microsoft.Azure.Management.ResourceManager.Fluent;
+using Microsoft.Azure.Management.ResourceManager.Fluent.Authentication;
+using Microsoft.Azure.Management.ResourceManager.Fluent.Core;
+using Microsoft.Azure.Management.Storage.Fluent;
+using Microsoft.Azure.Services.AppAuthentication;
+using Microsoft.Rest;
+using Microsoft.Rest.Azure.OData;
+using Newtonsoft.Json;
+using Polly;
+using Polly.Retry;
+using Renci.SshNet;
+using Renci.SshNet.Common;
 using Common;
 using System.Net;
 
 using Sku = Microsoft.Azure.Management.PostgreSQL.FlexibleServers.Models.Sku;
->>>>>>> bc55ec83
 
 namespace CromwellOnAzureDeployer
 {
@@ -140,12 +160,8 @@
                 azureSubscriptionClient = azureClient.WithSubscription(configuration.SubscriptionId);
                 subscriptionIds = (await azureClient.Subscriptions.ListAsync()).Select(s => s.SubscriptionId);
                 resourceManagerClient = GetResourceManagerClient(azureCredentials);
-<<<<<<< HEAD
                 kubernetesManager = new KubernetesManager(configuration, azureCredentials, azureClient, subscriptionIds, cts);
-                mySQLManagementClient = new MySQLManagementClient(azureCredentials) { SubscriptionId = configuration.SubscriptionId };
-=======
                 postgreSqlManagementClient = new PostgreSQLManagementClient(azureCredentials) { SubscriptionId = configuration.SubscriptionId };
->>>>>>> bc55ec83
 
                 await ValidateSubscriptionAndResourceGroupAsync(configuration);
 
@@ -288,14 +304,9 @@
                                 ?? throw new ValidationException($"CosmosDb account {cosmosDbAccountName} does not exist in resource group {configuration.ResourceGroupName}.");
 
                         configuration.CosmosDbAccountName = cosmosDbAccountName;
-<<<<<<< HEAD
-                        // Note: Current behavior is to block switching from Docker MySQL to Azure MySQL on Update.
-=======
 
                         await WriteNonPersonalizedFilesToStorageAccountAsync(storageAccount);
-
                         // Note: Current behavior is to block switching from Docker MySQL to Azure PostgreSql on Update.
->>>>>>> bc55ec83
                         // However we do ancitipate including this change, this code is here to facilitate this future behavior.
                         configuration.PostgreSqlServerName = accountNames.GetValueOrDefault("PostgreSqlServerName");
 
@@ -315,11 +326,6 @@
                         {
                             await UpgradeVMDeployment(resourceGroup, accountNames, sshConnectionInfo, storageAccount, cosmosDb);
                         }
-
-                        if (installedVersion is null || installedVersion < new Version(3, 1))
-                        {
-                            await PatchCromwellConfigurationFileV310Async(storageAccount);
-                        }
                     }
 
                     if (!configuration.Update)
@@ -428,7 +434,6 @@
                             configuration.LogAnalyticsArmId = logAnalyticsWorkspace.Id;
                         }
 
-<<<<<<< HEAD
                         await Task.Run(async () =>
                         {
                             storageAccount ??= await CreateStorageAccountAsync();
@@ -439,46 +444,21 @@
                             await AssignVmAsDataReaderToStorageAccountAsync(managedIdentity, storageAccount);
                             await AssignManagedIdOperatorToResourceAsync(managedIdentity, resourceGroup);
                         });
-=======
+
                         if (configuration.ProvisionPostgreSqlOnAzure.GetValueOrDefault())
                         {
                             postgreSqlDnsZone = await CreatePrivateDnsZoneAsync(vnetAndSubnet.Value.virtualNetwork);
                         }
-
-                        await Task.WhenAll(new Task[]
-                        {
-                            Task.Run(async () => appInsights = await CreateAppInsightsResourceAsync(configuration.LogAnalyticsArmId)),
-                            Task.Run(async () => cosmosDb = await CreateCosmosDbAsync()),
-                            Task.Run(async () => {
-                                if (configuration.ProvisionPostgreSqlOnAzure == true) { postgreSqlServer = await CreatePostgreSqlServerAndDatabaseAsync(postgreSqlManagementClient, vnetAndSubnet.Value.postgreSqlSubnet, postgreSqlDnsZone); }
-                            }),
->>>>>>> bc55ec83
 
                         Task compute = null;
                         if (configuration.UseAks)
                         {
                             compute = Task.Run(async () =>
                             {
-<<<<<<< HEAD
                                 var personalizedSettings = GetPersonalizedSettings(managedIdentity);
                                 var systemSettings = GetSystemSettings(managedIdentity);
                                 var settings = new Dictionary<string, string>(personalizedSettings);
                                 systemSettings.ToList().ForEach(x => settings.Add(x.Key, x.Value));
-=======
-                                storageAccount ??= await CreateStorageAccountAsync();
-
-                                await Task.WhenAll(new Task[]
-                                {
-                                    Task.Run(async () => batchAccount ??= await CreateBatchAccountAsync(storageAccount.Id)),
-                                    Task.Run(async () =>
-                                    {
-                                        await CreateDefaultStorageContainersAsync(storageAccount);
-                                        await WriteNonPersonalizedFilesToStorageAccountAsync(storageAccount);
-                                        await WritePersonalizedFilesToStorageAccountAsync(storageAccount, managedIdentity.Name);
-                                    })
-                                });
-                            }),
->>>>>>> bc55ec83
 
                                 if (aksCluster == null)
                                 {
@@ -511,13 +491,20 @@
                                         sshConnectionInfo = GetSshConnectionInfo(linuxVm, configuration.VmUsername, configuration.VmPassword);
                                         await WaitForSshConnectivityAsync(sshConnectionInfo);
                                         await ConfigureVmAsync(sshConnectionInfo, managedIdentity);
+                                        if (configuration.ProvisionPostgreSqlOnAzure.GetValueOrDefault())
+                                        {
+                                            await CreatePostgreSqlDatabaseUser(sshConnectionInfo);
+                                        }
                                     },
                                     TaskContinuationOptions.OnlyOnRanToCompletion)
                                 .Unwrap();
                         }
 
                         await Task.WhenAll(new Task[]
-                        {
+                        {   
+                            Task.Run(async () => {
+                                if (configuration.ProvisionPostgreSqlOnAzure == true) { postgreSqlServer = await CreatePostgreSqlServerAndDatabaseAsync(postgreSqlManagementClient, vnetAndSubnet.Value.postgreSqlSubnet, postgreSqlDnsZone); }
+                            }),
                             Task.Run(async () => 
                             {
                                 batchAccount ??= await CreateBatchAccountAsync(storageAccount.Id);
@@ -534,38 +521,30 @@
                                 await AssignVmAsContributorToCosmosDb(managedIdentity, cosmosDb);
                             }),
                             Task.Run(async () => { 
-                                if(configuration.ProvisionMySqlOnAzure == true) 
+                                if(configuration.ProvisionPostgreSqlOnAzure == true) 
                                 { 
-                                    mySQLServer = await CreateMySqlServerAndDatabaseAsync(mySQLManagementClient, vnetAndSubnet.Value.mySqlSubnet);
+                                    postgreSqlServer = await CreatePostgreSqlServerAndDatabaseAsync(postgreSqlManagementClient, vnetAndSubnet.Value.postgreSqlSubnet, postgreSqlDnsZone);
 
                                     // Wait for either kubernetes pod to start or ssh connection info to be set.
                                     await compute;
 
                                     if (configuration.UseAks)
                                     {
-                                        await ExecuteQueriesOnAzureMySqlDbFromK8(mySQLServer);
+                                        await ExecuteQueriesOnAzureMySqlDbFromK8(postgreSqlServer);
                                     }
                                     else
                                     {
-                                        await ExecuteQueriesOnAzureMySqlDb(sshConnectionInfo, mySQLServer);
+                                        await ExecuteQueriesOnAzureMySqlDb(sshConnectionInfo, postgreSqlServer);
                                     }
                                 }
                             }),
                             Task.Run(async () => await compute)
-                        });
+                        });;
 
                         if (!SkipBillingReaderRoleAssignment)
                         {
                             await AssignVmAsBillingReaderToSubscriptionAsync(managedIdentity);
                         }
-<<<<<<< HEAD
-=======
-
-                        if (configuration.ProvisionPostgreSqlOnAzure.GetValueOrDefault())
-                        {
-                            await CreatePostgreSqlDatabaseUser(sshConnectionInfo);
-                        }
->>>>>>> bc55ec83
                     }
 
                     if (configuration.UseAks)
@@ -582,6 +561,7 @@
                         {
                             ConsoleEx.WriteLine($"Startup script on the VM failed. Check {CromwellAzureRootDir}/startup.log for details", ConsoleColor.Red);
                             return 1;
+
                         }
 
                         if (await MountWarningsExistAsync(sshConnectionInfo))
@@ -832,6 +812,11 @@
                 ConsoleEx.WriteLine($"To do that, navigate to the storage account in the Azure Portal,", ConsoleColor.Yellow);
                 ConsoleEx.WriteLine($"Configuration tab, and click 'Upgrade.'", ConsoleColor.Yellow);
             }
+
+            if (installedVersion is null || installedVersion < new Version(3, 1))
+            {
+                await PatchCromwellConfigurationFileV310Async(storageAccount);
+            }
         }
 
         private Dictionary<string, string> GetSystemSettings(IIdentity managedIdentity)
@@ -1169,7 +1154,12 @@
                     await ExecuteCommandOnVirtualMachineAsync(sshConnectionInfo, $"sudo {CromwellAzureRootDir}/install-cromwellazure.sh");
                     await ExecuteCommandOnVirtualMachineAsync(sshConnectionInfo, $"sudo usermod -aG docker {configuration.VmUsername}");
 
-<<<<<<< HEAD
+                    if (configuration.ProvisionPostgreSqlOnAzure.GetValueOrDefault())
+                    {
+                        await ExecuteCommandOnVirtualMachineAsync(sshConnectionInfo, $"sudo apt install -y postgresql-client");
+                    }
+                });
+
 
         private string GetAccountNames(IIdentity managedIdentity)
         {
@@ -1179,25 +1169,8 @@
                         .Replace("{BatchAccountName}", configuration.BatchAccountName)
                         .Replace("{ApplicationInsightsAccountName}", configuration.ApplicationInsightsAccountName)
                         .Replace("{ManagedIdentityClientId}", managedIdentity.ClientId)
-                        .Replace("{MySqlServerName}", configuration.ProvisionMySqlOnAzure.GetValueOrDefault() ? configuration.MySqlServerName : String.Empty);
-        }
-
-        private async Task WritePersonalizedFilesToVmAsync(ConnectionInfo sshConnectionInfo, IIdentity managedIdentity)
-            => await UploadFilesToVirtualMachineAsync(
-                sshConnectionInfo,
-                new[] {
-                    (GetAccountNames(managedIdentity),
-                    $"{CromwellAzureRootDir}/env-01-account-names.txt", false),
-                    (Utility.GetFileContent("scripts", "env-04-settings.txt"),
-                    $"{CromwellAzureRootDir}/env-04-settings.txt", false),
-                    (Utility.PersonalizeContent(new []
-=======
-                    if (configuration.ProvisionPostgreSqlOnAzure.GetValueOrDefault())
->>>>>>> bc55ec83
-                    {
-                        await ExecuteCommandOnVirtualMachineAsync(sshConnectionInfo, $"sudo apt install -y postgresql-client");
-                    }
-                });
+                        .Replace("{PostgreSqlServerName}", (configuration.ProvisionPostgreSqlOnAzure.GetValueOrDefault() ? configuration.PostgreSqlServerName : string.Empty));
+        }
 
         private async Task WritePersonalizedFilesToVmAsync(ConnectionInfo sshConnectionInfo, IIdentity managedIdentity)
         {
@@ -1676,7 +1649,6 @@
                 () => networkInterface.Update().WithExistingNetworkSecurityGroup(networkSecurityGroup).ApplyAsync()
             );
 
-<<<<<<< HEAD
         private string GetInitSqlString()
         {
             return Utility.PersonalizeContent(new[]
@@ -1691,9 +1663,9 @@
             async () => {
                 await ExecuteCommandOnVirtualMachineAsync(sshConnectionInfo, $"sudo apt install -y mysql-client");
                 var initScript = GetInitSqlString();
-                return await ExecuteCommandOnVirtualMachineAsync(sshConnectionInfo, $"mysql -u cromwell -p'{configuration.MySqlServerPassword}' -h {mySQLServer.FullyQualifiedDomainName} -P 3306 -D cromwell_db -e \"{initScript}\"");
+                return await ExecuteCommandOnVirtualMachineAsync(sshConnectionInfo, $"mysql -u cromwell -pcromwell -h {mySQLServer.FullyQualifiedDomainName} -P 3306 -D cromwell_db -e \"{initScript}\"");
             });
-=======
+
         private Task CreatePostgreSqlDatabaseUser(ConnectionInfo sshConnectionInfo)
             => Execute(
                 $"Creating PostgreSQL database user...",
@@ -1721,7 +1693,6 @@
                         .CreateAsync();
                     return postgreSqlDnsZone;
                 });
->>>>>>> bc55ec83
 
         private Task ExecuteQueriesOnAzureMySqlDbFromK8(Server mySQLServer)
             => Execute(
@@ -1733,7 +1704,7 @@
                     var commands = new List<string[]>() 
                     {
                         new string[] { "sudo apt install -y mysql-client" } ,
-                        new string[] { $"mysql -u cromwell -p'{configuration.MySqlServerPassword}' -h {mySQLServer.FullyQualifiedDomainName} -P 3306 -D cromwell_db -e \"{initScript}\"" }
+                        new string[] { $"mysql -u cromwell -pcromwell -h {mySQLServer.FullyQualifiedDomainName} -P 3306 -D cromwell_db -e \"{initScript}\"" }
                     };
                     await kubernetesManager.ExecuteCommandsOnPod(kubernetesClient, "cromwell", commands, System.TimeSpan.FromMinutes(5));
                 });
@@ -1972,7 +1943,7 @@
                 $"Patching '{CromwellConfigurationFileName}' in '{ConfigurationContainerName}' storage container...",
                 async () =>
                 {
-                    var cromwellConfigText = await DownloadTextFromStorageAccountAsync(storageAccount, ConfigurationContainerName, CromwellConfigurationFileName);
+                    var cromwellConfigText = await DownloadTextFromStorageAccountAsync(storageAccount, ConfigurationContainerName, CromwellConfigurationFileName, cts);
                     var akkaHttpRegex = new Regex(@"(\s*akka\.http\.host-connection-pool\.pool-implementation.*$)", RegexOptions.Multiline);
                     cromwellConfigText = akkaHttpRegex.Replace(cromwellConfigText, match => string.Empty);
 
