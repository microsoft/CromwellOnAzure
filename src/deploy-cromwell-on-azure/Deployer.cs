--- conflicted
+++ resolved
@@ -1364,6 +1364,7 @@
         private async Task WritePersonalizedFilesToVmAsync(ConnectionInfo sshConnectionInfo, IIdentity managedIdentity)
         {
             var env04SettingsContent = Utility.GetFileContent("scripts", "env-04-settings.txt");
+            env04SettingsContent = env04SettingsContent.Replace("{DefaultName}", configuration.Name);
 
             if (!configuration.ProvisionPostgreSqlOnAzure.GetValueOrDefault())
             {
@@ -1385,15 +1386,7 @@
                 }, "scripts", "env-01-account-names.txt"),
                 $"{CromwellAzureRootDir}/env-01-account-names.txt", false),
 
-<<<<<<< HEAD
-                (Utility.PersonalizeContent(new []
-                {
-                    new Utility.ConfigReplaceTextItem("{DefaultName}", configuration.Name),
-                }, "scripts", "env-04-settings.txt"),
-                $"{CromwellAzureRootDir}/env-04-settings.txt", false)
-=======
                 (env04SettingsContent, $"{CromwellAzureRootDir}/env-04-settings.txt", false)
->>>>>>> d190e7a3
             };
 
             if (configuration.ProvisionPostgreSqlOnAzure.GetValueOrDefault())
@@ -2380,12 +2373,6 @@
                     await UploadTextToStorageAccountAsync(storageAccount, ConfigurationContainerName, CromwellConfigurationFileName, cromwellConfigText);
                 });
 
-<<<<<<< HEAD
-        private Task PatchContainersAddJobPreparationScriptV320Async(IStorageAccount storageAccount)
-            => Execute(
-                $"Adding job scripts...",
-                () => UploadTextToStorageAccountAsync(storageAccount, InputsContainerName, "coa-tes/job-prep.sh", Utility.GetFileContent("scripts", "job-prep.sh")));
-=======
         private async Task PatchMySqlDbRootPasswordV320Async(ConnectionInfo sshConnectionInfo)
         {
             if (!configuration.ProvisionPostgreSqlOnAzure.GetValueOrDefault())
@@ -2402,7 +2389,11 @@
                 );
             }
         }
->>>>>>> d190e7a3
+
+        private Task PatchContainersAddJobPreparationScriptV320Async(IStorageAccount storageAccount)
+            => Execute(
+                $"Adding job scripts...",
+                () => UploadTextToStorageAccountAsync(storageAccount, InputsContainerName, "coa-tes/job-prep.sh", Utility.GetFileContent("scripts", "job-prep.sh")));
 
         private Task PatchAllowedVmSizesFileV320Async(IStorageAccount storageAccount)
             => Execute(
