--- conflicted
+++ resolved
@@ -1532,13 +1532,12 @@
             => await Execute("Disabling auto-start of Docker service...",
                 () => ExecuteCommandOnVirtualMachineWithRetriesAsync(sshConnectionInfo, "sudo systemctl disable docker"));
 
-<<<<<<< HEAD
         private async Task AttachStorageToBatchV310Async(string storageAccountId)
             => await Execute("Linking storage account to batch account...",
                 () => new BatchManagementClient(tokenCredentials) { SubscriptionId = configuration.SubscriptionId }
                     .BatchAccount
                     .UpdateAsync(configuration.ResourceGroupName, configuration.BatchAccountName, new(autoStorage: new(storageAccountId))));
-=======
+
         private Task PatchCromwellConfigurationFileV310Async(IStorageAccount storageAccount)
             => Execute(
                 $"Patching '{CromwellConfigurationFileName}' in '{ConfigurationContainerName}' storage container...",
@@ -1550,7 +1549,6 @@
 
                     await UploadTextToStorageAccountAsync(storageAccount, ConfigurationContainerName, CromwellConfigurationFileName, cromwellConfigText);
                 });
->>>>>>> 36a1999f
 
         private Task AddNewSettingsAsync(ConnectionInfo sshConnectionInfo)
             => Execute(
