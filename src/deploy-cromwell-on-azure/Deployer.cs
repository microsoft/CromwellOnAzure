﻿// Copyright (c) Microsoft Corporation.
// Licensed under the MIT License.

using System;
using System.Collections.Generic;
using System.Diagnostics;
using System.IdentityModel.Tokens.Jwt;
using System.IO;
using System.Linq;
using System.Net.WebSockets;
using System.Text;
using System.Text.RegularExpressions;
using System.Threading;
using System.Threading.Tasks;
using Azure.Identity;
using Azure.Security.KeyVault.Secrets;
using Azure.Storage;
using Azure.Storage.Blobs;
using Common;
using k8s;
using Microsoft.Azure.Management.Batch;
using Microsoft.Azure.Management.Batch.Models;
using Microsoft.Azure.Management.Compute.Fluent;
using Microsoft.Azure.Management.Compute.Fluent.Models;
using Microsoft.Azure.Management.ContainerRegistry.Fluent;
using Microsoft.Azure.Management.ContainerService;
using Microsoft.Azure.Management.ContainerService.Fluent;
using Microsoft.Azure.Management.ContainerService.Models;
using Microsoft.Azure.Management.CosmosDB.Fluent;
using Microsoft.Azure.Management.CosmosDB.Fluent.Models;
using Microsoft.Azure.Management.Fluent;
using Microsoft.Azure.Management.Graph.RBAC.Fluent;
using Microsoft.Azure.Management.Graph.RBAC.Fluent.Models;
using Microsoft.Azure.Management.KeyVault;
using Microsoft.Azure.Management.KeyVault.Fluent;
using Microsoft.Azure.Management.KeyVault.Models;
using Microsoft.Azure.Management.Msi.Fluent;
using Microsoft.Azure.Management.Network;
using Microsoft.Azure.Management.Network.Fluent;
using Microsoft.Azure.Management.Network.Models;
using Microsoft.Azure.Management.PostgreSQL;
using Microsoft.Azure.Management.PostgreSQL.FlexibleServers;
using Microsoft.Azure.Management.PrivateDns.Fluent;
using Microsoft.Azure.Management.ResourceGraph;
using Microsoft.Azure.Management.ResourceGraph.Models;
using Microsoft.Azure.Management.ResourceManager.Fluent;
using Microsoft.Azure.Management.ResourceManager.Fluent.Authentication;
using Microsoft.Azure.Management.ResourceManager.Fluent.Core;
using Microsoft.Azure.Management.Storage.Fluent;
using Microsoft.Azure.Services.AppAuthentication;
using Microsoft.Rest;
using Microsoft.Rest.Azure.OData;
using Newtonsoft.Json;
using Polly;
using Polly.Retry;
using Renci.SshNet;
using Renci.SshNet.Common;
using static Microsoft.Azure.Management.PostgreSQL.FlexibleServers.DatabasesOperationsExtensions;
using static Microsoft.Azure.Management.PostgreSQL.FlexibleServers.ServersOperationsExtensions;
using static Microsoft.Azure.Management.PostgreSQL.ServersOperationsExtensions;
using Extensions = Microsoft.Azure.Management.ResourceManager.Fluent.Core.Extensions;
using FlexibleServer = Microsoft.Azure.Management.PostgreSQL.FlexibleServers;
using FlexibleServerModel = Microsoft.Azure.Management.PostgreSQL.FlexibleServers.Models;
using IResource = Microsoft.Azure.Management.ResourceManager.Fluent.Core.IResource;
using KeyVaultManagementClient = Microsoft.Azure.Management.KeyVault.KeyVaultManagementClient;
using SingleServer = Microsoft.Azure.Management.PostgreSQL;
using SingleServerModel = Microsoft.Azure.Management.PostgreSQL.Models;
using Sku = Microsoft.Azure.Management.PostgreSQL.FlexibleServers.Models.Sku;

namespace CromwellOnAzureDeployer
{
    public class Deployer
    {
        private static readonly AsyncRetryPolicy roleAssignmentHashConflictRetryPolicy = Policy
            .Handle<Microsoft.Rest.Azure.CloudException>(cloudException => cloudException.Body.Code.Equals("HashConflictOnDifferentRoleAssignmentIds"))
            .RetryAsync();

        private static readonly AsyncRetryPolicy sshCommandRetryPolicy = Policy
            .Handle<Exception>(ex => !(ex is SshAuthenticationException && ex.Message.StartsWith("Permission")))
            .WaitAndRetryAsync(5, retryAttempt => System.TimeSpan.FromSeconds(5));

        public const string WorkflowsContainerName = "workflows";
        public const string ConfigurationContainerName = "configuration";
        public const string CromwellConfigurationFileName = "cromwell-application.conf";
        public const string ContainersToMountFileName = "containers-to-mount";
        public const string PersonalizedSettingsFileName = "settings-user";
        public const string NonpersonalizedSettingsFileName = "settings-system";
        public const string AllowedVmSizesFileName = "allowed-vm-sizes";
        public const string InputsContainerName = "inputs";
        public const string CromwellAzureRootDir = "/data/cromwellazure";
        public const string CromwellAzureRootDirSymLink = "/cromwellazure";    // This path is present in all CoA versions
        public const string SettingsDelimiter = "=:=";
        public const string StorageAccountKeySecretName = "CoAStorageKey";
        public const string SshNsgRuleName = "SSH";

        private readonly CancellationTokenSource cts = new();

        private readonly List<string> requiredResourceProviders = new()
        {
            "Microsoft.Authorization",
            "Microsoft.Batch",
            "Microsoft.Compute",
            "Microsoft.DocumentDB",
            "Microsoft.OperationalInsights",
            "Microsoft.insights",
            "Microsoft.Network",
            "Microsoft.Storage"
        };

        private Configuration configuration { get; set; }
        private TokenCredentials tokenCredentials;
        private IAzure azureSubscriptionClient { get; set; }
        private Microsoft.Azure.Management.Fluent.Azure.IAuthenticated azureClient { get; set; }
        private IResourceManager resourceManagerClient { get; set; }
        private Microsoft.Azure.Management.Network.INetworkManagementClient networkManagementClient { get; set; }
        private AzureCredentials azureCredentials { get; set; }
        private FlexibleServer.IPostgreSQLManagementClient postgreSqlFlexManagementClient { get; set; }
        private SingleServer.IPostgreSQLManagementClient postgreSqlSingleManagementClient { get; set; }
        private IEnumerable<string> subscriptionIds { get; set; }
        private bool SkipBillingReaderRoleAssignment { get; set; }
        private bool isResourceGroupCreated { get; set; }
        private KubernetesManager kubernetesManager { get; set; }
        private IKubernetes kubernetesClient { get; set; }

        public Deployer(Configuration configuration)
        {
            this.configuration = configuration;
        }

        public async Task<int> DeployAsync()
        {
            var mainTimer = Stopwatch.StartNew();

            try
            {
                ValidateInitialCommandLineArgsAsync();

                ConsoleEx.WriteLine("Running...");

                await ValidateTokenProviderAsync();

                tokenCredentials = new TokenCredentials(new RefreshableAzureServiceTokenProvider("https://management.azure.com/"));
                azureCredentials = new AzureCredentials(tokenCredentials, null, null, AzureEnvironment.AzureGlobalCloud);
                azureClient = GetAzureClient(azureCredentials);
                azureSubscriptionClient = azureClient.WithSubscription(configuration.SubscriptionId);
                subscriptionIds = (await azureClient.Subscriptions.ListAsync()).Select(s => s.SubscriptionId);
                resourceManagerClient = GetResourceManagerClient(azureCredentials);
                kubernetesManager = new KubernetesManager(configuration, azureCredentials, cts);
                networkManagementClient = new Microsoft.Azure.Management.Network.NetworkManagementClient(azureCredentials) { SubscriptionId = configuration.SubscriptionId };
                postgreSqlFlexManagementClient = new FlexibleServer.PostgreSQLManagementClient(azureCredentials) { SubscriptionId = configuration.SubscriptionId };
                postgreSqlSingleManagementClient = new SingleServer.PostgreSQLManagementClient(azureCredentials) { SubscriptionId = configuration.SubscriptionId };

                await ValidateSubscriptionAndResourceGroupAsync(configuration);

                IResourceGroup resourceGroup = null;
                ManagedCluster aksCluster = null;
                BatchAccount batchAccount = null;
                IGenericResource logAnalyticsWorkspace = null;
                IGenericResource appInsights = null;
                ICosmosDBAccount cosmosDb = null;
                FlexibleServerModel.Server postgreSqlFlexServer = null;
                SingleServerModel.Server postgreSqlSingleServer = null;
                IStorageAccount storageAccount = null;
                string keyVaultUri = string.Empty;
                IVirtualMachine linuxVm = null;
                INetworkSecurityGroup networkSecurityGroup = null;
                IIdentity managedIdentity = null;
                ConnectionInfo sshConnectionInfo = null;
                IPrivateDnsZone postgreSqlDnsZone = null;

                try
                {
                    if (configuration.Update)
                    {
                        resourceGroup = await azureSubscriptionClient.ResourceGroups.GetByNameAsync(configuration.ResourceGroupName);
                        configuration.RegionName = resourceGroup.RegionName;

                        var targetVersion = Utility.DelimitedTextToDictionary(Utility.GetFileContent("scripts", "env-00-coa-version.txt")).GetValueOrDefault("CromwellOnAzureVersion");

                        ConsoleEx.WriteLine($"Upgrading Cromwell on Azure instance in resource group '{resourceGroup.Name}' to version {targetVersion}...");

                        var existingAksCluster = await ValidateAndGetExistingAKSClusterAsync();
                        configuration.UseAks = existingAksCluster is not null;

                        Dictionary<string, string> accountNames = null;
                        if (configuration.UseAks)
                        {
                            if (!string.IsNullOrEmpty(configuration.StorageAccountName))
                            {
                                storageAccount = await GetExistingStorageAccountAsync(configuration.StorageAccountName)
                                    ?? throw new ValidationException($"Storage account {configuration.StorageAccountName}, does not exist in region {configuration.RegionName} or is not accessible to the current user.");
                            }
                            else
                            {
                                var storageAccounts = await azureSubscriptionClient.StorageAccounts.ListByResourceGroupAsync(configuration.ResourceGroupName);

                                if (!storageAccounts.Any())
                                {
                                    throw new ValidationException($"Update was requested but resource group {configuration.ResourceGroupName} does not contain any storage accounts.");
                                }
                                if (storageAccounts.Count() > 1)
                                {
                                    throw new ValidationException($"Resource group {configuration.ResourceGroupName} contains multiple storage accounts. {nameof(configuration.StorageAccountName)} must be provided.");
                                }

                                storageAccount = storageAccounts.First();
                            }

                            accountNames = Utility.DelimitedTextToDictionary(await DownloadTextFromStorageAccountAsync(storageAccount, ConfigurationContainerName, PersonalizedSettingsFileName, cts), SettingsDelimiter);
                        }
                        else
                        {
                            var existingVms = await azureSubscriptionClient.VirtualMachines.ListByResourceGroupAsync(configuration.ResourceGroupName);

                            if (!existingVms.Any())
                            {
                                throw new ValidationException($"Update was requested but resource group {configuration.ResourceGroupName} does not contain any virtual machines.");
                            }

                            if (existingVms.Count() > 1 && string.IsNullOrWhiteSpace(configuration.VmName))
                            {
                                throw new ValidationException($"Resource group {configuration.ResourceGroupName} contains multiple virtual machines. {nameof(configuration.VmName)} must be provided.");
                            }

                            if (!string.IsNullOrWhiteSpace(configuration.VmName))
                            {
                                linuxVm = existingVms.FirstOrDefault(vm => vm.Name.Equals(configuration.VmName, StringComparison.OrdinalIgnoreCase));

                                if (linuxVm is null)
                                {
                                    throw new ValidationException($"Virtual machine {configuration.VmName} does not exist in resource group {configuration.ResourceGroupName}.");
                                }
                            }
                            else
                            {
                                linuxVm = existingVms.Single();
                            }

                            configuration.VmName = linuxVm.Name;
                            configuration.RegionName = linuxVm.RegionName;
                            configuration.PrivateNetworking = linuxVm.GetPrimaryPublicIPAddress() is null;
                            networkSecurityGroup = (await azureSubscriptionClient.NetworkSecurityGroups.ListByResourceGroupAsync(configuration.ResourceGroupName)).FirstOrDefault(g => g.NetworkInterfaceIds.Contains(linuxVm.GetPrimaryNetworkInterface().Id));

                            if (!configuration.PrivateNetworking.GetValueOrDefault() && networkSecurityGroup is null)
                            {
                                if (string.IsNullOrWhiteSpace(configuration.NetworkSecurityGroupName))
                                {
                                    configuration.NetworkSecurityGroupName = SdkContext.RandomResourceName($"{configuration.MainIdentifierPrefix}", 15);
                                }

                                networkSecurityGroup = await CreateNetworkSecurityGroupAsync(resourceGroup, configuration.NetworkSecurityGroupName);
                                await AssociateNicWithNetworkSecurityGroupAsync(linuxVm.GetPrimaryNetworkInterface(), networkSecurityGroup);
                            }

                            await EnableSsh(networkSecurityGroup);
                            sshConnectionInfo = GetSshConnectionInfo(linuxVm, configuration.VmUsername, configuration.VmPassword);
                            await WaitForSshConnectivityAsync(sshConnectionInfo);

                            accountNames = Utility.DelimitedTextToDictionary((await ExecuteCommandOnVirtualMachineWithRetriesAsync(sshConnectionInfo, $"cat {CromwellAzureRootDir}/env-01-account-names.txt || echo ''")).Output);

                            if (!accountNames.TryGetValue("DefaultStorageAccountName", out var storageAccountName))
                            {
                                throw new ValidationException($"Could not retrieve the default storage account name from virtual machine {configuration.VmName}.");
                            }

                            storageAccount = await GetExistingStorageAccountAsync(storageAccountName)
                                ?? throw new ValidationException($"Storage account {storageAccountName}, referenced by the VM configuration, does not exist in region {configuration.RegionName} or is not accessible to the current user.");

                            configuration.StorageAccountName = storageAccountName;
                        }

                        if (!accountNames.Any())
                        {
                            throw new ValidationException($"Could not retrieve account names from virtual machine {configuration.VmName}.");
                        }

                        if (!accountNames.TryGetValue("BatchAccountName", out var batchAccountName))
                        {
                            throw new ValidationException($"Could not retrieve the Batch account name from virtual machine {configuration.VmName}.");
                        }

                        batchAccount = await GetExistingBatchAccountAsync(batchAccountName)
                            ?? throw new ValidationException($"Batch account {batchAccountName}, referenced by the VM configuration, does not exist in region {configuration.RegionName} or is not accessible to the current user.");

                        configuration.BatchAccountName = batchAccountName;

                        if (!accountNames.TryGetValue("CosmosDbAccountName", out var cosmosDbAccountName))
                        {
                            throw new ValidationException($"Could not retrieve the CosmosDb account name from virtual machine {configuration.VmName}.");
                        }

                        cosmosDb = (await azureSubscriptionClient.CosmosDBAccounts.ListByResourceGroupAsync(configuration.ResourceGroupName))
                            .FirstOrDefault(a => a.Name.Equals(cosmosDbAccountName, StringComparison.OrdinalIgnoreCase))
                                ?? throw new ValidationException($"CosmosDb account {cosmosDbAccountName} does not exist in resource group {configuration.ResourceGroupName}.");

                        configuration.CosmosDbAccountName = cosmosDbAccountName;

                        await WriteNonPersonalizedFilesToStorageAccountAsync(storageAccount);
                        // Note: Current behavior is to block switching from Docker MySQL to Azure PostgreSql on Update.
                        // However we do ancitipate including this change, this code is here to facilitate this future behavior.
                        configuration.PostgreSqlServerName = accountNames.GetValueOrDefault("PostgreSqlServerName");

                        if (existingAksCluster is not null)
                        {
                            if (accountNames.TryGetValue("KeyVaultName", out var keyVaultName))
                            {
                                var keyVault = await GetKeyVaultAsync(keyVaultName);
                                keyVaultUri = keyVault.Properties.VaultUri;
                            }

                            if (!accountNames.TryGetValue("ManagedIdentityClientId", out var managedIdentityClientId))
                            {
                                throw new ValidationException($"Could not retrieve ManagedIdentityClientId.");
                            }

                            managedIdentity = azureSubscriptionClient.Identities.ListByResourceGroup(configuration.ResourceGroupName).Where(id => id.ClientId == managedIdentityClientId).FirstOrDefault()
                                ?? throw new ValidationException($"Managed Identity {managedIdentityClientId} does not exist in region {configuration.RegionName} or is not accessible to the current user.");

<<<<<<< HEAD
                            if (accountNames.TryGetValue("Name", out var name))
                            {
                                configuration.Name = name;
                            }

                            await kubernetesManager.UpgradeAKSDeployment(accountNames, resourceGroup, storageAccount, managedIdentity, keyVault.Properties.VaultUri);
=======
                            await kubernetesManager.UpgradeAKSDeployment(accountNames, resourceGroup, storageAccount, managedIdentity, keyVaultUri);
>>>>>>> bd3a50fd
                        }
                        else
                        {
                            await UpgradeVMDeployment(resourceGroup, accountNames, sshConnectionInfo, storageAccount, cosmosDb);
                        }
                    }

                    if (!configuration.Update)
                    {
                        ValidateRegionName(configuration.RegionName);
                        ValidateMainIdentifierPrefix(configuration.MainIdentifierPrefix);
                        storageAccount = await ValidateAndGetExistingStorageAccountAsync();
                        batchAccount = await ValidateAndGetExistingBatchAccountAsync();
                        aksCluster = await ValidateAndGetExistingAKSClusterAsync();
                        postgreSqlFlexServer = await ValidateAndGetExistingPostgresqlServer();
                        var keyVault = await ValidateAndGetExistingKeyVault();

                        // Configuration preferences not currently settable by user.
                        if (string.IsNullOrWhiteSpace(configuration.PostgreSqlServerName) && configuration.ProvisionPostgreSqlOnAzure.GetValueOrDefault())
                        {
                            configuration.PostgreSqlServerName = SdkContext.RandomResourceName($"{configuration.MainIdentifierPrefix}-", 15);
                        }

                        configuration.PostgreSqlAdministratorPassword = Utility.GeneratePassword();
                        configuration.PostgreSqlCromwellUserPassword = Utility.GeneratePassword();
                        configuration.PostgreSqlTesUserPassword = Utility.GeneratePassword();

                        if (string.IsNullOrWhiteSpace(configuration.BatchAccountName))
                        {
                            configuration.BatchAccountName = SdkContext.RandomResourceName($"{configuration.MainIdentifierPrefix}", 15);
                        }

                        if (string.IsNullOrWhiteSpace(configuration.StorageAccountName))
                        {
                            configuration.StorageAccountName = SdkContext.RandomResourceName($"{configuration.MainIdentifierPrefix}", 24);
                        }

                        if (string.IsNullOrWhiteSpace(configuration.NetworkSecurityGroupName))
                        {
                            configuration.NetworkSecurityGroupName = SdkContext.RandomResourceName($"{configuration.MainIdentifierPrefix}", 15);
                        }

                        if (string.IsNullOrWhiteSpace(configuration.CosmosDbAccountName))
                        {
                            configuration.CosmosDbAccountName = SdkContext.RandomResourceName($"{configuration.MainIdentifierPrefix}-", 15);
                        }

                        if (string.IsNullOrWhiteSpace(configuration.ApplicationInsightsAccountName))
                        {
                            configuration.ApplicationInsightsAccountName = SdkContext.RandomResourceName($"{configuration.MainIdentifierPrefix}-", 15);
                        }

                        if (string.IsNullOrWhiteSpace(configuration.VmName))
                        {
                            configuration.VmName = SdkContext.RandomResourceName($"{configuration.MainIdentifierPrefix}-", 25);
                        }

                        if (string.IsNullOrWhiteSpace(configuration.VmPassword))
                        {
                            configuration.VmPassword = Utility.GeneratePassword();
                        }

                        if (string.IsNullOrWhiteSpace(configuration.AksClusterName))
                        {
                            configuration.AksClusterName = SdkContext.RandomResourceName($"{configuration.MainIdentifierPrefix}-", 25);
                        }

                        if (string.IsNullOrWhiteSpace(configuration.KeyVaultName))
                        {
                            configuration.KeyVaultName = SdkContext.RandomResourceName($"{configuration.MainIdentifierPrefix}-", 15);
                        }

                        await RegisterResourceProvidersAsync();
                        await ValidateVmAsync();

                        if (batchAccount is null)
                        {
                            await ValidateBatchAccountQuotaAsync();
                        }

                        var vnetAndSubnet = await ValidateAndGetExistingVirtualNetworkAsync();

                        if (string.IsNullOrWhiteSpace(configuration.ResourceGroupName))
                        {
                            configuration.ResourceGroupName = SdkContext.RandomResourceName($"{configuration.MainIdentifierPrefix}-", 15);
                            resourceGroup = await CreateResourceGroupAsync();
                            isResourceGroupCreated = true;
                        }
                        else
                        {
                            resourceGroup = await azureSubscriptionClient.ResourceGroups.GetByNameAsync(configuration.ResourceGroupName);
                        }

                        managedIdentity = await CreateUserManagedIdentityAsync(resourceGroup);

                        if (vnetAndSubnet is not null)
                        {
                            ConsoleEx.WriteLine($"Creating VM in existing virtual network {vnetAndSubnet.Value.virtualNetwork.Name} and subnet {vnetAndSubnet.Value.vmSubnet.Name}");
                        }

                        if (storageAccount is not null)
                        {
                            ConsoleEx.WriteLine($"Using existing Storage Account {storageAccount.Name}");
                        }

                        if (batchAccount is not null)
                        {
                            ConsoleEx.WriteLine($"Using existing Batch Account {batchAccount.Name}");
                        }

                        if (vnetAndSubnet is null)
                        {
                            configuration.VnetName = SdkContext.RandomResourceName($"{configuration.MainIdentifierPrefix}-", 15);
                            configuration.PostgreSqlSubnetName = String.IsNullOrEmpty(configuration.PostgreSqlSubnetName) && configuration.ProvisionPostgreSqlOnAzure.GetValueOrDefault() ? configuration.DefaultPostgreSqlSubnetName : configuration.PostgreSqlSubnetName;
                            configuration.VmSubnetName = String.IsNullOrEmpty(configuration.VmSubnetName) ? configuration.DefaultVmSubnetName : configuration.VmSubnetName;
                            vnetAndSubnet = await CreateVnetAndSubnetsAsync(resourceGroup);
                        }

                        if (string.IsNullOrWhiteSpace(configuration.LogAnalyticsArmId))
                        {
                            var workspaceName = SdkContext.RandomResourceName(configuration.MainIdentifierPrefix, 15);
                            logAnalyticsWorkspace = await CreateLogAnalyticsWorkspaceResourceAsync(workspaceName);
                            configuration.LogAnalyticsArmId = logAnalyticsWorkspace.Id;
                        }

                        await Task.Run(async () =>
                        {
                            storageAccount ??= await CreateStorageAccountAsync();
                            await CreateDefaultStorageContainersAsync(storageAccount);
                            await WriteNonPersonalizedFilesToStorageAccountAsync(storageAccount);
                            await WritePersonalizedFilesToStorageAccountAsync(storageAccount, managedIdentity.Name);
                            await AssignVmAsContributorToStorageAccountAsync(managedIdentity, storageAccount);
                            await AssignVmAsDataReaderToStorageAccountAsync(managedIdentity, storageAccount);
                            await AssignManagedIdOperatorToResourceAsync(managedIdentity, resourceGroup);
                        });

                        if (configuration.UseAks && configuration.CrossSubscriptionAKSDeployment)
                        {
                            await Task.Run(async () =>
                            {
                                keyVault ??= await CreateKeyVaultAsync(configuration.KeyVaultName, managedIdentity, vnetAndSubnet.Value.vmSubnet);
                                keyVaultUri = keyVault.Properties.VaultUri;
                                var keys = await storageAccount.GetKeysAsync();
                                await SetStorageKeySecret(keyVaultUri, StorageAccountKeySecretName, keys.First().Value);
                            });
                        }

                        if (configuration.ProvisionPostgreSqlOnAzure.GetValueOrDefault() && postgreSqlFlexServer == null)
                        {
                            postgreSqlDnsZone = await CreatePrivateDnsZoneAsync(vnetAndSubnet.Value.virtualNetwork, $"privatelink.postgres.database.azure.com", "PostgreSQL Server");
                        }

                        if (!SkipBillingReaderRoleAssignment)
                        {
                            await AssignVmAsBillingReaderToSubscriptionAsync(managedIdentity);
                        }

                        Task compute = null;
                        if (configuration.UseAks)
                        {
                            compute = Task.Run(async () =>
                            {
                                var personalizedSettings = GetPersonalizedSettings(managedIdentity);
                                var systemSettings = GetSystemSettings();
                                var settings = personalizedSettings.Union(systemSettings).ToDictionary(kv => kv.Key, kv => kv.Value);

                                if (aksCluster == null && !configuration.ManualHelmDeployment)
                                {
                                    await ProvisionManagedCluster(resourceGroup, managedIdentity, logAnalyticsWorkspace, vnetAndSubnet?.virtualNetwork, vnetAndSubnet?.vmSubnet.Name, configuration.PrivateNetworking.GetValueOrDefault());
                                }

                                await kubernetesManager.UpdateHelmValuesAsync(storageAccount.Name, keyVaultUri, resourceGroup.Name, settings, managedIdentity);

                                if (configuration.ManualHelmDeployment)
                                {
                                    ConsoleEx.WriteLine("Please deploy helm chart, and press Enter to continue.");
                                    ConsoleEx.WriteLine("\tPostgreSQL command: " + GetPostgreSQLCreateCromwellUserCommand(configuration.UsePostgreSqlSingleServer));
                                    ConsoleEx.ReadLine();
                                }
                                else
                                {
                                    kubernetesClient = await kubernetesManager.GetKubernetesClient(resourceGroup);
                                    await kubernetesManager.DeployCoADependencies();
                                    await kubernetesManager.DeployHelmChartToClusterAsync();
                                }

                                await UploadTextToStorageAccountAsync(storageAccount, ConfigurationContainerName, PersonalizedSettingsFileName, Utility.DictionaryToDelimitedText(settings, SettingsDelimiter));
                                await UploadTextToStorageAccountAsync(storageAccount, ConfigurationContainerName, NonpersonalizedSettingsFileName, Utility.DictionaryToDelimitedText(settings, SettingsDelimiter));
                            });
                        }
                        else
                        {
                            ConsoleEx.WriteLine();
                            ConsoleEx.WriteLine($"VM host: {configuration.VmName}.{configuration.RegionName}.cloudapp.azure.com");
                            ConsoleEx.WriteLine($"VM username: {configuration.VmUsername}");
                            ConsoleEx.WriteLine($"VM password: {configuration.VmPassword}");
                            ConsoleEx.WriteLine();
                            compute = CreateVirtualMachineAsync(managedIdentity, vnetAndSubnet?.virtualNetwork, vnetAndSubnet?.vmSubnet.Name)
                                .ContinueWith(async t =>
                                    {
                                        linuxVm = t.Result;

                                        if (!configuration.PrivateNetworking.GetValueOrDefault())
                                        {
                                            networkSecurityGroup = await CreateNetworkSecurityGroupAsync(resourceGroup, configuration.NetworkSecurityGroupName);
                                            await AssociateNicWithNetworkSecurityGroupAsync(linuxVm.GetPrimaryNetworkInterface(), networkSecurityGroup);
                                        }

                                        sshConnectionInfo = GetSshConnectionInfo(linuxVm, configuration.VmUsername, configuration.VmPassword);
                                        await WaitForSshConnectivityAsync(sshConnectionInfo);
                                        await ConfigureVmAsync(sshConnectionInfo, managedIdentity);

                                        if (configuration.ProvisionPostgreSqlOnAzure.GetValueOrDefault())
                                        {
                                            await CreatePostgreSqlCromwellDatabaseUser(sshConnectionInfo);
                                            await CreatePostgreSqlTesDatabaseUser(sshConnectionInfo);
                                        }
                                    },
                                    TaskContinuationOptions.OnlyOnRanToCompletion)
                                .Unwrap();
                        }

                        await Task.WhenAll(new Task[]
                        {
                            Task.Run(async () =>
                            {
                                batchAccount ??= await CreateBatchAccountAsync(storageAccount.Id);
                                await AssignVmAsContributorToBatchAccountAsync(managedIdentity, batchAccount);
                            }),
                            Task.Run(async () =>
                            {
                                appInsights = await CreateAppInsightsResourceAsync(configuration.LogAnalyticsArmId);
                                await AssignVmAsContributorToAppInsightsAsync(managedIdentity, appInsights);
                            }),
                            Task.Run(async () =>
                            {
                                cosmosDb = await CreateCosmosDbAsync();
                                await AssignVmAsContributorToCosmosDb(managedIdentity, cosmosDb);
                            }),
                            Task.Run(async () => {
                                if(configuration.ProvisionPostgreSqlOnAzure == true)
                                {
                                    if (configuration.UsePostgreSqlSingleServer)
                                    {
                                        postgreSqlSingleServer ??= await CreateSinglePostgreSqlServerAndDatabaseAsync(postgreSqlSingleManagementClient, vnetAndSubnet.Value.vmSubnet, postgreSqlDnsZone);
                                    }
                                    else
                                    {
                                        postgreSqlFlexServer ??= await CreatePostgreSqlServerAndDatabaseAsync(postgreSqlFlexManagementClient, vnetAndSubnet.Value.postgreSqlSubnet, postgreSqlDnsZone);
                                    }

                                    // Wait for either kubernetes pod to start or ssh connection info to be set.
                                    await compute;

                                    if (configuration.UseAks && !configuration.ManualHelmDeployment)
                                    {
                                        await ExecuteQueriesOnAzurePostgreSQLDbFromK8();
                                    }
                                }
                            }),

                            Task.Run(async () => await compute)
                        });
                    }

                    if (configuration.UseAks)
                    {
                        if (kubernetesClient is not null)
                        {
                            await kubernetesManager.WaitForCromwell(kubernetesClient);
                        }
                    }
                    else
                    {
                        await WriteCoaVersionToVmAsync(sshConnectionInfo);
                        await RebootVmAsync(sshConnectionInfo);
                        await WaitForSshConnectivityAsync(sshConnectionInfo);

                        if (!await IsStartupSuccessfulAsync(sshConnectionInfo))
                        {
                            ConsoleEx.WriteLine($"Startup script on the VM failed. Check {CromwellAzureRootDir}/startup.log for details", ConsoleColor.Red);
                            return 1;
                        }

                        if (await MountWarningsExistAsync(sshConnectionInfo))
                        {
                            ConsoleEx.WriteLine($"Found warnings in {CromwellAzureRootDir}/mount.blobfuse.log. Some storage containers may have failed to mount on the VM. Check the file for details.", ConsoleColor.Yellow);
                        }

                        await WaitForDockerComposeAsync(sshConnectionInfo);
                        await WaitForCromwellAsync(sshConnectionInfo);
                    }
                }
                finally
                {
                    if (!configuration.KeepSshPortOpen.GetValueOrDefault())
                    {
                        await DisableSsh(networkSecurityGroup);
                    }
                }

                batchAccount = await GetExistingBatchAccountAsync(configuration.BatchAccountName);
                var maxPerFamilyQuota = batchAccount.DedicatedCoreQuotaPerVMFamilyEnforced ? batchAccount.DedicatedCoreQuotaPerVMFamily.Select(q => q.CoreQuota).Where(q => 0 != q) : Enumerable.Repeat(batchAccount.DedicatedCoreQuota ?? 0, 1);
                var isBatchQuotaAvailable = batchAccount.LowPriorityCoreQuota > 0 || (batchAccount.DedicatedCoreQuota > 0 && maxPerFamilyQuota.Append(0).Max() > 0);

                int exitCode;

                if (isBatchQuotaAvailable)
                {
                    if (configuration.SkipTestWorkflow)
                    {
                        exitCode = 0;
                    }
                    else
                    {
                        var isTestWorkflowSuccessful = await RunTestWorkflow(storageAccount, usePreemptibleVm: batchAccount.LowPriorityCoreQuota > 0);

                        if (!isTestWorkflowSuccessful)
                        {
                            await DeleteResourceGroupIfUserConsentsAsync();
                        }

                        exitCode = isTestWorkflowSuccessful ? 0 : 1;
                    }
                }
                else
                {
                    if (!configuration.SkipTestWorkflow)
                    {
                        ConsoleEx.WriteLine($"Could not run the test workflow.", ConsoleColor.Yellow);
                    }

                    ConsoleEx.WriteLine($"Deployment was successful, but Batch account {configuration.BatchAccountName} does not have sufficient core quota to run workflows.", ConsoleColor.Yellow);
                    ConsoleEx.WriteLine($"Request Batch core quota: https://docs.microsoft.com/en-us/azure/batch/batch-quota-limit", ConsoleColor.Yellow);
                    ConsoleEx.WriteLine($"After receiving the quota, read the docs to run a test workflow and confirm successful deployment.", ConsoleColor.Yellow);
                    exitCode = 2;
                }

                ConsoleEx.WriteLine($"Completed in {mainTimer.Elapsed.TotalMinutes:n1} minutes.");

                return exitCode;
            }
            catch (ValidationException validationException)
            {
                DisplayValidationExceptionAndExit(validationException);
                return 1;
            }
            catch (Exception exc)
            {
                if (configuration.DebugLogging)
                {
                    if (exc is KubernetesException kExc)
                    {
                        ConsoleEx.WriteLine($"Kubenetes Status: {kExc.Status}");
                    }

                    if (exc is WebSocketException wExc)
                    {
                        ConsoleEx.WriteLine($"WebSocket ErrorCode: {wExc.WebSocketErrorCode}");
                    }

                    if (exc is HttpOperationException hExc)
                    {
                        ConsoleEx.WriteLine($"HTTP Response: {hExc.Response.Content}");
                    }
                    ConsoleEx.WriteLine(exc.StackTrace, ConsoleColor.Red);
                }

                if (!(exc is OperationCanceledException && cts.Token.IsCancellationRequested))
                {
                    ConsoleEx.WriteLine();
                    ConsoleEx.WriteLine($"{exc.GetType().Name}: {exc.Message}", ConsoleColor.Red);
                }

                ConsoleEx.WriteLine();
                Debugger.Break();
                WriteGeneralRetryMessageToConsole();
                await DeleteResourceGroupIfUserConsentsAsync();
                return 1;
            }
        }

        private async Task<Vault> ValidateAndGetExistingKeyVault()
        {
            if (string.IsNullOrWhiteSpace(configuration.KeyVaultName))
            {
                return null;
            }

            return (await GetKeyVaultAsync(configuration.KeyVaultName))
                ?? throw new ValidationException($"If key vault name is provided, it must already exist in region {configuration.RegionName}, and be accessible to the current user.", displayExample: false);
        }

        private async Task<FlexibleServerModel.Server> ValidateAndGetExistingPostgresqlServer()
        {
            if (string.IsNullOrWhiteSpace(configuration.PostgreSqlServerName))
            {
                return null;
            }

            return (await GetExistingPostgresqlService(configuration.PostgreSqlServerName))
                ?? throw new ValidationException($"If Postgresql server name is provided, the server must already exist in region {configuration.RegionName}, and be accessible to the current user.", displayExample: false);
        }

        private async Task<ManagedCluster> ValidateAndGetExistingAKSClusterAsync()
        {
            if (string.IsNullOrWhiteSpace(configuration.AksClusterName))
            {
                return null;
            }

            return (await GetExistingAKSClusterAsync(configuration.AksClusterName))
                ?? throw new ValidationException($"If AKS cluster name is provided, the cluster must already exist in region {configuration.RegionName}, and be accessible to the current user.", displayExample: false);
        }

        private async Task<FlexibleServerModel.Server> GetExistingPostgresqlService(string serverName)
        {
            return (await Task.WhenAll(subscriptionIds.Select(async s =>
            {
                try
                {
                    var client = new FlexibleServer.PostgreSQLManagementClient(tokenCredentials) { SubscriptionId = s };
                    return await client.Servers.ListAsync();
                }
                catch (Exception e)
                {
                    ConsoleEx.WriteLine(e.Message);
                    return null;
                }
            })))
                .Where(a => a is not null)
                .SelectMany(a => a)
                .SingleOrDefault(a => a.Name.Equals(serverName, StringComparison.OrdinalIgnoreCase) && Regex.Replace(a.Location, @"\s+", "").Equals(configuration.RegionName, StringComparison.OrdinalIgnoreCase));
        }

        private async Task<ManagedCluster> GetExistingAKSClusterAsync(string aksClusterName)
        {
            return (await Task.WhenAll(subscriptionIds.Select(async s =>
            {
                try
                {
                    var client = new ContainerServiceClient(tokenCredentials) { SubscriptionId = s };
                    return await client.ManagedClusters.ListAsync();
                }
                catch (Exception e)
                {
                    ConsoleEx.WriteLine(e.Message);
                    return null;
                }
            })))
                .Where(a => a is not null)
                .SelectMany(a => a)
                .SingleOrDefault(a => a.Name.Equals(aksClusterName, StringComparison.OrdinalIgnoreCase) && a.Location.Equals(configuration.RegionName, StringComparison.OrdinalIgnoreCase));
        }

        private async Task<ManagedCluster> ProvisionManagedCluster(IResource resourceGroupObject, IIdentity managedIdentity, IGenericResource logAnalyticsWorkspace, INetwork virtualNetwork, string subnetName, bool privateNetworking)
        {
            var resourceGroup = resourceGroupObject.Name;
            var nodePoolName = "nodepool1";
            var containerServiceClient = new ContainerServiceClient(azureCredentials) { SubscriptionId = configuration.SubscriptionId };
            var cluster = new ManagedCluster
            {
                AddonProfiles = new Dictionary<string, ManagedClusterAddonProfile>
                {
                    { "omsagent", new ManagedClusterAddonProfile(true, new Dictionary<string, string>() { { "logAnalyticsWorkspaceResourceID", logAnalyticsWorkspace.Id } }) }
                },
                Location = configuration.RegionName,
                DnsPrefix = configuration.AksClusterName,
                NetworkProfile = new ContainerServiceNetworkProfile
                {
                    NetworkPlugin = NetworkPlugin.Azure,
                    ServiceCidr = configuration.KubernetesServiceCidr,
                    DnsServiceIP = configuration.KubernetesDnsServiceIP,
                    DockerBridgeCidr = configuration.KubernetesDockerBridgeCidr,
                    NetworkPolicy = NetworkPolicy.Azure
                },
                Identity = new ManagedClusterIdentity(managedIdentity.PrincipalId, managedIdentity.TenantId, Microsoft.Azure.Management.ContainerService.Models.ResourceIdentityType.UserAssigned)
                {
                    UserAssignedIdentities = new Dictionary<string, ManagedClusterIdentityUserAssignedIdentitiesValue>()
                }
            };
            cluster.Identity.UserAssignedIdentities.Add(managedIdentity.Id, new ManagedClusterIdentityUserAssignedIdentitiesValue(managedIdentity.PrincipalId, managedIdentity.ClientId));
            cluster.IdentityProfile = new Dictionary<string, ManagedClusterPropertiesIdentityProfileValue>
            {
                { "kubeletidentity", new ManagedClusterPropertiesIdentityProfileValue(managedIdentity.Id, managedIdentity.ClientId, managedIdentity.PrincipalId) }
            };
            cluster.AgentPoolProfiles = new List<ManagedClusterAgentPoolProfile>
            {
                new ManagedClusterAgentPoolProfile()
                {
                    Name = nodePoolName,
                    Count = configuration.AksPoolSize,
                    VmSize = configuration.VmSize,
                    OsDiskSizeGB = 128,
                    OsDiskType = OSDiskType.Managed,
                    Type = "VirtualMachineScaleSets",
                    EnableAutoScaling = false,
                    EnableNodePublicIP = false,
                    OsType = "Linux",
                    Mode = "System",
                    VnetSubnetID = virtualNetwork.Subnets[subnetName].Inner.Id,
                }
            };

            if (privateNetworking)
            {
                cluster.ApiServerAccessProfile = new ManagedClusterAPIServerAccessProfile()
                {
                    EnablePrivateCluster = true,
                    EnablePrivateClusterPublicFQDN = true
                };
            }

            return await Execute(
                $"Creating AKS Cluster: {configuration.AksClusterName}...",
                () => containerServiceClient.ManagedClusters.CreateOrUpdateAsync(resourceGroup, configuration.AksClusterName, cluster));
        }

        private async Task UpgradeVMDeployment(IResourceGroup resourceGroup, Dictionary<string, string> accountNames, ConnectionInfo sshConnectionInfo, IStorageAccount storageAccount, ICosmosDBAccount cosmosDb)
        {
            IVirtualMachine linuxVm = null;
            IIdentity managedIdentity = null;

            await ConfigureVmAsync(sshConnectionInfo, null);

            if (!accountNames.TryGetValue("ManagedIdentityClientId", out var existingUserManagedIdentity))
            {
                managedIdentity = await ReplaceSystemManagedIdentityWithUserManagedIdentityAsync(resourceGroup, linuxVm);
            }
            else
            {
                managedIdentity = await linuxVm.UserAssignedManagedServiceIdentityIds.Select(GetIdentityByIdAsync).FirstOrDefault(MatchesClientId);

                if (managedIdentity is null)
                {
                    throw new ValidationException($"The managed identity, referenced by the VM configuration retrieved from virtual machine {configuration.VmName}, does not exist or is not accessible to the current user. ");
                }

                Task<IIdentity> GetIdentityByIdAsync(string id) => azureSubscriptionClient.Identities.GetByIdAsync(id);

                bool MatchesClientId(Task<IIdentity> identity)
                {
                    try
                    {
                        return existingUserManagedIdentity.Equals(identity.Result.ClientId, StringComparison.OrdinalIgnoreCase);
                    }
                    catch (Exception e)
                    {
                        ConsoleEx.WriteLine(e.Message);
                        _ = identity.Exception;
                        return false;
                    }
                }
            }

            await WriteNonPersonalizedFilesToStorageAccountAsync(storageAccount);

            var installedVersion = await GetInstalledCromwellOnAzureVersionAsync(sshConnectionInfo);

            if (installedVersion == null)
            {
                // If upgrading from pre-2.1 version, patch the installed Cromwell configuration file (disable call caching and default to preemptible)
                await PatchCromwellConfigurationFileV200Async(storageAccount);
                await SetCosmosDbContainerAutoScaleAsync(cosmosDb);
            }

            if (installedVersion == null || installedVersion < new Version(2, 1))
            {
                await PatchContainersToMountFileV210Async(storageAccount, managedIdentity.Name);
            }

            if (installedVersion == null || installedVersion < new Version(2, 2))
            {
                await PatchContainersToMountFileV220Async(storageAccount);
            }

            if (installedVersion == null || installedVersion < new Version(2, 4))
            {
                await PatchContainersToMountFileV240Async(storageAccount);
                await PatchAccountNamesFileV240Async(sshConnectionInfo, managedIdentity);
            }

            if (installedVersion == null || installedVersion < new Version(2, 5))
            {
                await MitigateChaosDbV250Async(cosmosDb);
            }

            var newSettingsAdded = false;
            if (installedVersion == null || installedVersion < new Version(3, 0))
            {
                await PatchCromwellConfigurationFileV300Async(storageAccount);
                await AddNewSettingsAsync(sshConnectionInfo);
                newSettingsAdded = true;
                await UpgradeBlobfuseV300Async(sshConnectionInfo);
                await DisableDockerServiceV300Async(sshConnectionInfo);

                ConsoleEx.WriteLine($"It's recommended to update the default CoA storage account to a General Purpose v2 account.", ConsoleColor.Yellow);
                ConsoleEx.WriteLine($"To do that, navigate to the storage account in the Azure Portal,", ConsoleColor.Yellow);
                ConsoleEx.WriteLine($"Configuration tab, and click 'Upgrade.'", ConsoleColor.Yellow);
            }

            if (installedVersion is null || installedVersion < new Version(3, 1))
            {
                if (!newSettingsAdded)
                {
                    await AddNewSettingsAsync(sshConnectionInfo);
                    newSettingsAdded = true;
                }
                await PatchCromwellConfigurationFileV310Async(storageAccount);
            }

            if (installedVersion is null || installedVersion < new Version(3, 2))
            {
                if (!newSettingsAdded)
                {
                    await AddNewSettingsAsync(sshConnectionInfo);
                    newSettingsAdded = true;
                }

                await PatchContainersAddJobPreparationScriptV320Async(storageAccount);
            }
        }

        private Dictionary<string, string> GetSystemSettings()
        {
            var settings = new Dictionary<string, string>
            {
                ["BatchNodesSubnetId"] = configuration.BatchNodesSubnetId,
                ["DockerInDockerImageName"] = configuration.DockerInDockerImageName,
                ["BlobxferImageName"] = configuration.BlobxferImageName,
                ["DisableBatchNodesPublicIpAddress"] = configuration.DisableBatchNodesPublicIpAddress.GetValueOrDefault().ToString(),
                ["KeepSshPortOpen"] = configuration.KeepSshPortOpen.GetValueOrDefault().ToString()
            };

            return settings;
        }

        private Dictionary<string, string> GetPersonalizedSettings(IIdentity managedIdentity)
        {
            var files = new string[] { "env-00-coa-version.txt", "env-01-account-names.txt", "env-02-internal-images.txt", "env-03-external-images.txt", "env-04-settings.txt" };
            var settings = new Dictionary<string, string>();

            foreach (var file in files)
            {
                settings = settings.Union(Utility.DelimitedTextToDictionary(Utility.GetFileContent("scripts", file))).ToDictionary(kv => kv.Key, kv => kv.Value);
            }

            // Get settings from env files numbered 05-12
            UpdateImageVersions(settings, configuration);

            settings["Name"] = $"'{configuration.Name}'"; // Ensure this is not ever interpreted as a number
            settings["DefaultStorageAccountName"] = configuration.StorageAccountName;
            settings["CosmosDbAccountName"] = configuration.CosmosDbAccountName;
            settings["BatchAccountName"] = configuration.BatchAccountName;
            settings["ApplicationInsightsAccountName"] = configuration.ApplicationInsightsAccountName;
            settings["ManagedIdentityClientId"] = managedIdentity.ClientId;
            settings["AzureServicesAuthConnectionString"] = $"RunAs=App;AppId={managedIdentity.ClientId}";
            settings["KeyVaultName"] = configuration.KeyVaultName;
            settings["AksCoANamespace"] = configuration.AksCoANamespace;

            if (configuration.ProvisionPostgreSqlOnAzure.GetValueOrDefault())
            {
                settings["PostgreSqlServerName"] = configuration.PostgreSqlServerName;
                settings["PostgreSqlDatabaseName"] = configuration.PostgreSqlCromwellDatabaseName;
                settings["PostgreSqlUserLogin"] = configuration.PostgreSqlCromwellUserLogin;
                settings["PostgreSqlUserPassword"] = configuration.PostgreSqlCromwellUserPassword;
                settings["UsePostgreSqlSingleServer"] = configuration.UsePostgreSqlSingleServer.ToString();
            }
            return settings;
        }

        public static void UpdateImageVersions(Dictionary<string, string> settings, Configuration configuration)
        {
            if (!string.IsNullOrWhiteSpace(configuration.CromwellVersion))
            {
                settings["CromwellImageName"] = $"broadinstitute/cromwell:{configuration.CromwellVersion}";
            }

            if (!string.IsNullOrWhiteSpace(configuration.TesImageName))
            {
                settings["TesImageName"] = configuration.TesImageName;
            }

            if (!string.IsNullOrWhiteSpace(configuration.TriggerServiceImageName))
            {
                settings["TriggerServiceImageName"] = configuration.TriggerServiceImageName;
            }
        }

        private Task WaitForSshConnectivityAsync(ConnectionInfo sshConnectionInfo)
        {
            var timeout = System.TimeSpan.FromMinutes(10);

            return Execute(
                $"Waiting for VM to accept SSH connections at {sshConnectionInfo.Host}...",
                async () =>
                {
                    var startTime = DateTime.UtcNow;

                    while (!cts.IsCancellationRequested)
                    {
                        try
                        {
                            using var sshClient = new SshClient(sshConnectionInfo);
                            sshClient.ConnectWithRetries();
                            sshClient.Disconnect();
                        }
                        catch (SshAuthenticationException ex) when (ex.Message.StartsWith("Permission"))
                        {
                            throw new ValidationException($"Could not connect to VM '{sshConnectionInfo.Host}'. Reason: {ex.Message}", false);
                        }
                        catch
                        {
                            if (DateTime.UtcNow.Subtract(startTime) > timeout)
                            {
                                throw new Exception("Timeout occurred while waiting for VM to accept SSH connections");
                            }
                            else
                            {
                                await Task.Delay(System.TimeSpan.FromSeconds(5), cts.Token);
                                continue;
                            }
                        }

                        break;
                    }
                });
        }

        private Task WaitForDockerComposeAsync(ConnectionInfo sshConnectionInfo)
            => Execute(
                "Waiting for docker containers to download and start...",
                async () =>
                {
                    while (!cts.IsCancellationRequested)
                    {
                        var totalNumberOfRunningDockerContainers = configuration.ProvisionPostgreSqlOnAzure.GetValueOrDefault() ? "3" : "4";
                        var (numberOfRunningContainers, _, _) = await ExecuteCommandOnVirtualMachineWithRetriesAsync(sshConnectionInfo, "sudo docker ps -a | grep -c 'Up ' || :");

                        if (numberOfRunningContainers == totalNumberOfRunningDockerContainers)
                        {
                            break;
                        }

                        await Task.Delay(5000, cts.Token);
                    }
                });

        private Task WaitForCromwellAsync(ConnectionInfo sshConnectionInfo)
            => Execute(
                "Waiting for Cromwell to perform one-time database preparation...",
                async () =>
                {
                    while (!cts.IsCancellationRequested)
                    {
                        var (isCromwellAvailable, _, _) = await ExecuteCommandOnVirtualMachineWithRetriesAsync(sshConnectionInfo, $"[ $(sudo docker logs cromwellazure_triggerservice_1 | grep -c '{AvailabilityTracker.GetAvailabilityMessage(Constants.CromwellSystemName)}') -gt 0 ] && echo 1 || echo 0");

                        if (isCromwellAvailable == "1")
                        {
                            break;
                        }

                        await Task.Delay(5000, cts.Token);
                    }
                });

        private Task<bool> IsStartupSuccessfulAsync(ConnectionInfo sshConnectionInfo)
            => Execute(
                "Waiting for startup script completion...",
                async () =>
                {
                    while (!cts.IsCancellationRequested)
                    {
                        var (startupLogContent, _, _) = await ExecuteCommandOnVirtualMachineWithRetriesAsync(sshConnectionInfo, $"cat {CromwellAzureRootDir}/startup.log || echo ''");

                        if (startupLogContent.Contains("Startup complete"))
                        {
                            return true;
                        }

                        if (startupLogContent.Contains("Startup failed"))
                        {
                            return false;
                        }

                        await Task.Delay(5000, cts.Token);
                    }

                    return false;
                });

        private static async Task<bool> MountWarningsExistAsync(ConnectionInfo sshConnectionInfo)
            => int.Parse((await ExecuteCommandOnVirtualMachineWithRetriesAsync(sshConnectionInfo, $"grep -c 'WARNING' {CromwellAzureRootDir}/mount.blobfuse.log || :")).Output) > 0;

        private static Microsoft.Azure.Management.Fluent.Azure.IAuthenticated GetAzureClient(AzureCredentials azureCredentials)
            => Microsoft.Azure.Management.Fluent.Azure
                .Configure()
                .WithLogLevel(HttpLoggingDelegatingHandler.Level.Basic)
                .Authenticate(azureCredentials);

        private IResourceManager GetResourceManagerClient(AzureCredentials azureCredentials)
            => ResourceManager
                .Configure()
                .WithLogLevel(HttpLoggingDelegatingHandler.Level.Basic)
                .Authenticate(azureCredentials)
                .WithSubscription(configuration.SubscriptionId);

        private async Task RegisterResourceProvidersAsync()
        {
            var unregisteredResourceProviders = await GetRequiredResourceProvidersNotRegisteredAsync();

            if (unregisteredResourceProviders.Count == 0)
            {
                return;
            }

            try
            {
                await Execute(
                    $"Registering resource providers...",
                    async () =>
                    {
                        await Task.WhenAll(
                            unregisteredResourceProviders.Select(rp =>
                                resourceManagerClient.Providers.RegisterAsync(rp))
                        );

                        // RP registration takes a few minutes; poll until done registering

                        while (!cts.IsCancellationRequested)
                        {
                            unregisteredResourceProviders = await GetRequiredResourceProvidersNotRegisteredAsync();

                            if (unregisteredResourceProviders.Count == 0)
                            {
                                break;
                            }

                            await Task.Delay(System.TimeSpan.FromSeconds(15));
                        }
                    });
            }
            catch (Microsoft.Rest.Azure.CloudException ex) when (ex.ToCloudErrorType() == CloudErrorType.AuthorizationFailed)
            {
                ConsoleEx.WriteLine();
                ConsoleEx.WriteLine("Unable to programatically register the required resource providers.", ConsoleColor.Red);
                ConsoleEx.WriteLine("This can happen if you don't have the Owner or Contributor role assignment for the subscription.", ConsoleColor.Red);
                ConsoleEx.WriteLine();
                ConsoleEx.WriteLine("Please contact the Owner or Contributor of your Azure subscription, and have them:", ConsoleColor.Yellow);
                ConsoleEx.WriteLine();
                ConsoleEx.WriteLine("1. Navigate to https://portal.azure.com", ConsoleColor.Yellow);
                ConsoleEx.WriteLine("2. Select Subscription -> Resource Providers", ConsoleColor.Yellow);
                ConsoleEx.WriteLine("3. Select each of the following and click Register:", ConsoleColor.Yellow);
                ConsoleEx.WriteLine();
                unregisteredResourceProviders.ForEach(rp => ConsoleEx.WriteLine($"- {rp}", ConsoleColor.Yellow));
                ConsoleEx.WriteLine();
                ConsoleEx.WriteLine("After completion, please re-attempt deployment.");

                Environment.Exit(1);
            }
        }

        private async Task<List<string>> GetRequiredResourceProvidersNotRegisteredAsync()
        {
            var cloudResourceProviders = await resourceManagerClient.Providers.ListAsync();

            var notRegisteredResourceProviders = requiredResourceProviders
                .Intersect(cloudResourceProviders
                    .Where(rp => !rp.RegistrationState.Equals("Registered", StringComparison.OrdinalIgnoreCase))
                    .Select(rp => rp.Namespace), StringComparer.OrdinalIgnoreCase)
                .ToList();

            return notRegisteredResourceProviders;
        }

        private async Task ConfigureVmAsync(ConnectionInfo sshConnectionInfo, IIdentity managedIdentity)
        {
            // If the user was added or password reset via Azure portal, assure that the user will not be prompted
            // for password on each command and make bash the default shell.
            await ExecuteCommandOnVirtualMachineAsync(sshConnectionInfo, $"echo '{configuration.VmPassword}' | sudo -S -p '' /bin/bash -c \"echo '{configuration.VmUsername} ALL=(ALL) NOPASSWD:ALL' > /etc/sudoers.d/z_{configuration.VmUsername}\"");
            await ExecuteCommandOnVirtualMachineAsync(sshConnectionInfo, $"sudo usermod --shell /bin/bash {configuration.VmUsername}");

            if (configuration.Update)
            {
                await ExecuteCommandOnVirtualMachineAsync(sshConnectionInfo, $"sudo docker-compose -f {CromwellAzureRootDirSymLink}/docker-compose.yml down --remove-orphans");
            }

            await MountDataDiskOnTheVirtualMachineAsync(sshConnectionInfo);
            await ExecuteCommandOnVirtualMachineAsync(sshConnectionInfo, $"sudo mkdir -p {CromwellAzureRootDir} && sudo chown {configuration.VmUsername} {CromwellAzureRootDir} && sudo chmod ug=rwx,o= {CromwellAzureRootDir}");
            await WriteNonPersonalizedFilesToVmAsync(sshConnectionInfo);
            await RunInstallationScriptAsync(sshConnectionInfo);
            await HandleCustomImagesAsync(sshConnectionInfo);
            await HandleConfigurationPropertiesAsync(sshConnectionInfo);

            if (!configuration.Update)
            {
                await WritePersonalizedFilesToVmAsync(sshConnectionInfo, managedIdentity);
            }
        }

        private static async Task<Version> GetInstalledCromwellOnAzureVersionAsync(ConnectionInfo sshConnectionInfo)
        {
            var versionString = (await ExecuteCommandOnVirtualMachineWithRetriesAsync(sshConnectionInfo, $@"grep -sPo 'CromwellOnAzureVersion=\K(.*)$' {CromwellAzureRootDir}/env-00-coa-version.txt || :")).Output;

            return !string.IsNullOrEmpty(versionString) && Version.TryParse(versionString, out var version) ? version : null;
        }

        private Task MountDataDiskOnTheVirtualMachineAsync(ConnectionInfo sshConnectionInfo)
            => Execute(
                $"Mounting data disk to the VM...",
                async () =>
                {
                    await UploadFilesToVirtualMachineAsync(sshConnectionInfo, (Utility.GetFileContent("scripts", "mount-data-disk.sh"), $"/tmp/mount-data-disk.sh", true));
                    await ExecuteCommandOnVirtualMachineWithRetriesAsync(sshConnectionInfo, $"/tmp/mount-data-disk.sh");
                });

        private Task WriteNonPersonalizedFilesToVmAsync(ConnectionInfo sshConnectionInfo)
            => Execute(
                $"Writing files to the VM...",
                () => UploadFilesToVirtualMachineAsync(
                    sshConnectionInfo,
                    new[] {
                        (Utility.GetFileContent("scripts", "startup.sh"), $"{CromwellAzureRootDir}/startup.sh", true),
                        (Utility.GetFileContent("scripts", "wait-for-it.sh"), $"{CromwellAzureRootDir}/wait-for-it/wait-for-it.sh", true),
                        (Utility.GetFileContent("scripts", "install-cromwellazure.sh"), $"{CromwellAzureRootDir}/install-cromwellazure.sh", true),
                        (Utility.GetFileContent("scripts", "mount_containers.sh"), $"{CromwellAzureRootDir}/mount_containers.sh", true),
                        (Utility.GetFileContent("scripts", "env-02-internal-images.txt"), $"{CromwellAzureRootDir}/env-02-internal-images.txt", false),
                        (Utility.GetFileContent("scripts", "env-03-external-images.txt"), $"{CromwellAzureRootDir}/env-03-external-images.txt", false),
                        (Utility.GetFileContent("scripts", "docker-compose.yml"), $"{CromwellAzureRootDir}/docker-compose.yml", false),
                        (Utility.GetFileContent("scripts", "cromwellazure.service"), "/lib/systemd/system/cromwellazure.service", false),
                        (Utility.GetFileContent("scripts", "mount.blobfuse"), "/usr/sbin/mount.blobfuse", true)
                    }.Concat(!configuration.ProvisionPostgreSqlOnAzure.GetValueOrDefault()
                        ? new[] {
                        (Utility.GetFileContent("scripts", "env-12-local-my-sql-db.txt"), $"{CromwellAzureRootDir}/env-12-local-my-sql-db.txt", false),
                        (Utility.GetFileContent("scripts", "docker-compose.mysql.yml"), $"{CromwellAzureRootDir}/docker-compose.mysql.yml", false),
                        (Utility.GetFileContent("scripts", "mysql", "init-user.sql"), $"{CromwellAzureRootDir}/mysql-init/init-user.sql", false),
                        (Utility.GetFileContent("scripts", "mysql", "unlock-change-log.sql"), $"{CromwellAzureRootDir}/mysql-init/unlock-change-log.sql", false)
                        }
                        : Array.Empty<(string, string, bool)>())
                     .ToArray()
                    ));

        private Task WriteCoaVersionToVmAsync(ConnectionInfo sshConnectionInfo)
            => Execute(
                $"Writing CoA version file to the VM...",
                () => UploadFilesToVirtualMachineAsync(sshConnectionInfo, (Utility.GetFileContent("scripts", "env-00-coa-version.txt"), $"{CromwellAzureRootDir}/env-00-coa-version.txt", false)));

        private Task RunInstallationScriptAsync(ConnectionInfo sshConnectionInfo)
            => Execute(
                $"Running installation script on the VM...",
                async () =>
                {
                    await ExecuteCommandOnVirtualMachineAsync(sshConnectionInfo, $"sudo {CromwellAzureRootDir}/install-cromwellazure.sh");
                    await ExecuteCommandOnVirtualMachineAsync(sshConnectionInfo, $"sudo usermod -aG docker {configuration.VmUsername}");

                    if (configuration.ProvisionPostgreSqlOnAzure.GetValueOrDefault())
                    {
                        await ExecuteCommandOnVirtualMachineAsync(sshConnectionInfo, $"sudo apt install -y postgresql-client");
                    }
                });

        private async Task WritePersonalizedFilesToVmAsync(ConnectionInfo sshConnectionInfo, IIdentity managedIdentity)
        {
            var uploadList = new List<(string, string, bool)>
            {
                (Utility.PersonalizeContent(new []
                {
                    new Utility.ConfigReplaceTextItem("{DefaultStorageAccountName}", configuration.StorageAccountName),
                    new Utility.ConfigReplaceTextItem("{CosmosDbAccountName}", configuration.CosmosDbAccountName),
                    new Utility.ConfigReplaceTextItem("{BatchAccountName}", configuration.BatchAccountName),
                    new Utility.ConfigReplaceTextItem("{ApplicationInsightsAccountName}", configuration.ApplicationInsightsAccountName),
                    new Utility.ConfigReplaceTextItem("{ManagedIdentityClientId}", managedIdentity.ClientId),
                    new Utility.ConfigReplaceTextItem("{PostgreSqlServerName}", configuration.ProvisionPostgreSqlOnAzure.GetValueOrDefault() ? configuration.PostgreSqlServerName : String.Empty),
                }, "scripts", "env-01-account-names.txt"),
                $"{CromwellAzureRootDir}/env-01-account-names.txt", false),

                (Utility.PersonalizeContent(new []
                {
                    new Utility.ConfigReplaceTextItem("{DefaultName}", configuration.Name),
                }, "scripts", "env-04-settings.txt"),
                $"{CromwellAzureRootDir}/env-04-settings.txt", false)
            };

            if (configuration.ProvisionPostgreSqlOnAzure.GetValueOrDefault())
            {
                uploadList.Add((Utility.PersonalizeContent(new[]
                {
                    new Utility.ConfigReplaceTextItem("{PostgreSqlCromwellDatabaseName}", configuration.PostgreSqlCromwellDatabaseName),
                    new Utility.ConfigReplaceTextItem("{PostgreSqlTesDatabaseName}", configuration.PostgreSqlTesDatabaseName),
                    new Utility.ConfigReplaceTextItem("{PostgreSqlCromwellUserLogin}", configuration.PostgreSqlCromwellUserLogin),
                    new Utility.ConfigReplaceTextItem("{PostgreSqlCromwellUserPassword}", configuration.PostgreSqlCromwellUserPassword),
                    new Utility.ConfigReplaceTextItem("{PostgreSqlTesUserLogin}", configuration.PostgreSqlTesUserLogin),
                    new Utility.ConfigReplaceTextItem("{PostgreSqlTesUserPassword}", configuration.PostgreSqlTesUserPassword),
                }, "scripts", "env-13-postgre-sql-db.txt"),
                $"{CromwellAzureRootDir}/env-13-postgre-sql-db.txt", false));
            }

            await UploadFilesToVirtualMachineAsync(
               sshConnectionInfo,
               uploadList.ToArray());
        }

        private async Task HandleCustomImagesAsync(ConnectionInfo sshConnectionInfo)
        {
            await HandleCustomImageAsync(sshConnectionInfo, configuration.CromwellVersion, configuration.CustomCromwellImagePath, "env-05-custom-cromwell-image-name.txt", "CromwellImageName", cromwellVersion => $"broadinstitute/cromwell:{cromwellVersion}");
            await HandleCustomImageAsync(sshConnectionInfo, configuration.TesImageName, configuration.CustomTesImagePath, "env-06-custom-tes-image-name.txt", "TesImageName");
            await HandleCustomImageAsync(sshConnectionInfo, configuration.TriggerServiceImageName, configuration.CustomTriggerServiceImagePath, "env-07-custom-trigger-service-image-name.txt", "TriggerServiceImageName");
        }

        private static async Task HandleCustomImageAsync(ConnectionInfo sshConnectionInfo, string imageNameOrTag, string customImagePath, string envFileName, string envFileKey, Func<string, string> imageNameFactory = null)
        {
            async Task CopyCustomDockerImageAsync(string customImagePath)
            {
                var startTime = DateTime.UtcNow;
                var line = ConsoleEx.WriteLine($"Copying custom image from {customImagePath} to the VM...");
                var remotePath = $"{CromwellAzureRootDir}/{Path.GetFileName(customImagePath)}";
                await UploadFilesToVirtualMachineAsync(sshConnectionInfo, (File.OpenRead(customImagePath), remotePath, false));
                WriteExecutionTime(line, startTime);
            }

            async Task<string> LoadCustomDockerImageAsync(string customImagePath)
            {
                var startTime = DateTime.UtcNow;
                var line = ConsoleEx.WriteLine($"Loading custom image {customImagePath} on the VM...");
                var remotePath = $"{CromwellAzureRootDir}/{Path.GetFileName(customImagePath)}";
                var (loadedImageName, _, _) = await ExecuteCommandOnVirtualMachineAsync(sshConnectionInfo, $"imageName=$(sudo docker load -i {remotePath}) && rm {remotePath} && imageName=$(expr \"$imageName\" : 'Loaded.*: \\(.*\\)') && echo $imageName");
                WriteExecutionTime(line, startTime);

                return loadedImageName;
            }

            if (imageNameOrTag is not null && imageNameOrTag.Equals(string.Empty))
            {
                await DeleteFileFromVirtualMachineAsync(sshConnectionInfo, $"{CromwellAzureRootDir}/{envFileName}");
            }
            else if (!string.IsNullOrEmpty(imageNameOrTag))
            {
                var actualImageName = imageNameFactory is not null ? imageNameFactory(imageNameOrTag) : imageNameOrTag;
                await UploadFilesToVirtualMachineAsync(sshConnectionInfo, ($"{envFileKey}={actualImageName}", $"{CromwellAzureRootDir}/{envFileName}", false));
            }
            else if (!string.IsNullOrEmpty(customImagePath))
            {
                await CopyCustomDockerImageAsync(customImagePath);
                var loadedImageName = await LoadCustomDockerImageAsync(customImagePath);
                await UploadFilesToVirtualMachineAsync(sshConnectionInfo, ($"{envFileKey}={loadedImageName}", $"{CromwellAzureRootDir}/{envFileName}", false));
            }
        }

        private async Task HandleConfigurationPropertiesAsync(ConnectionInfo sshConnectionInfo)
        {
            await HandleConfigurationPropertyAsync(sshConnectionInfo, "BatchNodesSubnetId", configuration.BatchNodesSubnetId, "env-08-batch-nodes-subnet-id.txt");
            await HandleConfigurationPropertyAsync(sshConnectionInfo, "DockerInDockerImageName", configuration.DockerInDockerImageName, "env-09-docker-in-docker-image-name.txt");
            await HandleConfigurationPropertyAsync(sshConnectionInfo, "BlobxferImageName", configuration.BlobxferImageName, "env-10-blobxfer-image-name.txt");
            await HandleConfigurationPropertyAsync(sshConnectionInfo, "DisableBatchNodesPublicIpAddress", configuration.DisableBatchNodesPublicIpAddress, "env-11-disable-batch-nodes-public-ip-address.txt");
        }

        private static async Task HandleConfigurationPropertyAsync(ConnectionInfo sshConnectionInfo, string key, string value, string envFileName)
        {
            // If the value is provided and empty, remove the property from the VM
            // If the value is not empty, create/update the property on the VM
            // If the value is not provided, don't do anything, the property may or may not exist on the VM
            // Properties are kept in env-* files, aggregated to .env file at VM startup, and used in docker-compose.yml as environment variables
            if (!string.IsNullOrEmpty(value))
            {
                await UploadFilesToVirtualMachineAsync(sshConnectionInfo, ($"{key}={value}", $"{CromwellAzureRootDir}/{envFileName}", false));
            }
            else if (value is not null)
            {
                await DeleteFileFromVirtualMachineAsync(sshConnectionInfo, $"{CromwellAzureRootDir}/{envFileName}");
            }
        }

        private static async Task HandleConfigurationPropertyAsync(ConnectionInfo sshConnectionInfo, string key, bool? value, string envFileName)
        {
            if (value.HasValue)
            {
                await HandleConfigurationPropertyAsync(sshConnectionInfo, key, value.Value.ToString(), envFileName);
            }
        }

        private Task RebootVmAsync(ConnectionInfo sshConnectionInfo)
            => Execute(
                "Rebooting VM...",
                async () =>
                {
                    try
                    {
                        await ExecuteCommandOnVirtualMachineAsync(sshConnectionInfo, "nohup sudo -b bash -c 'reboot' &>/dev/null");
                    }
                    catch (SshConnectionException)
                    {
                        return;
                    }
                });


        private Task AssignManagedIdOperatorToResourceAsync(IIdentity managedIdentity, IResource resource)
        {
            // https://docs.microsoft.com/en-us/azure/role-based-access-control/built-in-roles#managed-identity-operator
            var roleDefinitionId = $"/subscriptions/{configuration.SubscriptionId}/providers/Microsoft.Authorization/roleDefinitions/f1a07417-d97a-45cb-824c-7a7467783830";
            return Execute(
                $"Assigning Managed ID Operator role for the managed id to resource group scope...",
                () => roleAssignmentHashConflictRetryPolicy.ExecuteAsync(
                    () => azureSubscriptionClient.AccessManagement.RoleAssignments
                        .Define(Guid.NewGuid().ToString())
                        .ForObjectId(managedIdentity.PrincipalId)
                        .WithRoleDefinition(roleDefinitionId)
                        .WithResourceScope(resource)
                        .CreateAsync(cts.Token)));
        }

        private Task AssignVmAsDataReaderToStorageAccountAsync(IIdentity managedIdentity, IStorageAccount storageAccount)
        {
            // https://docs.microsoft.com/en-us/azure/role-based-access-control/built-in-roles#storage-blob-data-reader
            var roleDefinitionId = $"/subscriptions/{configuration.SubscriptionId}/providers/Microsoft.Authorization/roleDefinitions/2a2b9908-6ea1-4ae2-8e65-a410df84e7d1";

            return Execute(
                $"Assigning Storage Blob Data Reader role for VM to Storage Account resource scope...",
                () => roleAssignmentHashConflictRetryPolicy.ExecuteAsync(
                    () => azureSubscriptionClient.AccessManagement.RoleAssignments
                        .Define(Guid.NewGuid().ToString())
                        .ForObjectId(managedIdentity.PrincipalId)
                        .WithRoleDefinition(roleDefinitionId)
                        .WithResourceScope(storageAccount)
                        .CreateAsync(cts.Token)));
        }

        private Task AssignVmAsContributorToStorageAccountAsync(IIdentity managedIdentity, IResource storageAccount)
            => Execute(
                $"Assigning {BuiltInRole.Contributor} role for VM to Storage Account resource scope...",
                () => roleAssignmentHashConflictRetryPolicy.ExecuteAsync(
                    () => azureSubscriptionClient.AccessManagement.RoleAssignments
                        .Define(Guid.NewGuid().ToString())
                        .ForObjectId(managedIdentity.PrincipalId)
                        .WithBuiltInRole(BuiltInRole.Contributor)
                        .WithResourceScope(storageAccount)
                        .CreateAsync(cts.Token)));

        private Task<IStorageAccount> CreateStorageAccountAsync()
            => Execute(
                $"Creating Storage Account: {configuration.StorageAccountName}...",
                () => azureSubscriptionClient.StorageAccounts
                    .Define(configuration.StorageAccountName)
                    .WithRegion(configuration.RegionName)
                    .WithExistingResourceGroup(configuration.ResourceGroupName)
                    .WithGeneralPurposeAccountKindV2()
                    .WithOnlyHttpsTraffic()
                    .WithSku(StorageAccountSkuType.Standard_LRS)
                    .CreateAsync(cts.Token));

        private async Task<IStorageAccount> GetExistingStorageAccountAsync(string storageAccountName)
            => await GetExistingStorageAccountAsync(storageAccountName, azureClient, subscriptionIds, configuration);

        public static async Task<IStorageAccount> GetExistingStorageAccountAsync(string storageAccountName, Microsoft.Azure.Management.Fluent.Azure.IAuthenticated azureClient, IEnumerable<string> subscriptionIds, Configuration configuration)
            => (await Task.WhenAll(subscriptionIds.Select(async s =>
            {
                try
                {
                    return await azureClient.WithSubscription(s).StorageAccounts.ListAsync();
                }
                catch (Exception)
                {
                    // Ignore exception if a user does not have the required role to list storage accounts in a subscription
                    return null;
                }
            })))
                .Where(a => a is not null)
                .SelectMany(a => a)
                .SingleOrDefault(a => a.Name.Equals(storageAccountName, StringComparison.OrdinalIgnoreCase) && a.RegionName.Equals(configuration.RegionName, StringComparison.OrdinalIgnoreCase));

        private async Task<BatchAccount> GetExistingBatchAccountAsync(string batchAccountName)
            => (await Task.WhenAll(subscriptionIds.Select(async s =>
            {
                try
                {
                    var client = new BatchManagementClient(tokenCredentials) { SubscriptionId = s };
                    return await client.BatchAccount.ListAsync();
                }
                catch (Exception e)
                {
                    ConsoleEx.WriteLine(e.Message);
                    return null;
                }
            })))
                .Where(a => a is not null)
                .SelectMany(a => a)
                .SingleOrDefault(a => a.Name.Equals(batchAccountName, StringComparison.OrdinalIgnoreCase) && a.Location.Equals(configuration.RegionName, StringComparison.OrdinalIgnoreCase));

        private async Task CreateDefaultStorageContainersAsync(IStorageAccount storageAccount)
        {
            var blobClient = await GetBlobClientAsync(storageAccount);

            var defaultContainers = new List<string> { WorkflowsContainerName, InputsContainerName, "cromwell-executions", "cromwell-workflow-logs", "outputs", ConfigurationContainerName };
            await Task.WhenAll(defaultContainers.Select(c => blobClient.GetBlobContainerClient(c).CreateIfNotExistsAsync(cancellationToken: cts.Token)));
        }

        private Task WriteNonPersonalizedFilesToStorageAccountAsync(IStorageAccount storageAccount)
            => Execute(
                $"Writing readme.txt files to '{WorkflowsContainerName}' storage container...",
                async () =>
                {
                    await UploadTextToStorageAccountAsync(storageAccount, WorkflowsContainerName, "new/readme.txt", "Upload a trigger file to this virtual directory to create a new workflow. Additional information here: https://github.com/microsoft/CromwellOnAzure");
                    await UploadTextToStorageAccountAsync(storageAccount, WorkflowsContainerName, "abort/readme.txt", "Upload an empty file to this virtual directory to abort an existing workflow. The empty file's name shall be the Cromwell workflow ID you wish to cancel.  Additional information here: https://github.com/microsoft/CromwellOnAzure");
                    await UploadTextToStorageAccountAsync(storageAccount, InputsContainerName, "coa-tes/job-prep.sh", Utility.GetFileContent("scripts", "job-prep.sh"));
                });

        private Task WritePersonalizedFilesToStorageAccountAsync(IStorageAccount storageAccount, string managedIdentityName)
            => Execute(
                $"Writing {ContainersToMountFileName} and {CromwellConfigurationFileName} files to '{ConfigurationContainerName}' storage container...",
                async () =>
                {
                    await UploadTextToStorageAccountAsync(storageAccount, ConfigurationContainerName, ContainersToMountFileName, Utility.PersonalizeContent(new[]
                    {
                        new Utility.ConfigReplaceTextItem("{DefaultStorageAccountName}", configuration.StorageAccountName),
                        new Utility.ConfigReplaceTextItem("{ManagedIdentityName}", managedIdentityName)
                    }, "scripts", ContainersToMountFileName));

                    // Configure Cromwell config file for Docker Mysql or PostgreSQL on Azure.
                    if (configuration.ProvisionPostgreSqlOnAzure.GetValueOrDefault())
                    {
                        await UploadTextToStorageAccountAsync(storageAccount, ConfigurationContainerName, CromwellConfigurationFileName, Utility.PersonalizeContent(new[]
                        {
                            new Utility.ConfigReplaceTextItem("{DatabaseUrl}", $"\"jdbc:postgresql://{configuration.PostgreSqlServerName}.postgres.database.azure.com/{configuration.PostgreSqlCromwellDatabaseName}?sslmode=require\""),
                            new Utility.ConfigReplaceTextItem("{DatabaseUser}", configuration.UsePostgreSqlSingleServer ? $"\"{configuration.PostgreSqlCromwellUserLogin}@{configuration.PostgreSqlServerName}\"": $"\"{configuration.PostgreSqlCromwellUserLogin}\""),
                            new Utility.ConfigReplaceTextItem("{DatabasePassword}", $"\"{configuration.PostgreSqlCromwellUserPassword}\""),
                            new Utility.ConfigReplaceTextItem("{DatabaseDriver}", $"\"org.postgresql.Driver\""),
                            new Utility.ConfigReplaceTextItem("{DatabaseProfile}", "\"slick.jdbc.PostgresProfile$\""),
                        }, "scripts", CromwellConfigurationFileName));
                    }
                    else
                    {
                        await UploadTextToStorageAccountAsync(storageAccount, ConfigurationContainerName, CromwellConfigurationFileName, Utility.PersonalizeContent(new[]
                        {
                            new Utility.ConfigReplaceTextItem("{DatabaseUrl}", $"\"jdbc:mysql://mysqldb/cromwell_db?useSSL=false&rewriteBatchedStatements=true&allowPublicKeyRetrieval=true\""),
                            new Utility.ConfigReplaceTextItem("{DatabaseUser}", $"\"cromwell\""),
                            new Utility.ConfigReplaceTextItem("{DatabasePassword}", $"\"cromwell\""),
                            new Utility.ConfigReplaceTextItem("{DatabaseDriver}", $"\"com.mysql.cj.jdbc.Driver\""),
                            new Utility.ConfigReplaceTextItem("{DatabaseProfile}", "\"slick.jdbc.MySQLProfile$\""),
                        }, "scripts", CromwellConfigurationFileName));
                    }

                    await UploadTextToStorageAccountAsync(storageAccount, ConfigurationContainerName, AllowedVmSizesFileName, Utility.GetFileContent("scripts", AllowedVmSizesFileName));
                });

        private Task AssignVmAsContributorToBatchAccountAsync(IIdentity managedIdentity, BatchAccount batchAccount)
            => Execute(
                $"Assigning {BuiltInRole.Contributor} role for VM to Batch Account resource scope...",
                () => roleAssignmentHashConflictRetryPolicy.ExecuteAsync(
                    () => azureSubscriptionClient.AccessManagement.RoleAssignments
                        .Define(Guid.NewGuid().ToString())
                        .ForObjectId(managedIdentity.PrincipalId)
                        .WithBuiltInRole(BuiltInRole.Contributor)
                        .WithScope(batchAccount.Id)
                        .CreateAsync(cts.Token)));

        private Task AssignVmAsContributorToCosmosDb(IIdentity managedIdentity, IResource cosmosDb)
            => Execute(
                $"Assigning {BuiltInRole.Contributor} role for VM to Cosmos DB resource scope...",
                () => roleAssignmentHashConflictRetryPolicy.ExecuteAsync(
                    () => azureSubscriptionClient.AccessManagement.RoleAssignments
                        .Define(Guid.NewGuid().ToString())
                        .ForObjectId(managedIdentity.PrincipalId)
                        .WithBuiltInRole(BuiltInRole.Contributor)
                        .WithResourceScope(cosmosDb)
                        .CreateAsync(cts.Token)));

        private Task<ICosmosDBAccount> CreateCosmosDbAsync()
            => Execute(
                $"Creating Cosmos DB: {configuration.CosmosDbAccountName}...",
                () => azureSubscriptionClient.CosmosDBAccounts
                    .Define(configuration.CosmosDbAccountName)
                    .WithRegion(configuration.RegionName)
                    .WithExistingResourceGroup(configuration.ResourceGroupName)
                    .WithDataModelSql()
                    .WithSessionConsistency()
                    .WithWriteReplication(Region.Create(configuration.RegionName))
                    .CreateAsync(cts.Token));

        private async Task<FlexibleServerModel.Server> CreatePostgreSqlServerAndDatabaseAsync(FlexibleServer.IPostgreSQLManagementClient postgresManagementClient, ISubnet subnet, IPrivateDnsZone postgreSqlDnsZone)
        {
            if (!subnet.Inner.Delegations.Any())
            {
                subnet.Parent.Update().UpdateSubnet(subnet.Name).WithDelegation("Microsoft.DBforPostgreSQL/flexibleServers");
                await subnet.Parent.Update().ApplyAsync();
            }

            FlexibleServerModel.Server server = null;

            await Execute(
                $"Creating Azure Flexible Server for PostgreSQL: {configuration.PostgreSqlServerName}...",
                async () =>
                {
                    server = await postgresManagementClient.Servers.CreateAsync(
                        configuration.ResourceGroupName, configuration.PostgreSqlServerName,
                        new FlexibleServerModel.Server(
                           location: configuration.RegionName,
                           version: configuration.PostgreSqlVersion,
                           sku: new Sku(configuration.PostgreSqlSkuName, configuration.PostgreSqlTier),
                           storage: new FlexibleServerModel.Storage(configuration.PostgreSqlStorageSize),
                           administratorLogin: configuration.PostgreSqlAdministratorLogin,
                           administratorLoginPassword: configuration.PostgreSqlAdministratorPassword,
                           network: new FlexibleServerModel.Network(publicNetworkAccess: "Disabled", delegatedSubnetResourceId: subnet.Inner.Id, privateDnsZoneArmResourceId: postgreSqlDnsZone.Id)
                        ));
                });

            await Execute(
                $"Creating PostgreSQL cromwell database: {configuration.PostgreSqlCromwellDatabaseName}...",
                () => postgresManagementClient.Databases.CreateAsync(
                    configuration.ResourceGroupName, configuration.PostgreSqlServerName, configuration.PostgreSqlCromwellDatabaseName,
                    new FlexibleServerModel.Database()));

            await Execute(
                $"Creating PostgreSQL tes database: {configuration.PostgreSqlTesDatabaseName}...",
                () => postgresManagementClient.Databases.CreateAsync(
                    configuration.ResourceGroupName, configuration.PostgreSqlServerName, configuration.PostgreSqlTesDatabaseName,
                    new FlexibleServerModel.Database()));

            return server;
        }

        private async Task<SingleServerModel.Server> CreateSinglePostgreSqlServerAndDatabaseAsync(SingleServer.IPostgreSQLManagementClient postgresManagementClient, ISubnet subnet, IPrivateDnsZone postgreSqlDnsZone)
        {
            SingleServerModel.Server server = null;

            await Execute(
                $"Creating Azure Single Server for PostgreSQL: {configuration.PostgreSqlServerName}...",
                async () =>
                {
                    server = await postgresManagementClient.Servers.CreateAsync(
                        configuration.ResourceGroupName, configuration.PostgreSqlServerName,
                        new SingleServerModel.ServerForCreate(
                           new SingleServerModel.ServerPropertiesForDefaultCreate(
                               administratorLogin: configuration.PostgreSqlAdministratorLogin,
                               administratorLoginPassword: configuration.PostgreSqlAdministratorPassword,
                               version: configuration.PostgreSqlVersion,
                               publicNetworkAccess: "Disabled",
                               storageProfile: new Microsoft.Azure.Management.PostgreSQL.Models.StorageProfile(
                                   storageMB: configuration.PostgreSqlStorageSize * 1000)),
                           configuration.RegionName,
                           sku: new Microsoft.Azure.Management.PostgreSQL.Models.Sku("GP_Gen5_4")
                       ));

                    var privateEndpoint = await networkManagementClient.PrivateEndpoints.CreateOrUpdateAsync(configuration.ResourceGroupName, "pe-postgres1",
                        new Microsoft.Azure.Management.Network.Models.PrivateEndpoint(
                            name: "pe-coa-postgresql",
                            location: configuration.RegionName,
                            privateLinkServiceConnections: new List<Microsoft.Azure.Management.Network.Models.PrivateLinkServiceConnection>()
                            { new PrivateLinkServiceConnection(name: "pe-coa-postgresql", privateLinkServiceId: server.Id, groupIds: new List<string>(){"postgresqlServer"}) },
                            subnet: new Subnet(subnet.Inner.Id)));
                    var networkInterfaceName = privateEndpoint.NetworkInterfaces.First().Id.Split("/").Last();
                    var networkInterface = await networkManagementClient.NetworkInterfaces.GetAsync(configuration.ResourceGroupName, networkInterfaceName);

                    await postgreSqlDnsZone
                        .Update()
                        .DefineARecordSet(server.Name)
                        .WithIPv4Address(networkInterface.IpConfigurations.First().PrivateIPAddress)
                        .Attach()
                        .ApplyAsync();
                });

            await Execute(
                $"Creating PostgreSQL cromwell database: {configuration.PostgreSqlCromwellDatabaseName}...",
                async () => await postgresManagementClient.Databases.CreateOrUpdateAsync(
                    configuration.ResourceGroupName, configuration.PostgreSqlServerName, configuration.PostgreSqlCromwellDatabaseName,
                    new SingleServerModel.Database()));

            await Execute(
                $"Creating PostgreSQL tes database: {configuration.PostgreSqlTesDatabaseName}...",
                () => postgresManagementClient.Databases.CreateOrUpdateAsync(
                    configuration.ResourceGroupName, configuration.PostgreSqlServerName, configuration.PostgreSqlTesDatabaseName,
                    new SingleServerModel.Database()));
            return server;
        }

        private Task AssignVmAsBillingReaderToSubscriptionAsync(IIdentity managedIdentity)
        {
            try
            {
                return Execute(
                    $"Assigning {BuiltInRole.BillingReader} role for VM to Subscription scope...",
                    () => roleAssignmentHashConflictRetryPolicy.ExecuteAsync(
                        () => azureSubscriptionClient.AccessManagement.RoleAssignments
                            .Define(Guid.NewGuid().ToString())
                            .ForObjectId(managedIdentity.PrincipalId)
                            .WithBuiltInRole(BuiltInRole.BillingReader)
                            .WithSubscriptionScope(configuration.SubscriptionId)
                            .CreateAsync(cts.Token)));
            }
            catch (Microsoft.Rest.Azure.CloudException)
            {
                DisplayBillingReaderInsufficientAccessLevelWarning();
                return Task.CompletedTask;
            }
        }

        private Task AssignVmAsContributorToAppInsightsAsync(IIdentity managedIdentity, IResource appInsights)
            => Execute(
                $"Assigning {BuiltInRole.Contributor} role for VM to App Insights resource scope...",
                () => roleAssignmentHashConflictRetryPolicy.ExecuteAsync(
                    () => azureSubscriptionClient.AccessManagement.RoleAssignments
                        .Define(Guid.NewGuid().ToString())
                        .ForObjectId(managedIdentity.PrincipalId)
                        .WithBuiltInRole(BuiltInRole.Contributor)
                        .WithResourceScope(appInsights)
                        .CreateAsync(cts.Token)));

        private Task<IVirtualMachine> CreateVirtualMachineAsync(IIdentity managedIdentity, INetwork vnet, string subnetName)
        {
            const int dataDiskSizeGiB = 32;
            const int dataDiskLun = 0;

            var vmDefinitionPart1 = azureSubscriptionClient.VirtualMachines.Define(configuration.VmName)
                .WithRegion(configuration.RegionName)
                .WithExistingResourceGroup(configuration.ResourceGroupName)
                .WithExistingPrimaryNetwork(vnet)
                .WithSubnet(subnetName)
                .WithPrimaryPrivateIPAddressDynamic();

            var vmDefinitionPart2 = (configuration.PrivateNetworking.GetValueOrDefault() ? vmDefinitionPart1.WithoutPrimaryPublicIPAddress() : vmDefinitionPart1.WithNewPrimaryPublicIPAddress(configuration.VmName))
                .WithLatestLinuxImage(configuration.VmOsProvider, configuration.VmOsName, configuration.VmOsVersion)
                .WithRootUsername(configuration.VmUsername)
                .WithRootPassword(configuration.VmPassword)
                .WithNewDataDisk(dataDiskSizeGiB, dataDiskLun, CachingTypes.None)
                .WithSize(configuration.VmSize)
                .WithExistingUserAssignedManagedServiceIdentity(managedIdentity);

            return Execute($"Creating Linux VM: {configuration.VmName}...", () => vmDefinitionPart2.CreateAsync(cts.Token));
        }

        private Task<(INetwork virtualNetwork, ISubnet vmSubnet, ISubnet postgreSqlSubnet)> CreateVnetAndSubnetsAsync(IResourceGroup resourceGroup)
          => Execute(
                $"Creating virtual network and subnets: {configuration.VnetName}...",
            async () =>
            {
                var vnetDefinition = azureSubscriptionClient.Networks
                    .Define(configuration.VnetName)
                    .WithRegion(configuration.RegionName)
                    .WithExistingResourceGroup(resourceGroup)
                    .WithAddressSpace(configuration.VnetAddressSpace)
                    .DefineSubnet(configuration.VmSubnetName).WithAddressPrefix(configuration.VmSubnetAddressSpace).Attach();

                vnetDefinition = configuration.ProvisionPostgreSqlOnAzure.GetValueOrDefault()
                    ? vnetDefinition.DefineSubnet(configuration.PostgreSqlSubnetName).WithAddressPrefix(configuration.PostgreSqlSubnetAddressSpace).WithDelegation("Microsoft.DBforPostgreSQL/flexibleServers").Attach()
                    : vnetDefinition;

                var vnet = await vnetDefinition.CreateAsync();

                return (vnet, vnet.Subnets.FirstOrDefault(s => s.Key.Equals(configuration.VmSubnetName, StringComparison.OrdinalIgnoreCase)).Value, vnet.Subnets.FirstOrDefault(s => s.Key.Equals(configuration.PostgreSqlSubnetName, StringComparison.OrdinalIgnoreCase)).Value);
            });

        private Task<INetworkSecurityGroup> CreateNetworkSecurityGroupAsync(IResourceGroup resourceGroup, string networkSecurityGroupName)
        {
            const int SshAllowedPort = 22;
            const int SshDefaultPriority = 300;

            return Execute(
                $"Creating Network Security Group: {networkSecurityGroupName}...",
                () => azureSubscriptionClient.NetworkSecurityGroups.Define(networkSecurityGroupName)
                    .WithRegion(configuration.RegionName)
                    .WithExistingResourceGroup(resourceGroup)
                    .DefineRule(SshNsgRuleName)
                    .AllowInbound()
                    .FromAnyAddress()
                    .FromAnyPort()
                    .ToAnyAddress()
                    .ToPort(SshAllowedPort)
                    .WithProtocol(Microsoft.Azure.Management.Network.Fluent.Models.SecurityRuleProtocol.Tcp)
                    .WithPriority(SshDefaultPriority)
                    .Attach()
                    .CreateAsync(cts.Token)
            );
        }

        private Task EnableSsh(INetworkSecurityGroup networkSecurityGroup)
        {
            try
            {
                return networkSecurityGroup?.SecurityRules[SshNsgRuleName]?.Access switch
                {
                    null => Task.CompletedTask,
                    var x when Microsoft.Azure.Management.Network.Fluent.Models.SecurityRuleAccess.Allow.Equals(x) => SetKeepSshPortOpen(true),
                    _ => Execute(
                        "Enabling SSH on VM...",
                        () => EnableSshPort()),
                };
            }
            catch (KeyNotFoundException)
            {
                return Task.CompletedTask;
            }

            Task<INetworkSecurityGroup> EnableSshPort()
            {
                _ = SetKeepSshPortOpen(false);
                return networkSecurityGroup.Update().UpdateRule(SshNsgRuleName).AllowInbound().Parent().ApplyAsync();
            }

            Task SetKeepSshPortOpen(bool value)
            {
                configuration.KeepSshPortOpen = value;
                return Task.CompletedTask;
            }
        }

        private Task DisableSsh(INetworkSecurityGroup networkSecurityGroup)
            => networkSecurityGroup is null ? Task.CompletedTask : Execute(
                "Disabling SSH on VM...",
                () => networkSecurityGroup.Update().UpdateRule(SshNsgRuleName).DenyInbound().Parent().ApplyAsync()
            );

        private Task<INetworkInterface> AssociateNicWithNetworkSecurityGroupAsync(INetworkInterface networkInterface, INetworkSecurityGroup networkSecurityGroup)
            => Execute(
                $"Associating VM NIC with Network Security Group {networkSecurityGroup.Name}...",
                () => networkInterface.Update().WithExistingNetworkSecurityGroup(networkSecurityGroup).ApplyAsync()
            );

        private string GetInitSqlString()
        {
            return $"CREATE USER {configuration.PostgreSqlCromwellUserLogin} WITH PASSWORD '{configuration.PostgreSqlCromwellUserPassword}'; GRANT ALL PRIVILEGES ON DATABASE {configuration.PostgreSqlCromwellDatabaseName} TO {configuration.PostgreSqlCromwellUserLogin};";
        }

        private string GetPostgreSQLCreateCromwellUserCommand(bool useSingleServer)
        {
            var sqlCommand = GetInitSqlString();
            if (useSingleServer)
            {
                return $"PGPASSWORD={configuration.PostgreSqlAdministratorPassword} psql -U {configuration.PostgreSqlAdministratorLogin}@{configuration.PostgreSqlServerName} -h {configuration.PostgreSqlServerName}.postgres.database.azure.com -d cromwell_db  -v sslmode=true -c \"{sqlCommand}\"";
            }
            else
            {
                return $"psql postgresql://{configuration.PostgreSqlAdministratorLogin}:{configuration.PostgreSqlAdministratorPassword}@{configuration.PostgreSqlServerName}.postgres.database.azure.com/{configuration.PostgreSqlCromwellDatabaseName} -c \"{sqlCommand}\"";
            }
        }

        private Task CreatePostgreSqlCromwellDatabaseUser(ConnectionInfo sshConnectionInfo)
            => Execute(
                $"Creating PostgreSQL database user...",
                () =>
                {
                    var sqlCommand = $"CREATE USER {configuration.PostgreSqlCromwellUserLogin} WITH PASSWORD '{configuration.PostgreSqlCromwellUserPassword}'; GRANT ALL PRIVILEGES ON DATABASE {configuration.PostgreSqlCromwellDatabaseName} TO {configuration.PostgreSqlCromwellUserLogin};";
                    return ExecuteCommandOnVirtualMachineAsync(sshConnectionInfo, $"psql postgresql://{configuration.PostgreSqlAdministratorLogin}:{configuration.PostgreSqlAdministratorPassword}@{configuration.PostgreSqlServerName}.postgres.database.azure.com/{configuration.PostgreSqlCromwellDatabaseName} -c \"{sqlCommand}\"");
                }
            );

        private Task CreatePostgreSqlTesDatabaseUser(ConnectionInfo sshConnectionInfo)
            => Execute(
                $"Creating PostgreSQL database user...",
                () =>
                {
                    var sqlCommand = $"CREATE USER {configuration.PostgreSqlTesUserLogin} WITH PASSWORD '{configuration.PostgreSqlTesUserPassword}'; GRANT ALL PRIVILEGES ON DATABASE {configuration.PostgreSqlTesDatabaseName} TO {configuration.PostgreSqlTesUserLogin};";
                    return ExecuteCommandOnVirtualMachineAsync(sshConnectionInfo, $"psql postgresql://{configuration.PostgreSqlAdministratorLogin}:{configuration.PostgreSqlAdministratorPassword}@{configuration.PostgreSqlServerName}.postgres.database.azure.com/{configuration.PostgreSqlTesDatabaseName} -c \"{sqlCommand}\"");
                }
            );

        private Task<IPrivateDnsZone> CreatePrivateDnsZoneAsync(INetwork virtualNetwork, string name, string title)
            => Execute(
                $"Creating private DNS Zone for {title}...",
                async () =>
                {
                    // Note: for a potential future implementation of this method without Fluent,
                    // please see commit cbffa28 in #392
                    var dnsZone = await azureSubscriptionClient.PrivateDnsZones
                        .Define(name)
                        .WithExistingResourceGroup(configuration.ResourceGroupName)
                        .DefineVirtualNetworkLink($"{virtualNetwork.Name}-link")
                        .WithReferencedVirtualNetworkId(virtualNetwork.Id)
                        .DisableAutoRegistration()
                        .Attach()
                        .CreateAsync();
                    return dnsZone;
                });

        private Task ExecuteQueriesOnAzurePostgreSQLDbFromK8()
            => Execute(
                $"Executing scripts on cromwell_db...",
                async () =>
                {
                    var initScript = GetInitSqlString();

                    var commands = new List<string[]>()
                    {
                        new string[] { "apt", "update" },
                        new string[] { "apt", "install", "-y", "postgresql-client" },
                    };

                    var serverPath = $"{configuration.PostgreSqlServerName}.postgres.database.azure.com";
                    var username = configuration.PostgreSqlAdministratorLogin;

                    if (configuration.UsePostgreSqlSingleServer)
                    {
                        username = $"{configuration.PostgreSqlAdministratorLogin}@{configuration.PostgreSqlServerName}";
                    }
                    commands.Add(new string[] { "bash", "-lic", $"echo {configuration.PostgreSqlServerName}.postgres.database.azure.com:5432:{configuration.PostgreSqlCromwellDatabaseName}:{username}:{configuration.PostgreSqlAdministratorPassword} > ~/.pgpass" });
                    commands.Add(new string[] { "chmod", "0600", "/root/.pgpass" });
                    commands.Add(new string[] { "psql", "-h", serverPath, "-U", username, "-d", configuration.PostgreSqlCromwellDatabaseName, "-c", initScript });

                    await kubernetesManager.ExecuteCommandsOnPod(kubernetesClient, "tes", commands, System.TimeSpan.FromMinutes(5));
                });

        private static async Task SetStorageKeySecret(string vaultUrl, string secretName, string secretValue)
        {
            var client = new SecretClient(new Uri(vaultUrl), new DefaultAzureCredential());
            await client.SetSecretAsync(secretName, secretValue);
        }

        private Task<Vault> GetKeyVaultAsync(string vaultName)
        {
            var keyVaultManagementClient = new KeyVaultManagementClient(azureCredentials) { SubscriptionId = configuration.SubscriptionId };
            return keyVaultManagementClient.Vaults.GetAsync(configuration.ResourceGroupName, vaultName);
        }

        private Task<Vault> CreateKeyVaultAsync(string vaultName, IIdentity managedIdentity, ISubnet subnet)
            => Execute(
                $"Creating Key Vault: {vaultName}...",
                async () =>
                {
                    var tenantId = managedIdentity.TenantId;
                    var secrets = new List<string>
                    {
                        "get",
                        "list",
                        "set",
                        "delete",
                        "backup",
                        "restore",
                        "recover",
                        "purge"
                    };

                    var keyVaultManagementClient = new KeyVaultManagementClient(azureCredentials) { SubscriptionId = configuration.SubscriptionId };
                    var properties = new VaultCreateOrUpdateParameters()
                    {
                        Location = configuration.RegionName,
                        Properties = new VaultProperties()
                        {
                            TenantId = new Guid(tenantId),
                            Sku = new Microsoft.Azure.Management.KeyVault.Models.Sku(SkuName.Standard),
                            NetworkAcls = new NetworkRuleSet()
                            {
                                DefaultAction = configuration.PrivateNetworking.GetValueOrDefault() ? "Deny" : "Allow"
                            },
                            AccessPolicies = new List<AccessPolicyEntry>()
                            {
                                new AccessPolicyEntry()
                                {
                                    TenantId = new Guid(tenantId),
                                    ObjectId = configuration.UserObjectId,
                                    Permissions = new Permissions()
                                    {
                                        Secrets = secrets
                                    }
                                },
                                new AccessPolicyEntry()
                                {
                                    TenantId = new Guid(tenantId),
                                    ObjectId = managedIdentity.PrincipalId,
                                    Permissions = new Permissions()
                                    {
                                        Secrets = secrets
                                    }
                                }
                            }
                        }
                    };

                    var vault = await keyVaultManagementClient.Vaults.CreateOrUpdateAsync(configuration.ResourceGroupName, vaultName, properties);

                    if (configuration.PrivateNetworking.GetValueOrDefault())
                    {
                        var privateEndpoint = await networkManagementClient.PrivateEndpoints.CreateOrUpdateAsync(configuration.ResourceGroupName, "pe-keyvault",
                            new Microsoft.Azure.Management.Network.Models.PrivateEndpoint(
                                name: "pe-coa-keyvault",
                                location: configuration.RegionName,
                                privateLinkServiceConnections: new List<Microsoft.Azure.Management.Network.Models.PrivateLinkServiceConnection>()
                                { new PrivateLinkServiceConnection(name: "pe-coa-keyvault", privateLinkServiceId: vault.Id, groupIds: new List<string>(){"vault"}) },
                                subnet: new Subnet(subnet.Inner.Id)));

                        var networkInterfaceName = privateEndpoint.NetworkInterfaces.First().Id.Split("/").Last();
                        var networkInterface = await networkManagementClient.NetworkInterfaces.GetAsync(configuration.ResourceGroupName, networkInterfaceName);

                        var dnsZone = await CreatePrivateDnsZoneAsync(subnet.Parent, "privatelink.vaultcore.azure.net", "KeyVault");
                        await dnsZone
                            .Update()
                            .DefineARecordSet(vault.Name)
                            .WithIPv4Address(networkInterface.IpConfigurations.First().PrivateIPAddress)
                            .Attach()
                            .ApplyAsync();
                    }

                    return vault;
                });

        private Task<IGenericResource> CreateLogAnalyticsWorkspaceResourceAsync(string workspaceName)
            => Execute(
                $"Creating Log Analytics Workspace: {workspaceName}...",
                () => ResourceManager
                    .Configure()
                    .Authenticate(azureCredentials)
                    .WithSubscription(configuration.SubscriptionId)
                    .GenericResources.Define(workspaceName)
                    .WithRegion(configuration.RegionName)
                    .WithExistingResourceGroup(configuration.ResourceGroupName)
                    .WithResourceType("workspaces")
                    .WithProviderNamespace("Microsoft.OperationalInsights")
                    .WithoutPlan()
                    .WithApiVersion("2020-08-01")
                    .WithParentResource(string.Empty)
                    .CreateAsync(cts.Token));

        private Task<IGenericResource> CreateAppInsightsResourceAsync(string logAnalyticsArmId)
            => Execute(
                $"Creating Application Insights: {configuration.ApplicationInsightsAccountName}...",
                () => ResourceManager
                    .Configure()
                    .Authenticate(azureCredentials)
                    .WithSubscription(configuration.SubscriptionId)
                    .GenericResources.Define(configuration.ApplicationInsightsAccountName)
                    .WithRegion(configuration.RegionName)
                    .WithExistingResourceGroup(configuration.ResourceGroupName)
                    .WithResourceType("components")
                    .WithProviderNamespace("microsoft.insights")
                    .WithoutPlan()
                    .WithApiVersion("2020-02-02")
                    .WithParentResource(string.Empty)
                    .WithProperties(new Dictionary<string, string>() {
                        { "Application_Type", "other" } ,
                        { "WorkspaceResourceId", logAnalyticsArmId }
                    })
                    .CreateAsync(cts.Token));

        private Task<BatchAccount> CreateBatchAccountAsync(string storageAccountId)
            => Execute(
                $"Creating Batch Account: {configuration.BatchAccountName}...",
                () => new BatchManagementClient(tokenCredentials) { SubscriptionId = configuration.SubscriptionId }
                    .BatchAccount
                    .CreateAsync(
                        configuration.ResourceGroupName,
                        configuration.BatchAccountName,
                        new BatchAccountCreateParameters(
                            configuration.RegionName,
                            autoStorage: configuration.PrivateNetworking.GetValueOrDefault() ? new AutoStorageBaseProperties { StorageAccountId = storageAccountId } : null),
                        cts.Token));

        private Task<IResourceGroup> CreateResourceGroupAsync()
        {
            var tags = !string.IsNullOrWhiteSpace(configuration.Tags) ? Utility.DelimitedTextToDictionary(configuration.Tags, "=", ",") : null;

            var resourceGroupDefinition = azureSubscriptionClient
                .ResourceGroups
                .Define(configuration.ResourceGroupName)
                .WithRegion(configuration.RegionName);

            resourceGroupDefinition = tags is not null ? resourceGroupDefinition.WithTags(tags) : resourceGroupDefinition;

            return Execute(
                $"Creating Resource Group: {configuration.ResourceGroupName}...",
                () => resourceGroupDefinition.CreateAsync());
        }

        private Task<IIdentity> CreateUserManagedIdentityAsync(IResourceGroup resourceGroup)
        {
            // Resource group name supports periods and parenthesis but identity doesn't. Replacing them with hyphens.
            var managedIdentityName = $"{resourceGroup.Name.Replace(".", "-").Replace("(", "-").Replace(")", "-")}-identity";

            return Execute(
                $"Creating user-managed identity: {managedIdentityName}...",
                async () =>
                {
                    var identity = await azureSubscriptionClient.Identities.GetByResourceGroupAsync(configuration.ResourceGroupName, managedIdentityName);

                    if (identity != null)
                    {
                        return identity;
                    }

                    return await azureSubscriptionClient.Identities.Define(managedIdentityName)
                        .WithRegion(configuration.RegionName)
                        .WithExistingResourceGroup(resourceGroup)
                        .CreateAsync();
                });
        }

        private Task<IIdentity> ReplaceSystemManagedIdentityWithUserManagedIdentityAsync(IResourceGroup resourceGroup, IVirtualMachine linuxVm)
            => Execute(
                "Replacing VM system-managed identity with user-managed identity for easier VM upgrades in the future...",
                async () =>
                {
                    var userManagedIdentity = await CreateUserManagedIdentityAsync(resourceGroup);

                    var existingVmRoles = (await azureSubscriptionClient.AccessManagement.RoleAssignments.Inner.ListForScopeWithHttpMessagesAsync(
                            $"/subscriptions/{configuration.SubscriptionId}",
                            new ODataQuery<RoleAssignmentFilter>($"assignedTo('{linuxVm.SystemAssignedManagedServiceIdentityPrincipalId}')"))).Body
                        .AsContinuousCollection(link => Extensions.Synchronize(() => azureSubscriptionClient.AccessManagement.RoleAssignments.Inner.ListForScopeNextWithHttpMessagesAsync(link)).Body)
                        .ToList();

                    foreach (var role in existingVmRoles)
                    {
                        await azureSubscriptionClient.AccessManagement.RoleAssignments
                            .Define(Guid.NewGuid().ToString())
                            .ForObjectId(userManagedIdentity.PrincipalId)
                            .WithRoleDefinition(role.RoleDefinitionId)
                            .WithScope(role.Scope)
                            .CreateAsync();
                    }

                    foreach (var role in existingVmRoles)
                    {
                        await azureSubscriptionClient.AccessManagement.RoleAssignments.DeleteByIdAsync(role.Id);
                    }

                    await Execute(
                        "Removing existing system-managed identity and assigning new user-managed identity to the VM...",
                        () => linuxVm.Update().WithoutSystemAssignedManagedServiceIdentity().WithExistingUserAssignedManagedServiceIdentity(userManagedIdentity).ApplyAsync());

                    return userManagedIdentity;
                });

        private async Task DeleteResourceGroupAsync()
        {
            var startTime = DateTime.UtcNow;
            var line = ConsoleEx.WriteLine("Deleting resource group...");
            await azureSubscriptionClient.ResourceGroups.DeleteByNameAsync(configuration.ResourceGroupName, CancellationToken.None);
            WriteExecutionTime(line, startTime);
        }

        private Task PatchCromwellConfigurationFileV200Async(IStorageAccount storageAccount)
            => Execute(
                $"Patching '{CromwellConfigurationFileName}' in '{ConfigurationContainerName}' storage container...",
                async () =>
                {
                    await UploadTextToStorageAccountAsync(storageAccount, ConfigurationContainerName, CromwellConfigurationFileName, Utility.PersonalizeContent(new[]
                    {
                        // Replace "enabled = true" with "enabled = false" in call-caching element
                        (Utility.ConfigReplaceTextItemBase)new Utility.ConfigReplaceRegExItemText(@"^(\s*call-caching\s*{[^}]*enabled\s*[=:]{1}\s*)(true)$", "$1false", RegexOptions.Multiline),
                        // Add "preemptible: true" to default-runtime-attributes element, if preemptible is not already present
                        new Utility.ConfigReplaceRegExItemEvaluator(@"(?![\s\S]*preemptible)^(\s*default-runtime-attributes\s*{)([^}]*$)(\s*})$", match => $"{match.Groups[1].Value}{match.Groups[2].Value}\n          preemptible: true{match.Groups[3].Value}", RegexOptions.Multiline),
                    }, (await DownloadTextFromStorageAccountAsync(storageAccount, ConfigurationContainerName, CromwellConfigurationFileName, cts)) ?? Utility.GetFileContent("scripts", CromwellConfigurationFileName)));
                });

        private Task PatchContainersToMountFileV210Async(IStorageAccount storageAccount, string managedIdentityName)
            => Execute(
                $"Adding public datasettestinputs/dataset container to '{ContainersToMountFileName}' file in '{ConfigurationContainerName}' storage container...",
                async () =>
                {
                    var containersToMountText = await DownloadTextFromStorageAccountAsync(storageAccount, ConfigurationContainerName, ContainersToMountFileName, cts);

                    if (containersToMountText is not null)
                    {
                        // Add datasettestinputs container if not already present
                        if (!containersToMountText.Contains("datasettestinputs.blob.core.windows.net/dataset"))
                        {
                            // [SuppressMessage("Microsoft.Security", "CS002:SecretInNextLine", Justification="SAS token for public use")]
                            var dataSetUrl = "https://datasettestinputs.blob.core.windows.net/dataset?sv=2018-03-28&sr=c&si=coa&sig=nKoK6dxjtk5172JZfDH116N6p3xTs7d%2Bs5EAUE4qqgM%3D";
                            containersToMountText = $"{containersToMountText.TrimEnd()}\n{dataSetUrl}";
                        }

                        containersToMountText = containersToMountText
                            .Replace("where the VM has Contributor role", $"where the identity '{managedIdentityName}' has 'Contributor' role")
                            .Replace("where VM's identity", "where CoA VM")
                            .Replace("that the VM's identity has Contributor role", $"that the identity '{managedIdentityName}' has 'Contributor' role");

                        await UploadTextToStorageAccountAsync(storageAccount, ConfigurationContainerName, ContainersToMountFileName, containersToMountText);
                    }
                });

        private Task PatchContainersToMountFileV220Async(IStorageAccount storageAccount)
            => Execute(
                $"Commenting out msgenpublicdata/inputs in '{ContainersToMountFileName}' file in '{ConfigurationContainerName}' storage container. It will be removed in v2.3...",
                async () =>
                {
                    var containersToMountText = await DownloadTextFromStorageAccountAsync(storageAccount, ConfigurationContainerName, ContainersToMountFileName, cts);

                    if (containersToMountText is not null)
                    {
                        containersToMountText = containersToMountText.Replace("https://msgenpublicdata", $"#https://msgenpublicdata");

                        await UploadTextToStorageAccountAsync(storageAccount, ConfigurationContainerName, ContainersToMountFileName, containersToMountText);
                    }
                });

        private Task PatchContainersToMountFileV240Async(IStorageAccount storageAccount)
            => Execute(
                $"Removing reference to msgenpublicdata/inputs in '{ContainersToMountFileName}' file in '{ConfigurationContainerName}' storage container...",
                async () =>
                {
                    var containersToMountText = await DownloadTextFromStorageAccountAsync(storageAccount, ConfigurationContainerName, ContainersToMountFileName, cts);

                    if (containersToMountText is not null)
                    {
                        var regex = new Regex("^.*msgenpublicdata.blob.core.windows.net/inputs.*(\n|\r|\r\n)", RegexOptions.Multiline);
                        containersToMountText = regex.Replace(containersToMountText, string.Empty);

                        await UploadTextToStorageAccountAsync(storageAccount, ConfigurationContainerName, ContainersToMountFileName, containersToMountText);
                    }
                });

        private Task PatchAccountNamesFileV240Async(ConnectionInfo sshConnectionInfo, IIdentity managedIdentity)
            => Execute(
                $"Adding Managed Identity ClientId to 'env-01-account-names.txt' file on the VM...",
                async () =>
                {
                    var accountNames = Utility.DelimitedTextToDictionary((await ExecuteCommandOnVirtualMachineWithRetriesAsync(sshConnectionInfo, $"cat {CromwellAzureRootDir}/env-01-account-names.txt")).Output);
                    accountNames["ManagedIdentityClientId"] = managedIdentity.ClientId;

                    await UploadFilesToVirtualMachineAsync(sshConnectionInfo, (Utility.DictionaryToDelimitedText(accountNames), $"{CromwellAzureRootDir}/env-01-account-names.txt", false));
                });

        private async Task MitigateChaosDbV250Async(ICosmosDBAccount cosmosDb)
            => await Execute("#ChaosDB remedition (regenerating CosmosDB primary key)...",
                () => cosmosDb.RegenerateKeyAsync(KeyKind.Primary.Value));

        private Task PatchCromwellConfigurationFileV300Async(IStorageAccount storageAccount)
            => Execute(
                $"Patching '{CromwellConfigurationFileName}' in '{ConfigurationContainerName}' storage container...",
                async () =>
                {
                    var cromwellConfigText = await DownloadTextFromStorageAccountAsync(storageAccount, ConfigurationContainerName, CromwellConfigurationFileName, cts);
                    var tesBackendParametersRegex = new Regex(@"^(\s*endpoint.*)([\s\S]*)", RegexOptions.Multiline);

                    // Add "use_tes_11_preview_backend_parameters = true" to TES config, after endpoint setting, if use_tes_11_preview_backend_parameters is not already present
                    if (!cromwellConfigText.Contains("use_tes_11_preview_backend_parameters", StringComparison.OrdinalIgnoreCase))
                    {
                        cromwellConfigText = tesBackendParametersRegex.Replace(cromwellConfigText, match => $"{match.Groups[1].Value}\n        use_tes_11_preview_backend_parameters = true{match.Groups[2].Value}");
                    }

                    await UploadTextToStorageAccountAsync(storageAccount, ConfigurationContainerName, CromwellConfigurationFileName, cromwellConfigText);
                });

        private async Task UpgradeBlobfuseV300Async(ConnectionInfo sshConnectionInfo)
            => await Execute("Upgrading blobfuse to 1.4.3...",
                () => ExecuteCommandOnVirtualMachineWithRetriesAsync(sshConnectionInfo, "sudo apt-get update ; sudo apt-get --only-upgrade install blobfuse=1.4.3"));

        private async Task DisableDockerServiceV300Async(ConnectionInfo sshConnectionInfo)
            => await Execute("Disabling auto-start of Docker service...",
                () => ExecuteCommandOnVirtualMachineWithRetriesAsync(sshConnectionInfo, "sudo systemctl disable docker"));

        private Task PatchCromwellConfigurationFileV310Async(IStorageAccount storageAccount)
            => Execute(
                $"Patching '{CromwellConfigurationFileName}' in '{ConfigurationContainerName}' storage container...",
                async () =>
                {
                    var cromwellConfigText = await DownloadTextFromStorageAccountAsync(storageAccount, ConfigurationContainerName, CromwellConfigurationFileName, cts);
                    var akkaHttpRegex = new Regex(@"(\s*akka\.http\.host-connection-pool\.pool-implementation.*$)", RegexOptions.Multiline);
                    cromwellConfigText = akkaHttpRegex.Replace(cromwellConfigText, match => string.Empty);

                    await UploadTextToStorageAccountAsync(storageAccount, ConfigurationContainerName, CromwellConfigurationFileName, cromwellConfigText);
                });

        private Task PatchContainersAddJobPreparationScriptV320Async(IStorageAccount storageAccount)
            => Execute(
                $"Adding job scripts...",
                () => UploadTextToStorageAccountAsync(storageAccount, InputsContainerName, "coa-tes/job-prep.sh", Utility.GetFileContent("scripts", "job-prep.sh")));

        private Task AddNewSettingsAsync(ConnectionInfo sshConnectionInfo)
            => Execute(
                $"Adding new settings to 'env-04-settings.txt' file on the VM...",
                async () =>
                {
                    var existingFileContent = await ExecuteCommandOnVirtualMachineAsync(sshConnectionInfo, $"cat {CromwellAzureRootDir}/env-04-settings.txt");
                    var existingSettings = Utility.DelimitedTextToDictionary(existingFileContent.Output.Trim());
                    var newSettings = Utility.DelimitedTextToDictionary(Utility.GetFileContent("scripts", "env-04-settings.txt"));
                    newSettings["Name"] = configuration.Name;

                    foreach (var key in newSettings.Keys.Except(existingSettings.Keys))
                    {
                        existingSettings.Add(key, newSettings[key]);
                    }

                    var newFileContent = Utility.DictionaryToDelimitedText(existingSettings);

                    await UploadFilesToVirtualMachineAsync(
                        sshConnectionInfo,
                        new[] {
                            (newFileContent, $"{CromwellAzureRootDir}/env-04-settings.txt", false)
                        });
                });

        private async Task SetCosmosDbContainerAutoScaleAsync(ICosmosDBAccount cosmosDb)
        {
            var tesDb = await cosmosDb.GetSqlDatabaseAsync(Constants.CosmosDbDatabaseId);
            var taskContainer = await tesDb.GetSqlContainerAsync(Constants.CosmosDbContainerId);
            var requestThroughput = await taskContainer.GetThroughputSettingsAsync();

            if (requestThroughput is not null && requestThroughput.Throughput is not null && requestThroughput.AutopilotSettings?.MaxThroughput is null)
            {
                var key = (await cosmosDb.ListKeysAsync()).PrimaryMasterKey;
                var cosmosClient = new CosmosRestClient(cosmosDb.DocumentEndpoint, key);

                // If the container has request throughput setting configured, and it is currently manual, set it to auto
                await Execute(
                    $"Switching the throughput setting for CosmosDb container 'Tasks' in database 'TES' from Manual to Autoscale...",
                    () => cosmosClient.SwitchContainerRequestThroughputToAutoAsync(Constants.CosmosDbDatabaseId, Constants.CosmosDbContainerId));
            }
        }

        private static ConnectionInfo GetSshConnectionInfo(IVirtualMachine linuxVm, string vmUsername, string vmPassword)
        {
            var publicIPAddress = linuxVm.GetPrimaryPublicIPAddress();

            return new ConnectionInfo(
                publicIPAddress is not null ? publicIPAddress.Fqdn : linuxVm.GetPrimaryNetworkInterface().PrimaryPrivateIP,
                vmUsername,
                new PasswordAuthenticationMethod(vmUsername, vmPassword));
        }

        private static void ValidateMainIdentifierPrefix(string prefix)
        {
            const int maxLength = 12;

            if (prefix.Any(c => !char.IsLetter(c)))
            {
                throw new ValidationException($"MainIdentifierPrefix must only contain letters.");
            }

            if (prefix.Length > maxLength)
            {
                throw new ValidationException($"MainIdentifierPrefix too long - must be {maxLength} characters or less.");
            }
        }

        private void ValidateRegionName(string regionName)
        {
            var validRegionNames = azureSubscriptionClient.GetCurrentSubscription().ListLocations().Select(loc => loc.Region.Name);

            if (!validRegionNames.Contains(regionName, StringComparer.OrdinalIgnoreCase))
            {
                throw new ValidationException($"Invalid region name '{regionName}'. Valid names are: {string.Join(", ", validRegionNames)}");
            }
        }

        private async Task ValidateSubscriptionAndResourceGroupAsync(Configuration configuration)
        {
            const string ownerRoleId = "8e3af657-a8ff-443c-a75c-2fe8c4bcb635";
            const string contributorRoleId = "b24988ac-6180-42a0-ab88-20f7382dd24c";
            const string userAccessAdministratorRoleId = "18d7d88d-d35e-4fb5-a5c3-7773c20a72d9";

            var azure = Microsoft.Azure.Management.Fluent.Azure
                .Configure()
                .WithLogLevel(HttpLoggingDelegatingHandler.Level.Basic)
                .Authenticate(azureCredentials);

            var subscriptionExists = (await azure.Subscriptions.ListAsync()).Any(sub => sub.SubscriptionId.Equals(configuration.SubscriptionId, StringComparison.OrdinalIgnoreCase));

            if (!subscriptionExists)
            {
                throw new ValidationException($"Invalid or inaccessible subcription id '{configuration.SubscriptionId}'. Make sure that subscription exists and that you are either an Owner or have Contributor and User Access Administrator roles on the subscription.", displayExample: false);
            }

            var rgExists = !string.IsNullOrEmpty(configuration.ResourceGroupName) && await azureSubscriptionClient.ResourceGroups.ContainAsync(configuration.ResourceGroupName);

            if (!string.IsNullOrEmpty(configuration.ResourceGroupName) && !rgExists)
            {
                throw new ValidationException($"If ResourceGroupName is provided, the resource group must already exist.", displayExample: false);
            }

            var token = await new AzureServiceTokenProvider().GetAccessTokenAsync("https://management.azure.com/");
            var currentPrincipalObjectId = new JwtSecurityTokenHandler().ReadJwtToken(token).Claims.FirstOrDefault(c => c.Type == "oid").Value;

            var currentPrincipalSubscriptionRoleIds = (await azureSubscriptionClient.AccessManagement.RoleAssignments.Inner.ListForScopeWithHttpMessagesAsync($"/subscriptions/{configuration.SubscriptionId}", new ODataQuery<RoleAssignmentFilter>($"atScope() and assignedTo('{currentPrincipalObjectId}')")))
                .Body.AsContinuousCollection(link => Extensions.Synchronize(() => azureSubscriptionClient.AccessManagement.RoleAssignments.Inner.ListForScopeNextWithHttpMessagesAsync(link)).Body)
                .Select(b => b.RoleDefinitionId.Split(new[] { '/' }).Last());

            var isuserAccessAdministrator = currentPrincipalSubscriptionRoleIds.Contains(userAccessAdministratorRoleId);

            if (!currentPrincipalSubscriptionRoleIds.Contains(ownerRoleId) && !(currentPrincipalSubscriptionRoleIds.Contains(contributorRoleId) && isuserAccessAdministrator))
            {
                if (!rgExists)
                {
                    throw new ValidationException($"Insufficient access to deploy. You must be: 1) Owner of the subscription, or 2) Contributor and User Access Administrator of the subscription, or 3) Owner of the resource group", displayExample: false);
                }

                var currentPrincipalRgRoleIds = (await azureSubscriptionClient.AccessManagement.RoleAssignments.Inner.ListForScopeWithHttpMessagesAsync($"/subscriptions/{configuration.SubscriptionId}/resourceGroups/{configuration.ResourceGroupName}", new ODataQuery<RoleAssignmentFilter>($"atScope() and assignedTo('{currentPrincipalObjectId}')")))
                    .Body.AsContinuousCollection(link => Extensions.Synchronize(() => azureSubscriptionClient.AccessManagement.RoleAssignments.Inner.ListForScopeNextWithHttpMessagesAsync(link)).Body)
                    .Select(b => b.RoleDefinitionId.Split(new[] { '/' }).Last());

                if (!currentPrincipalRgRoleIds.Contains(ownerRoleId))
                {
                    throw new ValidationException($"Insufficient access to deploy. You must be: 1) Owner of the subscription, or 2) Contributor and User Access Administrator of the subscription, or 3) Owner of the resource group", displayExample: false);
                }

                if (!isuserAccessAdministrator)
                {
                    SkipBillingReaderRoleAssignment = true;
                    DisplayBillingReaderInsufficientAccessLevelWarning();
                }
            }
        }

        private async Task<IStorageAccount> ValidateAndGetExistingStorageAccountAsync()
        {
            if (configuration.StorageAccountName is null)
            {
                return null;
            }

            return (await GetExistingStorageAccountAsync(configuration.StorageAccountName))
                ?? throw new ValidationException($"If StorageAccountName is provided, the storage account must already exist in region {configuration.RegionName}, and be accessible to the current user.", displayExample: false);
        }

        private async Task<BatchAccount> ValidateAndGetExistingBatchAccountAsync()
        {
            if (configuration.BatchAccountName is null)
            {
                return null;
            }

            return (await GetExistingBatchAccountAsync(configuration.BatchAccountName))
                ?? throw new ValidationException($"If BatchAccountName is provided, the batch account must already exist in region {configuration.RegionName}, and be accessible to the current user.", displayExample: false);
        }

        private async Task<(INetwork virtualNetwork, ISubnet vmSubnet, ISubnet postgreSqlSubnet)?> ValidateAndGetExistingVirtualNetworkAsync()
        {
            static bool AllOrNoneSet(params string[] values) => values.All(v => !string.IsNullOrEmpty(v)) || values.All(v => string.IsNullOrEmpty(v));
            static bool NoneSet(params string[] values) => values.All(v => string.IsNullOrEmpty(v));

            if (NoneSet(configuration.VnetResourceGroupName, configuration.VnetName, configuration.VmSubnetName))
            {
                if (configuration.PrivateNetworking.GetValueOrDefault())
                {
                    throw new ValidationException($"{nameof(configuration.VnetResourceGroupName)}, {nameof(configuration.VnetName)} and {nameof(configuration.VmSubnetName)} are required when using private networking.");
                }

                return null;
            }

            if (configuration.ProvisionPostgreSqlOnAzure == true && !AllOrNoneSet(configuration.VnetResourceGroupName, configuration.VnetName, configuration.VmSubnetName, configuration.PostgreSqlSubnetName))
            {
                throw new ValidationException($"{nameof(configuration.VnetResourceGroupName)}, {nameof(configuration.VnetName)}, {nameof(configuration.VmSubnetName)} and {nameof(configuration.PostgreSqlSubnetName)} are required when using an existing virtual network and {nameof(configuration.ProvisionPostgreSqlOnAzure)} is set.");
            }

            if (!AllOrNoneSet(configuration.VnetResourceGroupName, configuration.VnetName, configuration.VmSubnetName))
            {
                throw new ValidationException($"{nameof(configuration.VnetResourceGroupName)}, {nameof(configuration.VnetName)} and {nameof(configuration.VmSubnetName)} are required when using an existing virtual network.");
            }

            if (!(await azureSubscriptionClient.ResourceGroups.ListAsync(true)).Any(rg => rg.Name.Equals(configuration.VnetResourceGroupName, StringComparison.OrdinalIgnoreCase)))
            {
                throw new ValidationException($"Resource group '{configuration.VnetResourceGroupName}' does not exist.");
            }

            var vnet = await azureSubscriptionClient.Networks.GetByResourceGroupAsync(configuration.VnetResourceGroupName, configuration.VnetName);

            if (vnet is null)
            {
                throw new ValidationException($"Virtual network '{configuration.VnetName}' does not exist in resource group '{configuration.VnetResourceGroupName}'.");
            }

            if (!vnet.RegionName.Equals(configuration.RegionName, StringComparison.OrdinalIgnoreCase))
            {
                throw new ValidationException($"Virtual network '{configuration.VnetName}' must be in the same region that you are deploying to ({configuration.RegionName}).");
            }

            var vmSubnet = vnet.Subnets.FirstOrDefault(s => s.Key.Equals(configuration.VmSubnetName, StringComparison.OrdinalIgnoreCase)).Value;

            if (vmSubnet == null)
            {
                throw new ValidationException($"Virtual network '{configuration.VnetName}' does not contain subnet '{configuration.VmSubnetName}'");
            }

            var resourceGraphClient = new ResourceGraphClient(tokenCredentials);
            var postgreSqlSubnet = vnet.Subnets.FirstOrDefault(s => s.Key.Equals(configuration.PostgreSqlSubnetName, StringComparison.OrdinalIgnoreCase)).Value;

            if (configuration.ProvisionPostgreSqlOnAzure == true)
            {
                if (postgreSqlSubnet == null)
                {
                    throw new ValidationException($"Virtual network '{configuration.VnetName}' does not contain subnet '{configuration.PostgreSqlSubnetName}'");
                }

                var delegatedServices = postgreSqlSubnet.Inner.Delegations.Select(d => d.ServiceName);
                var hasOtherDelegations = delegatedServices.Any(s => s != "Microsoft.DBforPostgreSQL/flexibleServers");
                var hasNoDelegations = !delegatedServices.Any();

                if (hasOtherDelegations)
                {
                    throw new ValidationException($"Subnet '{configuration.PostgreSqlSubnetName}' can have 'Microsoft.DBforPostgreSQL/flexibleServers' delegation only.");
                }

                var resourcesInPostgreSqlSubnetQuery = $"where type =~ 'Microsoft.Network/networkInterfaces' | where properties.ipConfigurations[0].properties.subnet.id == '{postgreSqlSubnet.Inner.Id}'";
                var resourcesExist = (await resourceGraphClient.ResourcesAsync(new QueryRequest(new[] { configuration.SubscriptionId }, resourcesInPostgreSqlSubnetQuery))).TotalRecords > 0;

                if (hasNoDelegations && resourcesExist)
                {
                    throw new ValidationException($"Subnet '{configuration.PostgreSqlSubnetName}' must be either empty or have 'Microsoft.DBforPostgreSQL/flexibleServers' delegation.");
                }
            }

            return (vnet, vmSubnet, postgreSqlSubnet);
        }

        private async Task ValidateBatchAccountQuotaAsync()
        {
            var accountQuota = (await new BatchManagementClient(tokenCredentials) { SubscriptionId = configuration.SubscriptionId }.Location.GetQuotasAsync(configuration.RegionName)).AccountQuota;
            var existingBatchAccountCount = (await new BatchManagementClient(tokenCredentials) { SubscriptionId = configuration.SubscriptionId }.BatchAccount.ListAsync()).AsEnumerable().Count(b => b.Location.Equals(configuration.RegionName));

            if (existingBatchAccountCount >= accountQuota)
            {
                throw new ValidationException($"The regional Batch account quota ({accountQuota} account(s) per region) for the specified subscription has been reached. Submit a support request to increase the quota or choose another region.", displayExample: false);
            }
        }

        private async Task ValidateVmAsync()
        {
            var computeSkus = (await azureSubscriptionClient.ComputeSkus.ListByRegionAsync(configuration.RegionName))
                .Where(s => s.ResourceType == ComputeResourceType.VirtualMachines && !s.Restrictions.Any())
                .Select(s => s.Name.ToString())
                .ToList();

            if (!computeSkus.Any())
            {
                throw new ValidationException($"Your subscription doesn't support virtual machine creation in {configuration.RegionName}.  Please create an Azure Support case: https://docs.microsoft.com/en-us/azure/azure-portal/supportability/how-to-create-azure-support-request", displayExample: false);
            }
            else if (!computeSkus.Any(s => s.Equals(configuration.VmSize, StringComparison.OrdinalIgnoreCase)))
            {
                throw new ValidationException($"The VmSize {configuration.VmSize} is not available or does not exist in {configuration.RegionName}.  You can use 'az vm list-skus --location {configuration.RegionName} --output table' to find an available VM.", displayExample: false);
            }
        }

        private static async Task<BlobServiceClient> GetBlobClientAsync(IStorageAccount storageAccount)
            => new(
                new Uri($"https://{storageAccount.Name}.blob.core.windows.net"),
                new StorageSharedKeyCredential(
                    storageAccount.Name,
                    (await storageAccount.GetKeysAsync())[0].Value));

        private async Task ValidateTokenProviderAsync()
        {
            try
            {
                await Execute("Retrieving Azure management token...", () => new AzureServiceTokenProvider("RunAs=Developer; DeveloperTool=AzureCli").GetAccessTokenAsync("https://management.azure.com/"));
            }
            catch (AzureServiceTokenProviderException ex)
            {
                ConsoleEx.WriteLine("No access token found.  Please install the Azure CLI and login with 'az login'", ConsoleColor.Red);
                ConsoleEx.WriteLine("Link: https://docs.microsoft.com/en-us/cli/azure/install-azure-cli");
                ConsoleEx.WriteLine($"Error details: {ex.Message}");
                Environment.Exit(1);
            }
        }

        private void ValidateInitialCommandLineArgsAsync()
        {
            void ThrowIfProvidedForUpdate(object attributeValue, string attributeName)
            {
                if (configuration.Update && attributeValue is not null)
                {
                    throw new ValidationException($"{attributeName} must not be provided when updating", false);
                }
            }

            void ThrowIfNotProvidedForUpdate(string attributeValue, string attributeName)
            {
                if (configuration.Update && string.IsNullOrWhiteSpace(attributeValue))
                {
                    throw new ValidationException($"{attributeName} is required for update.", false);
                }
            }

            void ThrowIfEitherNotProvidedForUpdate(string attributeValue1, string attributeName1, string attributeValue2, string attributeName2)
            {
                if (configuration.Update && string.IsNullOrWhiteSpace(attributeValue1) && string.IsNullOrWhiteSpace(attributeValue2))
                {
                    throw new ValidationException($"Either {attributeName1} or {attributeName2} is required for update.", false);
                }
            }

            void ThrowIfNotProvided(string attributeValue, string attributeName)
            {
                if (string.IsNullOrWhiteSpace(attributeValue))
                {
                    throw new ValidationException($"{attributeName} is required.", false);
                }
            }

            void ThrowIfNotProvidedForInstall(string attributeValue, string attributeName)
            {
                if (!configuration.Update && string.IsNullOrWhiteSpace(attributeValue))
                {
                    throw new ValidationException($"{attributeName} is required.", false);
                }
            }

            void ThrowIfTagsFormatIsUnacceptable(string attributeValue, string attributeName)
            {
                if (string.IsNullOrWhiteSpace(attributeValue))
                {
                    return;
                }

                try
                {
                    Utility.DelimitedTextToDictionary(attributeValue, "=", ",");
                }
                catch
                {
                    throw new ValidationException($"{attributeName} is specified in incorrect format. Try as TagName=TagValue,TagName=TagValue in double quotes", false);
                }
            }

            void ValidateDependantFeature(bool feature1Enabled, string feature1Name, bool feature2Enabled, string feature2Name)
            {
                if (feature1Enabled && !feature2Enabled)
                {
                    throw new ValidationException($"{feature2Name} must be enabled to use flag {feature1Name}");
                }
            }

            void ThrowIfBothProvided(bool feature1Enabled, string feature1Name, bool feature2Enabled, string feature2Name)
            {
                if (feature1Enabled && feature2Enabled)
                {
                    throw new ValidationException($"{feature2Name} is incompatible with {feature1Name}");
                }
            }

            void ValidateHelmInstall(string helmPath, string featureName)
            {
                if (!File.Exists(helmPath))
                {
                    throw new ValidationException($"Helm must be installed and set with the {featureName} flag. You can find instructions for install Helm here: https://helm.sh/docs/intro/install/");
                }
            }

            ThrowIfNotProvided(configuration.SubscriptionId, nameof(configuration.SubscriptionId));

            ThrowIfNotProvidedForInstall(configuration.RegionName, nameof(configuration.RegionName));

            ThrowIfNotProvidedForUpdate(configuration.ResourceGroupName, nameof(configuration.ResourceGroupName));
            ThrowIfEitherNotProvidedForUpdate(configuration.VmPassword, nameof(configuration.VmPassword), configuration.AksClusterName, nameof(configuration.AksClusterName));

            ThrowIfProvidedForUpdate(configuration.RegionName, nameof(configuration.RegionName));
            ThrowIfProvidedForUpdate(configuration.BatchAccountName, nameof(configuration.BatchAccountName));
            ThrowIfProvidedForUpdate(configuration.CosmosDbAccountName, nameof(configuration.CosmosDbAccountName));
            ThrowIfProvidedForUpdate(configuration.ProvisionPostgreSqlOnAzure, nameof(configuration.ProvisionPostgreSqlOnAzure));
            ThrowIfProvidedForUpdate(configuration.ApplicationInsightsAccountName, nameof(configuration.ApplicationInsightsAccountName));
            ThrowIfProvidedForUpdate(configuration.PrivateNetworking, nameof(configuration.PrivateNetworking));
            ThrowIfProvidedForUpdate(configuration.VnetName, nameof(configuration.VnetName));
            ThrowIfProvidedForUpdate(configuration.VnetResourceGroupName, nameof(configuration.VnetResourceGroupName));
            ThrowIfProvidedForUpdate(configuration.SubnetName, nameof(configuration.SubnetName));
            ThrowIfProvidedForUpdate(configuration.Tags, nameof(configuration.Tags));
            ThrowIfTagsFormatIsUnacceptable(configuration.Tags, nameof(configuration.Tags));
            ValidateDependantFeature(configuration.UseAks, nameof(configuration.UseAks), configuration.ProvisionPostgreSqlOnAzure.GetValueOrDefault(), nameof(configuration.ProvisionPostgreSqlOnAzure));
            ThrowIfBothProvided(configuration.UseAks, nameof(configuration.UseAks), configuration.CustomTesImagePath != null, nameof(configuration.CustomTesImagePath));
            ThrowIfBothProvided(configuration.UseAks, nameof(configuration.UseAks), configuration.CustomTriggerServiceImagePath != null, nameof(configuration.CustomTriggerServiceImagePath));
            ThrowIfBothProvided(configuration.UseAks, nameof(configuration.UseAks), configuration.CustomCromwellImagePath != null, nameof(configuration.CustomCromwellImagePath));

            if (configuration.UseAks)
            {
                ValidateHelmInstall(configuration.HelmBinaryPath, nameof(configuration.HelmBinaryPath));
            }
        }

        private static void DisplayBillingReaderInsufficientAccessLevelWarning()
        {
            ConsoleEx.WriteLine("Warning: insufficient subscription access level to assign the Billing Reader", ConsoleColor.Yellow);
            ConsoleEx.WriteLine("role for the VM to your Azure Subscription.", ConsoleColor.Yellow);
            ConsoleEx.WriteLine("Deployment will continue, but only default VM prices will be used for your workflows,", ConsoleColor.Yellow);
            ConsoleEx.WriteLine("since the Billing Reader role is required to access RateCard API pricing data.", ConsoleColor.Yellow);
            ConsoleEx.WriteLine("To resolve this in the future, have your Azure subscription Owner or Contributor", ConsoleColor.Yellow);
            ConsoleEx.WriteLine("assign the Billing Reader role for the VM's managed identity to your Azure Subscription scope.", ConsoleColor.Yellow);
            ConsoleEx.WriteLine("More info: https://github.com/microsoft/CromwellOnAzure/blob/master/docs/troubleshooting-guide.md#dynamic-cost-optimization-and-ratecard-api-access", ConsoleColor.Yellow);
        }

        private static void DisplayValidationExceptionAndExit(ValidationException validationException)
        {
            ConsoleEx.WriteLine(validationException.Reason, ConsoleColor.Red);

            if (validationException.DisplayExample)
            {
                ConsoleEx.WriteLine();
                ConsoleEx.WriteLine($"Example: ", ConsoleColor.Green).Write($"deploy-cromwell-on-azure --subscriptionid {Guid.NewGuid()} --regionname westus2 --mainidentifierprefix coa", ConsoleColor.White);
            }

            Environment.Exit(1);
        }

        private async Task DeleteResourceGroupIfUserConsentsAsync()
        {
            if (!isResourceGroupCreated)
            {
                return;
            }

            var userResponse = string.Empty;

            if (!configuration.Silent)
            {
                ConsoleEx.WriteLine();
                ConsoleEx.Write("Delete the resource group?  Type 'yes' and press enter, or, press any key to exit: ");
                userResponse = ConsoleEx.ReadLine();
            }

            if (userResponse.Equals("yes", StringComparison.OrdinalIgnoreCase) || (configuration.Silent && configuration.DeleteResourceGroupOnFailure))
            {
                await DeleteResourceGroupAsync();
            }
        }

        private async Task<bool> RunTestWorkflow(IStorageAccount storageAccount, bool usePreemptibleVm = true)
        {
            var startTime = DateTime.UtcNow;
            var line = ConsoleEx.WriteLine("Running a test workflow...");
            var isTestWorkflowSuccessful = await TestWorkflowAsync(storageAccount, usePreemptibleVm);
            WriteExecutionTime(line, startTime);

            if (isTestWorkflowSuccessful)
            {
                ConsoleEx.WriteLine();
                ConsoleEx.WriteLine($"Test workflow succeeded.", ConsoleColor.Green);
                ConsoleEx.WriteLine();
                ConsoleEx.WriteLine("Learn more about how to use Cromwell on Azure: https://github.com/microsoft/CromwellOnAzure");
                ConsoleEx.WriteLine();
            }
            else
            {
                ConsoleEx.WriteLine();
                ConsoleEx.WriteLine($"Test workflow failed.", ConsoleColor.Red);
                ConsoleEx.WriteLine();
                WriteGeneralRetryMessageToConsole();
                ConsoleEx.WriteLine();
            }

            return isTestWorkflowSuccessful;
        }

        private static void WriteGeneralRetryMessageToConsole()
            => ConsoleEx.WriteLine("Please try deployment again, and create an issue if this continues to fail: https://github.com/microsoft/CromwellOnAzure/issues");

        private async Task<bool> TestWorkflowAsync(IStorageAccount storageAccount, bool usePreemptibleVm = true)
        {
            const string testDirectoryName = "test";
            const string wdlFileName = "test.wdl";
            const string workflowInputsFileName = "testInputs.json";
            const string inputFileName = "inputFile.txt";
            const string inputFileContent = "Hello from inputFile.txt!";

            var id = Guid.NewGuid();
            var wdlFileContent = Utility.GetFileContent(wdlFileName);
            var workflowInputsFileContent = Utility.GetFileContent(workflowInputsFileName).Replace("{InputFilePath}", $"/{storageAccount.Name}/{InputsContainerName}/{testDirectoryName}/{inputFileName}");

            if (!usePreemptibleVm)
            {
                wdlFileContent = wdlFileContent.Replace("preemptible: true", "preemptible: false", StringComparison.OrdinalIgnoreCase);
            }

            var workflowTrigger = new Workflow
            {
                WorkflowUrl = $"/{storageAccount.Name}/{InputsContainerName}/{testDirectoryName}/{wdlFileName}",
                WorkflowInputsUrl = $"/{storageAccount.Name}/{InputsContainerName}/{testDirectoryName}/{workflowInputsFileName}"
            };

            await UploadTextToStorageAccountAsync(storageAccount, InputsContainerName, $"{testDirectoryName}/{wdlFileName}", wdlFileContent);
            await UploadTextToStorageAccountAsync(storageAccount, InputsContainerName, $"{testDirectoryName}/{workflowInputsFileName}", workflowInputsFileContent);
            await UploadTextToStorageAccountAsync(storageAccount, InputsContainerName, $"{testDirectoryName}/{inputFileName}", inputFileContent);
            await UploadTextToStorageAccountAsync(storageAccount, WorkflowsContainerName, $"new/{id}.json", JsonConvert.SerializeObject(workflowTrigger, Formatting.Indented));

            return await IsWorkflowSuccessfulAfterLongPollingAsync(storageAccount, WorkflowsContainerName, id);
        }

        private static async Task<bool> IsWorkflowSuccessfulAfterLongPollingAsync(IStorageAccount storageAccount, string containerName, Guid id)
        {
            var container = (await GetBlobClientAsync(storageAccount)).GetBlobContainerClient(containerName);

            while (true)
            {
                try
                {
                    var succeeded = container.GetBlobs(prefix: $"succeeded/{id}").Count() == 1;
                    var failed = container.GetBlobs(prefix: $"failed/{id}").Count() == 1;

                    if (succeeded || failed)
                    {
                        return succeeded && !failed;
                    }
                }
                catch (Exception exc)
                {
                    // "Server is busy" occasionally can be ignored
                    ConsoleEx.WriteLine(exc.Message);
                }

                await Task.Delay(System.TimeSpan.FromSeconds(10));
            }
        }

        public Task Execute(string message, Func<Task> func)
            => Execute(message, async () => { await func(); return false; });

        private async Task<T> Execute<T>(string message, Func<Task<T>> func)
        {
            const int retryCount = 3;

            var startTime = DateTime.UtcNow;
            var line = ConsoleEx.WriteLine(message);

            for (var i = 0; i < retryCount; i++)
            {
                try
                {
                    cts.Token.ThrowIfCancellationRequested();
                    var result = await func();
                    WriteExecutionTime(line, startTime);
                    return result;
                }
                catch (Microsoft.Rest.Azure.CloudException cloudException) when (cloudException.ToCloudErrorType() == CloudErrorType.ExpiredAuthenticationToken)
                {
                }
                catch (OperationCanceledException) when (cts.Token.IsCancellationRequested)
                {
                    line.Write(" Cancelled", ConsoleColor.Red);
                    return await Task.FromCanceled<T>(cts.Token);
                }
                catch (Exception ex)
                {
                    line.Write($" Failed. {ex.GetType().Name}: {ex.Message}", ConsoleColor.Red);
                    cts.Cancel();
                    throw;
                }
            }

            line.Write($" Failed", ConsoleColor.Red);
            cts.Cancel();
            throw new Exception($"Failed after {retryCount} attempts");
        }

        private static void WriteExecutionTime(ConsoleEx.Line line, DateTime startTime)
            => line.Write($" Completed in {DateTime.UtcNow.Subtract(startTime).TotalSeconds:n0}s", ConsoleColor.Green);

        private static async Task<(string Output, string Error, int ExitStatus)> ExecuteCommandOnVirtualMachineAsync(ConnectionInfo sshConnectionInfo, string command)
        {
            using var sshClient = new SshClient(sshConnectionInfo);
            sshClient.ConnectWithRetries();
            var (output, error, exitStatus) = await sshClient.ExecuteCommandAsync(command);
            sshClient.Disconnect();

            return (output, error, exitStatus);
        }

        private static Task<(string Output, string Error, int ExitStatus)> ExecuteCommandOnVirtualMachineWithRetriesAsync(ConnectionInfo sshConnectionInfo, string command)
            => sshCommandRetryPolicy.ExecuteAsync(() => ExecuteCommandOnVirtualMachineAsync(sshConnectionInfo, command));

        private static async Task UploadFilesToVirtualMachineAsync(ConnectionInfo sshConnectionInfo, params (string fileContent, string remoteFilePath, bool makeExecutable)[] files)
            => await UploadFilesToVirtualMachineAsync(sshConnectionInfo, files.Select(f => ((Stream)new MemoryStream(Encoding.UTF8.GetBytes(f.fileContent)), f.remoteFilePath, f.makeExecutable)).ToArray());

        private static async Task UploadFilesToVirtualMachineAsync(ConnectionInfo sshConnectionInfo, params (Stream input, string remoteFilePath, bool makeExecutable)[] files)
        {
            using var sshClient = new SshClient(sshConnectionInfo);
            using var sftpClient = new SftpClient(sshConnectionInfo);

            try
            {
                sshClient.ConnectWithRetries();
                sftpClient.Connect();

                foreach (var (input, remoteFilePath, makeExecutable) in files)
                {
                    var dir = GetLinuxParentPath(remoteFilePath);

                    // Create destination directory if needed and make it writable for the current user
                    var (output, _, _) = await sshClient.ExecuteCommandAsync($"sudo mkdir -p {dir} && owner=$(stat -c '%U' {dir}) && mask=$(stat -c '%a' {dir}) && ownerCanWrite=$(( (16#$mask & 16#200) > 0 )) && othersCanWrite=$(( (16#$mask & 16#002) > 0 )) && ( [[ $owner == $(whoami) && $ownerCanWrite == 1 || $othersCanWrite == 1 ]] && echo 0 || ( sudo chmod o+w {dir} && echo 1 ))");
                    var dirWasMadeWritableToOthers = output == "1";

                    // Make the destination file writable for the current user. The user running the update might not be the same user that created the file.
                    await sshClient.ExecuteCommandAsync($"sudo touch {remoteFilePath} && sudo chmod o+w {remoteFilePath}");
                    await sftpClient.UploadFileAsync(input, remoteFilePath, true);
                    await sshClient.ExecuteCommandAsync($"sudo chmod o-w {remoteFilePath}");

                    if (makeExecutable)
                    {
                        await sshClient.ExecuteCommandAsync($"sudo chmod +x {remoteFilePath}");
                    }

                    if (dirWasMadeWritableToOthers)
                    {
                        await sshClient.ExecuteCommandAsync($"sudo chmod o-w {dir}");
                    }
                }
            }
            finally
            {
                sshClient.Disconnect();
                sftpClient.Disconnect();

                foreach (var (input, _, _) in files)
                {
                    await input.DisposeAsync();
                }

                sshClient.Dispose();
                sftpClient.Dispose();
            }
        }

        private static async Task DeleteFileFromVirtualMachineAsync(ConnectionInfo sshConnectionInfo, string filePath)
        {
            using var sshClient = new SshClient(sshConnectionInfo);
            sshClient.ConnectWithRetries();
            await sshClient.ExecuteCommandAsync($"sudo rm -f {filePath}");
            sshClient.Disconnect();
        }

        public static async Task<string> DownloadTextFromStorageAccountAsync(IStorageAccount storageAccount, string containerName, string blobName, CancellationTokenSource cts)
        {
            var blobClient = await GetBlobClientAsync(storageAccount);
            var container = blobClient.GetBlobContainerClient(containerName);

            return (await container.GetBlobClient(blobName).DownloadContentAsync(cts.Token)).Value.Content.ToString();
        }

        private async Task UploadTextToStorageAccountAsync(IStorageAccount storageAccount, string containerName, string blobName, string content)
        {
            var blobClient = await GetBlobClientAsync(storageAccount);
            var container = blobClient.GetBlobContainerClient(containerName);

            await container.CreateIfNotExistsAsync();
            await container.GetBlobClient(blobName).UploadAsync(BinaryData.FromString(content), true, cts.Token);
        }

        private static string GetLinuxParentPath(string path)
        {
            const char dirSeparator = '/';

            if (string.IsNullOrEmpty(path))
            {
                return null;
            }

            var pathComponents = path.TrimEnd(dirSeparator).Split(dirSeparator);

            return string.Join(dirSeparator, pathComponents.Take(pathComponents.Length - 1));
        }

        private class ValidationException : Exception
        {
            public string Reason { get; set; }
            public bool DisplayExample { get; set; }

            public ValidationException(string reason, bool displayExample = true)
            {
                Reason = reason;
                DisplayExample = displayExample;
            }
        }
    }
}<|MERGE_RESOLUTION|>--- conflicted
+++ resolved
@@ -316,16 +316,12 @@
                             managedIdentity = azureSubscriptionClient.Identities.ListByResourceGroup(configuration.ResourceGroupName).Where(id => id.ClientId == managedIdentityClientId).FirstOrDefault()
                                 ?? throw new ValidationException($"Managed Identity {managedIdentityClientId} does not exist in region {configuration.RegionName} or is not accessible to the current user.");
 
-<<<<<<< HEAD
                             if (accountNames.TryGetValue("Name", out var name))
                             {
                                 configuration.Name = name;
                             }
 
-                            await kubernetesManager.UpgradeAKSDeployment(accountNames, resourceGroup, storageAccount, managedIdentity, keyVault.Properties.VaultUri);
-=======
                             await kubernetesManager.UpgradeAKSDeployment(accountNames, resourceGroup, storageAccount, managedIdentity, keyVaultUri);
->>>>>>> bd3a50fd
                         }
                         else
                         {
