--- conflicted
+++ resolved
@@ -763,6 +763,7 @@
             UpdateSetting(settings, defaults, "DockerInDockerImageName", configuration.DockerInDockerImageName);
             UpdateSetting(settings, defaults, "BlobxferImageName", configuration.BlobxferImageName);
             UpdateSetting(settings, defaults, "DisableBatchNodesPublicIpAddress", configuration.DisableBatchNodesPublicIpAddress, b => b.GetValueOrDefault().ToString(), configuration.DisableBatchNodesPublicIpAddress.GetValueOrDefault().ToString());
+            UpdateSetting(settings, defaults, "TestWdlDockerImageName", configuration.TestWdlDockerImageName);
 
             if (installedVersion is null)
             {
@@ -988,206 +989,7 @@
             return notRegisteredResourceProviders;
         }
 
-<<<<<<< HEAD
-        private async Task ConfigureVmAsync(ConnectionInfo sshConnectionInfo, IIdentity managedIdentity)
-        {
-            // If the user was added or password reset via Azure portal, assure that the user will not be prompted
-            // for password on each command and make bash the default shell.
-            await ExecuteCommandOnVirtualMachineAsync(sshConnectionInfo, $"echo '{configuration.VmPassword}' | sudo -S -p '' /bin/bash -c \"echo '{configuration.VmUsername} ALL=(ALL) NOPASSWD:ALL' > /etc/sudoers.d/z_{configuration.VmUsername}\"");
-            await ExecuteCommandOnVirtualMachineAsync(sshConnectionInfo, $"sudo usermod --shell /bin/bash {configuration.VmUsername}");
-
-            if (configuration.Update)
-            {
-                await ExecuteCommandOnVirtualMachineAsync(sshConnectionInfo, $"sudo docker-compose -f {CromwellAzureRootDirSymLink}/docker-compose.yml down");
-            }
-
-            await MountDataDiskOnTheVirtualMachineAsync(sshConnectionInfo);
-            await ExecuteCommandOnVirtualMachineAsync(sshConnectionInfo, $"sudo mkdir -p {CromwellAzureRootDir} && sudo chown {configuration.VmUsername} {CromwellAzureRootDir} && sudo chmod ug=rwx,o= {CromwellAzureRootDir}");
-            await WriteNonPersonalizedFilesToVmAsync(sshConnectionInfo);
-            await RunInstallationScriptAsync(sshConnectionInfo);
-            await HandleCustomImagesAsync(sshConnectionInfo);
-            await HandleConfigurationPropertiesAsync(sshConnectionInfo);
-
-            if (!configuration.Update)
-            {
-                await WritePersonalizedFilesToVmAsync(sshConnectionInfo, managedIdentity);
-            }
-        }
-
-        private static async Task<Version> GetInstalledCromwellOnAzureVersionAsync(ConnectionInfo sshConnectionInfo)
-        {
-            var versionString = (await ExecuteCommandOnVirtualMachineWithRetriesAsync(sshConnectionInfo, $@"grep -sPo 'CromwellOnAzureVersion=\K(.*)$' {CromwellAzureRootDir}/env-00-coa-version.txt || :")).Output;
-
-            return !string.IsNullOrEmpty(versionString) && Version.TryParse(versionString, out var version) ? version : null;
-        }
-
-        private Task MountDataDiskOnTheVirtualMachineAsync(ConnectionInfo sshConnectionInfo)
-            => Execute(
-                $"Mounting data disk to the VM...",
-                async () =>
-                {
-                    await UploadFilesToVirtualMachineAsync(sshConnectionInfo, (Utility.GetFileContent("scripts", "mount-data-disk.sh"), $"/tmp/mount-data-disk.sh", true));
-                    await ExecuteCommandOnVirtualMachineWithRetriesAsync(sshConnectionInfo, $"/tmp/mount-data-disk.sh");
-                });
-
-        private Task WriteNonPersonalizedFilesToVmAsync(ConnectionInfo sshConnectionInfo)
-            => Execute(
-                $"Writing files to the VM...",
-                () => UploadFilesToVirtualMachineAsync(
-                    sshConnectionInfo,
-                    new[] {
-                        (Utility.GetFileContent("scripts", "startup.sh"), $"{CromwellAzureRootDir}/startup.sh", true),
-                        (Utility.GetFileContent("scripts", "wait-for-it.sh"), $"{CromwellAzureRootDir}/wait-for-it/wait-for-it.sh", true),
-                        (Utility.GetFileContent("scripts", "install-cromwellazure.sh"), $"{CromwellAzureRootDir}/install-cromwellazure.sh", true),
-                        (Utility.GetFileContent("scripts", "mount_containers.sh"), $"{CromwellAzureRootDir}/mount_containers.sh", true),
-                        (Utility.GetFileContent("scripts", "env-02-internal-images.txt"), $"{CromwellAzureRootDir}/env-02-internal-images.txt", false),
-                        (Utility.GetFileContent("scripts", "env-03-external-images.txt"), $"{CromwellAzureRootDir}/env-03-external-images.txt", false),
-                        (Utility.GetFileContent("scripts", "docker-compose.yml"), $"{CromwellAzureRootDir}/docker-compose.yml", false),
-                        (Utility.GetFileContent("scripts", "cromwellazure.service"), "/lib/systemd/system/cromwellazure.service", false),
-                        (Utility.GetFileContent("scripts", "mount.blobfuse"), "/usr/sbin/mount.blobfuse", true)
-                    }.Concat(!configuration.ProvisionPostgreSqlOnAzure.GetValueOrDefault()
-                        ? new[] {
-                        (Utility.GetFileContent("scripts", "env-12-local-my-sql-db.txt"), $"{CromwellAzureRootDir}/env-12-local-my-sql-db.txt", false),
-                        (Utility.GetFileContent("scripts", "docker-compose.mysql.yml"), $"{CromwellAzureRootDir}/docker-compose.mysql.yml", false),
-                        (Utility.GetFileContent("scripts", "mysql", "init-user.sql"), $"{CromwellAzureRootDir}/mysql-init/init-user.sql", false),
-                        (Utility.GetFileContent("scripts", "mysql", "unlock-change-log.sql"), $"{CromwellAzureRootDir}/mysql-init/unlock-change-log.sql", false)
-                        }
-                        : Array.Empty<(string, string, bool)>())
-                     .ToArray()
-                    ));
-
-        private Task WriteCoaVersionToVmAsync(ConnectionInfo sshConnectionInfo)
-            => Execute(
-                $"Writing CoA version file to the VM...",
-                () => UploadFilesToVirtualMachineAsync(sshConnectionInfo, (Utility.GetFileContent("scripts", "env-00-coa-version.txt"), $"{CromwellAzureRootDir}/env-00-coa-version.txt", false)));
-
-        private Task RunInstallationScriptAsync(ConnectionInfo sshConnectionInfo)
-            => Execute(
-                $"Running installation script on the VM...",
-                async () =>
-                {
-                    await ExecuteCommandOnVirtualMachineAsync(sshConnectionInfo, $"sudo {CromwellAzureRootDir}/install-cromwellazure.sh");
-                    await ExecuteCommandOnVirtualMachineAsync(sshConnectionInfo, $"sudo usermod -aG docker {configuration.VmUsername}");
-
-                    if (configuration.ProvisionPostgreSqlOnAzure.GetValueOrDefault())
-                    {
-                        await ExecuteCommandOnVirtualMachineAsync(sshConnectionInfo, $"sudo apt install -y postgresql-client");
-                    }
-                });
-
-        private async Task WritePersonalizedFilesToVmAsync(ConnectionInfo sshConnectionInfo, IIdentity managedIdentity)
-        {
-            var uploadList = new List<(string, string, bool)>
-            {
-                (Utility.PersonalizeContent(new []
-                {
-                    new Utility.ConfigReplaceTextItem("{DefaultStorageAccountName}", configuration.StorageAccountName),
-                    new Utility.ConfigReplaceTextItem("{CosmosDbAccountName}", configuration.CosmosDbAccountName),
-                    new Utility.ConfigReplaceTextItem("{BatchAccountName}", configuration.BatchAccountName),
-                    new Utility.ConfigReplaceTextItem("{ApplicationInsightsAccountName}", configuration.ApplicationInsightsAccountName),
-                    new Utility.ConfigReplaceTextItem("{ManagedIdentityClientId}", managedIdentity.ClientId),
-                    new Utility.ConfigReplaceTextItem("{PostgreSqlServerName}", configuration.ProvisionPostgreSqlOnAzure.GetValueOrDefault() ? configuration.PostgreSqlServerName : String.Empty),
-                }, "scripts", "env-01-account-names.txt"),
-                $"{CromwellAzureRootDir}/env-01-account-names.txt", false),
-
-                (Utility.GetFileContent("scripts", "env-04-settings.txt"), $"{CromwellAzureRootDir}/env-04-settings.txt", false)
-            };
-
-            if (configuration.ProvisionPostgreSqlOnAzure.GetValueOrDefault())
-            {
-                uploadList.Add((Utility.PersonalizeContent(new[]
-                {
-                    new Utility.ConfigReplaceTextItem("{PostgreSqlCromwellDatabaseName}", configuration.PostgreSqlCromwellDatabaseName),
-                    new Utility.ConfigReplaceTextItem("{PostgreSqlTesDatabaseName}", configuration.PostgreSqlTesDatabaseName),
-                    new Utility.ConfigReplaceTextItem("{PostgreSqlCromwellUserLogin}", configuration.PostgreSqlCromwellUserLogin),
-                    new Utility.ConfigReplaceTextItem("{PostgreSqlCromwellUserPassword}", configuration.PostgreSqlCromwellUserPassword),
-                    new Utility.ConfigReplaceTextItem("{PostgreSqlTesUserLogin}", configuration.PostgreSqlTesUserLogin),
-                    new Utility.ConfigReplaceTextItem("{PostgreSqlTesUserPassword}", configuration.PostgreSqlTesUserPassword),
-                }, "scripts", "env-13-postgre-sql-db.txt"),
-                $"{CromwellAzureRootDir}/env-13-postgre-sql-db.txt", false));
-            }
-
-            await UploadFilesToVirtualMachineAsync(
-               sshConnectionInfo,
-               uploadList.ToArray());
-        }
-
-        private async Task HandleCustomImagesAsync(ConnectionInfo sshConnectionInfo)
-        {
-            await HandleCustomImageAsync(sshConnectionInfo, configuration.CromwellVersion, configuration.CustomCromwellImagePath, "env-05-custom-cromwell-image-name.txt", "CromwellImageName", cromwellVersion => $"broadinstitute/cromwell:{cromwellVersion}");
-            await HandleCustomImageAsync(sshConnectionInfo, configuration.TesImageName, configuration.CustomTesImagePath, "env-06-custom-tes-image-name.txt", "TesImageName");
-            await HandleCustomImageAsync(sshConnectionInfo, configuration.TriggerServiceImageName, configuration.CustomTriggerServiceImagePath, "env-07-custom-trigger-service-image-name.txt", "TriggerServiceImageName");
-        }
-
-        private static async Task HandleCustomImageAsync(ConnectionInfo sshConnectionInfo, string imageNameOrTag, string customImagePath, string envFileName, string envFileKey, Func<string, string> imageNameFactory = null)
-        {
-            async Task CopyCustomDockerImageAsync(string customImagePath)
-            {
-                var startTime = DateTime.UtcNow;
-                var line = ConsoleEx.WriteLine($"Copying custom image from {customImagePath} to the VM...");
-                var remotePath = $"{CromwellAzureRootDir}/{Path.GetFileName(customImagePath)}";
-                await UploadFilesToVirtualMachineAsync(sshConnectionInfo, (File.OpenRead(customImagePath), remotePath, false));
-                WriteExecutionTime(line, startTime);
-            }
-
-            async Task<string> LoadCustomDockerImageAsync(string customImagePath)
-            {
-                var startTime = DateTime.UtcNow;
-                var line = ConsoleEx.WriteLine($"Loading custom image {customImagePath} on the VM...");
-                var remotePath = $"{CromwellAzureRootDir}/{Path.GetFileName(customImagePath)}";
-                var (loadedImageName, _, _) = await ExecuteCommandOnVirtualMachineAsync(sshConnectionInfo, $"imageName=$(sudo docker load -i {remotePath}) && rm {remotePath} && imageName=$(expr \"$imageName\" : 'Loaded.*: \\(.*\\)') && echo $imageName");
-                WriteExecutionTime(line, startTime);
-
-                return loadedImageName;
-            }
-
-            if (imageNameOrTag is not null && imageNameOrTag.Equals(string.Empty))
-            {
-                await DeleteFileFromVirtualMachineAsync(sshConnectionInfo, $"{CromwellAzureRootDir}/{envFileName}");
-            }
-            else if (!string.IsNullOrEmpty(imageNameOrTag))
-            {
-                var actualImageName = imageNameFactory is not null ? imageNameFactory(imageNameOrTag) : imageNameOrTag;
-                await UploadFilesToVirtualMachineAsync(sshConnectionInfo, ($"{envFileKey}={actualImageName}", $"{CromwellAzureRootDir}/{envFileName}", false));
-            }
-            else if (!string.IsNullOrEmpty(customImagePath))
-            {
-                await CopyCustomDockerImageAsync(customImagePath);
-                var loadedImageName = await LoadCustomDockerImageAsync(customImagePath);
-                await UploadFilesToVirtualMachineAsync(sshConnectionInfo, ($"{envFileKey}={loadedImageName}", $"{CromwellAzureRootDir}/{envFileName}", false));
-            }
-        }
-
-        private async Task HandleConfigurationPropertiesAsync(ConnectionInfo sshConnectionInfo)
-        {
-            await HandleConfigurationPropertyAsync(sshConnectionInfo, "BatchNodesSubnetId", configuration.BatchNodesSubnetId, "env-08-batch-nodes-subnet-id.txt");
-            await HandleConfigurationPropertyAsync(sshConnectionInfo, "DockerInDockerImageName", configuration.DockerInDockerImageName, "env-09-docker-in-docker-image-name.txt");
-            await HandleConfigurationPropertyAsync(sshConnectionInfo, "BlobxferImageName", configuration.BlobxferImageName, "env-10-blobxfer-image-name.txt");
-            await HandleConfigurationPropertyAsync(sshConnectionInfo, "DisableBatchNodesPublicIpAddress", configuration.DisableBatchNodesPublicIpAddress, "env-11-disable-batch-nodes-public-ip-address.txt");
-            await HandleConfigurationPropertyAsync(sshConnectionInfo, "testWdlDockerImageName", configuration.TestWdlDockerImageName, "env-14-test-wdl-image-name.txt");
-
-        }
-
-        private static async Task HandleConfigurationPropertyAsync(ConnectionInfo sshConnectionInfo, string key, string value, string envFileName)
-        {
-            // If the value is provided and empty, remove the property from the VM
-            // If the value is not empty, create/update the property on the VM
-            // If the value is not provided, don't do anything, the property may or may not exist on the VM
-            // Properties are kept in env-* files, aggregated to .env file at VM startup, and used in docker-compose.yml as environment variables
-            if (!string.IsNullOrEmpty(value))
-            {
-                await UploadFilesToVirtualMachineAsync(sshConnectionInfo, ($"{key}={value}", $"{CromwellAzureRootDir}/{envFileName}", false));
-            }
-            else if (value is not null)
-            {
-                await DeleteFileFromVirtualMachineAsync(sshConnectionInfo, $"{CromwellAzureRootDir}/{envFileName}");
-            }
-        }
-
-        private static async Task HandleConfigurationPropertyAsync(ConnectionInfo sshConnectionInfo, string key, bool? value, string envFileName)
-=======
         private Task AssignManagedIdOperatorToResourceAsync(IIdentity managedIdentity, IResource resource)
->>>>>>> 5e998f1a
         {
             // https://docs.microsoft.com/en-us/azure/role-based-access-control/built-in-roles#managed-identity-operator
             var roleDefinitionId = $"/subscriptions/{configuration.SubscriptionId}/providers/Microsoft.Authorization/roleDefinitions/f1a07417-d97a-45cb-824c-7a7467783830";
