--- conflicted
+++ resolved
@@ -1,2655 +1,2430 @@
-﻿// Copyright (c) Microsoft Corporation.
-// Licensed under the MIT License.
+﻿// Copyright (c) Microsoft Corporation.
+// Licensed under the MIT License.
+
+using System;
+using System.Collections.Generic;
+using System.Diagnostics;
+using System.IdentityModel.Tokens.Jwt;
+using System.IO;
+using System.Linq;
+using System.Text;
+using System.Text.RegularExpressions;
+using System.Threading;
+using System.Threading.Tasks;
+using Azure.Storage;
+using Azure.Storage.Blobs;
+using Microsoft.Azure.Management.Batch;
+using Microsoft.Azure.Management.Batch.Models;
+using Microsoft.Azure.Management.ContainerService;
+using Microsoft.Azure.Management.Compute.Fluent;
+using Microsoft.Azure.Management.Compute.Fluent.Models;
+using Microsoft.Azure.Management.ContainerRegistry.Fluent;
+using Microsoft.Azure.Management.CosmosDB.Fluent;
+using Microsoft.Azure.Management.CosmosDB.Fluent.Models;
+using Microsoft.Azure.Management.Fluent;
+using Microsoft.Azure.Management.Graph.RBAC.Fluent;
+using Microsoft.Azure.Management.Graph.RBAC.Fluent.Models;
+using Microsoft.Azure.Management.Msi.Fluent;
+using Microsoft.Azure.Management.MySQL.FlexibleServers;
+using Microsoft.Azure.Management.MySQL.FlexibleServers.Models;
+using Microsoft.Azure.Management.Network.Fluent;
+using Microsoft.Azure.Management.Network.Fluent.Models;
+using Microsoft.Azure.Management.ResourceGraph;
+using Microsoft.Azure.Management.ResourceGraph.Models;
+using Microsoft.Azure.Management.ResourceManager.Fluent;
+using Microsoft.Azure.Management.ResourceManager.Fluent.Authentication;
+using Microsoft.Azure.Management.ResourceManager.Fluent.Core;
+using Microsoft.Azure.Management.Storage.Fluent;
+using Microsoft.Azure.Services.AppAuthentication;
+using Microsoft.Rest;
+using Microsoft.Rest.Azure.OData;
+using Newtonsoft.Json;
+using Polly;
+using Polly.Retry;
+using Renci.SshNet;
+using Renci.SshNet.Common;
+using Microsoft.Azure.Management.ContainerService.Models;
+using k8s;
+using System.Net.WebSockets;
+using Microsoft.Azure.Management.ContainerService.Fluent;
+using IResource = Microsoft.Azure.Management.ResourceManager.Fluent.Core.IResource;
+using Common;
+using System.Net;
+
+using Sku = Microsoft.Azure.Management.MySQL.FlexibleServers.Models.Sku;
+using Extensions = Microsoft.Azure.Management.ResourceManager.Fluent.Core.Extensions;
 
-using System;
-using System.Collections.Generic;
-using System.Diagnostics;
-using System.IdentityModel.Tokens.Jwt;
-using System.IO;
-using System.Linq;
-using System.Text;
-using System.Text.RegularExpressions;
-using System.Threading;
-using System.Threading.Tasks;
-using Azure.Storage;
-using Azure.Storage.Blobs;
-using Microsoft.Azure.Management.Batch;
-using Microsoft.Azure.Management.Batch.Models;
-using Microsoft.Azure.Management.ContainerService;
-using Microsoft.Azure.Management.Compute.Fluent;
-using Microsoft.Azure.Management.Compute.Fluent.Models;
-using Microsoft.Azure.Management.ContainerRegistry.Fluent;
-using Microsoft.Azure.Management.CosmosDB.Fluent;
-using Microsoft.Azure.Management.CosmosDB.Fluent.Models;
-using Microsoft.Azure.Management.Fluent;
-using Microsoft.Azure.Management.Graph.RBAC.Fluent;
-using Microsoft.Azure.Management.Graph.RBAC.Fluent.Models;
-using Microsoft.Azure.Management.Msi.Fluent;
-using Microsoft.Azure.Management.MySQL.FlexibleServers;
-using Microsoft.Azure.Management.MySQL.FlexibleServers.Models;
-using Microsoft.Azure.Management.Network.Fluent;
-using Microsoft.Azure.Management.Network.Fluent.Models;
-using Microsoft.Azure.Management.ResourceGraph;
-using Microsoft.Azure.Management.ResourceGraph.Models;
-using Microsoft.Azure.Management.ResourceManager.Fluent;
-using Microsoft.Azure.Management.ResourceManager.Fluent.Authentication;
-using Microsoft.Azure.Management.ResourceManager.Fluent.Core;
-using Microsoft.Azure.Management.Storage.Fluent;
-using Microsoft.Azure.Services.AppAuthentication;
-using Microsoft.Rest;
-using Microsoft.Rest.Azure.OData;
-using Newtonsoft.Json;
-using Polly;
-using Polly.Retry;
-using Renci.SshNet;
-using Renci.SshNet.Common;
-<<<<<<< HEAD
-using Microsoft.Azure.Management.ContainerService.Models;
-using k8s;
-using System.Net.WebSockets;
-using Microsoft.Azure.Management.ContainerService.Fluent;
-using IResource = Microsoft.Azure.Management.ResourceManager.Fluent.Core.IResource;
-=======
-using Common;
-using System.Net;
-
-using Sku = Microsoft.Azure.Management.MySQL.FlexibleServers.Models.Sku;
->>>>>>> ca2f84f2
-
-namespace CromwellOnAzureDeployer
-{
-    public class Deployer
-    {
-        private static readonly AsyncRetryPolicy roleAssignmentHashConflictRetryPolicy = Policy
-            .Handle<Microsoft.Rest.Azure.CloudException>(cloudException => cloudException.Body.Code.Equals("HashConflictOnDifferentRoleAssignmentIds"))
-            .RetryAsync();
-
-        private static readonly AsyncRetryPolicy sshCommandRetryPolicy = Policy
-            .Handle<Exception>(ex => !(ex is SshAuthenticationException && ex.Message.StartsWith("Permission")))
-            .WaitAndRetryAsync(5, retryAttempt => System.TimeSpan.FromSeconds(5));
-
-        public const string WorkflowsContainerName = "workflows";
-        public const string ConfigurationContainerName = "configuration";
-        public const string CromwellConfigurationFileName = "cromwell-application.conf";
-        public const string ContainersToMountFileName = "containers-to-mount";
-        public const string CoASettingsFileName = "settings";
-        public const string AllowedVmSizesFileName = "allowed-vm-sizes";
-        public const string InputsContainerName = "inputs";
-        public const string CromwellAzureRootDir = "/data/cromwellazure";
-        public const string CromwellAzureRootDirSymLink = "/cromwellazure";    // This path is present in all CoA versions
-        public const string SettingsDelimiter = "=:=";
-        public const string SshNsgRuleName = "SSH";
-
-        private readonly CancellationTokenSource cts = new();
-
-        private readonly List<string> requiredResourceProviders = new()
-        {
-            "Microsoft.Authorization",
-            "Microsoft.Batch",
-            "Microsoft.Compute",
-            "Microsoft.DocumentDB",
-            "Microsoft.OperationalInsights",
-            "Microsoft.insights",
-            "Microsoft.Network",
-            "Microsoft.Storage"
-        };
-
-
-        private Configuration configuration { get; set; }
-        private TokenCredentials tokenCredentials;
-        private IAzure azureSubscriptionClient { get; set; }
-        private Microsoft.Azure.Management.Fluent.Azure.IAuthenticated azureClient { get; set; }
-        private IResourceManager resourceManagerClient { get; set; }
-        private AzureCredentials azureCredentials { get; set; }
-        private IMySQLManagementClient mySQLManagementClient { get; set; }
-        private IEnumerable<string> subscriptionIds { get; set; }
-        private bool SkipBillingReaderRoleAssignment { get; set; }
-        private bool isResourceGroupCreated { get; set; }
-        private KubernetesManager kubernetesManager {get; set;}
-        private IKubernetes kubernetesClient { get; set; }
-
-        public Deployer(Configuration configuration)
-        {
-            this.configuration = configuration;
-        }
-
-        public async Task<int> DeployAsync()
-        {
-            var mainTimer = Stopwatch.StartNew();
-
-            try
-            {
-                ValidateInitialCommandLineArgsAsync();
-
-                ConsoleEx.WriteLine("Running...");
-
-                await ValidateTokenProviderAsync();
-
-                tokenCredentials = new TokenCredentials(new RefreshableAzureServiceTokenProvider("https://management.azure.com/"));
-                azureCredentials = new AzureCredentials(tokenCredentials, null, null, AzureEnvironment.AzureGlobalCloud);
-                azureClient = GetAzureClient(azureCredentials);
-                azureSubscriptionClient = azureClient.WithSubscription(configuration.SubscriptionId);
-                subscriptionIds = (await azureClient.Subscriptions.ListAsync()).Select(s => s.SubscriptionId);
-                resourceManagerClient = GetResourceManagerClient(azureCredentials);
-<<<<<<< HEAD
-                kubernetesManager = new KubernetesManager(configuration, azureCredentials, azureClient, subscriptionIds, cts);
-=======
-                mySQLManagementClient = new MySQLManagementClient(azureCredentials) { SubscriptionId = configuration.SubscriptionId };
->>>>>>> ca2f84f2
-
-                await ValidateSubscriptionAndResourceGroupAsync(configuration);
-
-                IResourceGroup resourceGroup = null;
-                ManagedCluster aksCluster = null;
-                BatchAccount batchAccount = null;
-                IGenericResource logAnalyticsWorkspace = null;
-                IGenericResource appInsights = null;
-                ICosmosDBAccount cosmosDb = null;
-                Server mySQLServer = null;
-                IStorageAccount storageAccount = null;
-                IVirtualMachine linuxVm = null;
-                INetworkSecurityGroup networkSecurityGroup = null;
-                IIdentity managedIdentity = null;
-                ConnectionInfo sshConnectionInfo = null;
-
-                try
-                {
-                    if (configuration.Update)
-                    {
-                        resourceGroup = await azureSubscriptionClient.ResourceGroups.GetByNameAsync(configuration.ResourceGroupName);
-                        configuration.RegionName = resourceGroup.RegionName;
-
-                        var targetVersion = Utility.DelimitedTextToDictionary(Utility.GetFileContent("scripts", "env-00-coa-version.txt")).GetValueOrDefault("CromwellOnAzureVersion");
-
-                        ConsoleEx.WriteLine($"Upgrading Cromwell on Azure instance in resource group '{resourceGroup.Name}' to version {targetVersion}...");
-
-                        var existingVms = await azureSubscriptionClient.VirtualMachines.ListByResourceGroupAsync(configuration.ResourceGroupName);
-                        var existingAksCluster = await ValidateAndGetExistingAKSClusterAsync();
-                        configuration.UseAks = existingAksCluster != null;
-
-                        networkSecurityGroup = (await azureSubscriptionClient.NetworkSecurityGroups.ListByResourceGroupAsync(configuration.ResourceGroupName)).FirstOrDefault();
-
-                        Dictionary<string, string> accountNames = null;
-                        if (configuration.UseAks)
-                        {
-<<<<<<< HEAD
-                            if (!string.IsNullOrEmpty(configuration.StorageAccountName))
-=======
-                            linuxVm = existingVms.FirstOrDefault(vm => vm.Name.Equals(configuration.VmName, StringComparison.OrdinalIgnoreCase));
-
-                            if (linuxVm is null)
->>>>>>> ca2f84f2
-                            {
-                                storageAccount = await GetExistingStorageAccountAsync(configuration.StorageAccountName)
-                                    ?? throw new ValidationException($"Storage account {configuration.StorageAccountName}, does not exist in region {configuration.RegionName} or is not accessible to the current user.");
-
-<<<<<<< HEAD
-                            }
-                            else
-                            {
-                                var storageAccounts = await azureSubscriptionClient.StorageAccounts.ListByResourceGroupAsync(configuration.ResourceGroupName);
-                                if (!storageAccounts.Any())
-                                {
-                                    throw new ValidationException($"Update was requested but resource group {configuration.ResourceGroupName} does not contain any storage accounts.");
-                                }
-                                if (storageAccounts.Count() > 1)
-                                {
-                                    throw new ValidationException($"Resource group {configuration.ResourceGroupName} contains multiple storage accounts. {nameof(configuration.StorageAccountName)} must be provided.");
-                                }
-                                storageAccount = storageAccounts.First();
-
-                            }
-
-                            accountNames = Utility.DelimitedTextToDictionary(await DownloadTextFromStorageAccountAsync(storageAccount, ConfigurationContainerName, CoASettingsFileName, cts), SettingsDelimiter);
-                        }   
-                        else
-                        {
-                            if (!existingVms.Any())
-                            {
-                                throw new ValidationException($"Update was requested but resource group {configuration.ResourceGroupName} does not contain any virtual machines.");
-                            }
-
-                            if (existingVms.Count() > 1 && string.IsNullOrWhiteSpace(configuration.VmName))
-                            {
-                                throw new ValidationException($"Resource group {configuration.ResourceGroupName} contains multiple virtual machines. {nameof(configuration.VmName)} must be provided.");
-                            }
-
-                            if (!string.IsNullOrWhiteSpace(configuration.VmName))
-                            {
-                                linuxVm = existingVms.FirstOrDefault(vm => vm.Name.Equals(configuration.VmName, StringComparison.OrdinalIgnoreCase));
-=======
-                        configuration.VmName = linuxVm.Name;
-                        configuration.RegionName = linuxVm.RegionName;
-                        configuration.PrivateNetworking = linuxVm.GetPrimaryPublicIPAddress() is null;
-
-                        networkSecurityGroup = (await azureSubscriptionClient.NetworkSecurityGroups.ListByResourceGroupAsync(configuration.ResourceGroupName)).FirstOrDefault(g => g.NetworkInterfaceIds.Contains(linuxVm.GetPrimaryNetworkInterface().Id));
-
-                        if (!configuration.PrivateNetworking.GetValueOrDefault())
-                        {
-                            if (networkSecurityGroup is null)
-                            {
-                                if (string.IsNullOrWhiteSpace(configuration.NetworkSecurityGroupName))
-                                {
-                                    configuration.NetworkSecurityGroupName = SdkContext.RandomResourceName($"{configuration.MainIdentifierPrefix}", 15);
-                                }
-
-                                networkSecurityGroup = await CreateNetworkSecurityGroupAsync(resourceGroup, configuration.NetworkSecurityGroupName);
-                                await AssociateNicWithNetworkSecurityGroupAsync(linuxVm.GetPrimaryNetworkInterface(), networkSecurityGroup);
-                            }
-
-                            await EnableSsh(networkSecurityGroup);
-                        }
-
-
->>>>>>> ca2f84f2
-
-                                if (linuxVm == null)
-                                {
-                                    throw new ValidationException($"Virtual machine {configuration.VmName} does not exist in resource group {configuration.ResourceGroupName}.");
-                                }
-                            }
-                            else
-                            {
-                                linuxVm = existingVms.Single();
-                            }
-
-                            configuration.VmName = linuxVm.Name;
-                            configuration.RegionName = linuxVm.RegionName;
-                            configuration.PrivateNetworking = linuxVm.GetPrimaryPublicIPAddress() == null;
-
-<<<<<<< HEAD
-                            if (!configuration.PrivateNetworking.GetValueOrDefault() && networkSecurityGroup == null)
-                            {
-                                if (string.IsNullOrWhiteSpace(configuration.NetworkSecurityGroupName))
-                                {
-                                    configuration.NetworkSecurityGroupName = SdkContext.RandomResourceName($"{configuration.MainIdentifierPrefix}", 15);
-                                }
-
-                                networkSecurityGroup = await CreateNetworkSecurityGroupAsync(resourceGroup, configuration.NetworkSecurityGroupName);
-                                await AssociateNicWithNetworkSecurityGroupAsync(linuxVm.GetPrimaryNetworkInterface(), networkSecurityGroup);
-                            }
-=======
-                        await ConfigureVmAsync(sshConnectionInfo, managedIdentity);
->>>>>>> ca2f84f2
-
-                            await EnableSsh(networkSecurityGroup);
-
-                            sshConnectionInfo = GetSshConnectionInfo(linuxVm, configuration.VmUsername, configuration.VmPassword);
-
-                            await WaitForSshConnectivityAsync(sshConnectionInfo);
-
-                            bool? retrievedKeepSshPortOpen = null;
-                            try
-                            {
-                                if (!configuration.KeepSshPortOpen.HasValue)
-                                {
-                                    retrievedKeepSshPortOpen = await GetInstalledKeepSshPortOpenAsync(sshConnectionInfo);
-                                }
-                            }
-                            finally
-                            {
-                                configuration.KeepSshPortOpen ??= retrievedKeepSshPortOpen;
-                            }
-
-                            accountNames = Utility.DelimitedTextToDictionary((await ExecuteCommandOnVirtualMachineWithRetriesAsync(sshConnectionInfo, $"cat {CromwellAzureRootDir}/env-01-account-names.txt || echo ''")).Output);
-
-                            if (!accountNames.TryGetValue("DefaultStorageAccountName", out var storageAccountName))
-                            {
-                                throw new ValidationException($"Could not retrieve the default storage account name from virtual machine {configuration.VmName}.");
-                            }
-
-                            storageAccount = await GetExistingStorageAccountAsync(storageAccountName)
-                                ?? throw new ValidationException($"Storage account {storageAccountName}, referenced by the VM configuration, does not exist in region {configuration.RegionName} or is not accessible to the current user.");
-
-                            configuration.StorageAccountName = storageAccountName;
-                        }
-
-                        if (!accountNames.Any())
-                        {
-                            throw new ValidationException($"Could not retrieve account names from virtual machine {configuration.VmName}.");
-                        }
-
-                        if (!accountNames.TryGetValue("BatchAccountName", out var batchAccountName))
-                        {
-                            throw new ValidationException($"Could not retrieve the Batch account name from virtual machine {configuration.VmName}.");
-                        }
-
-                        batchAccount = await GetExistingBatchAccountAsync(batchAccountName)
-                            ?? throw new ValidationException($"Batch account {batchAccountName}, referenced by the VM configuration, does not exist in region {configuration.RegionName} or is not accessible to the current user.");
-
-                        configuration.BatchAccountName = batchAccountName;
-
-                        if (!accountNames.TryGetValue("CosmosDbAccountName", out var cosmosDbAccountName))
-                        {
-                            throw new ValidationException($"Could not retrieve the CosmosDb account name from virtual machine {configuration.VmName}.");
-                        }
-
-                        cosmosDb = (await azureSubscriptionClient.CosmosDBAccounts.ListByResourceGroupAsync(configuration.ResourceGroupName))
-                            .FirstOrDefault(a => a.Name.Equals(cosmosDbAccountName, StringComparison.OrdinalIgnoreCase))
-                                ?? throw new ValidationException($"CosmosDb account {cosmosDbAccountName} does not exist in resource group {configuration.ResourceGroupName}.");
-
-                        configuration.CosmosDbAccountName = cosmosDbAccountName;
-
-<<<<<<< HEAD
-                        if (existingAksCluster != null)
-=======
-                        await WriteNonPersonalizedFilesToStorageAccountAsync(storageAccount);
-
-                        // Note: Current behavior is to block switching from Docker MySQL to Azure MySQL on Update.
-                        // However we do ancitipate including this change, this code is here to facilitate this future behavior.
-                        configuration.MySqlServerName = accountNames.GetValueOrDefault("MySqlServerName");
-                        //configuration.ProvisionMySqlOnAzure = !string.IsNullOrEmpty(MySqlServerName);
-
-                        var installedVersion = await GetInstalledCromwellOnAzureVersionAsync(sshConnectionInfo);
-
-                        if (installedVersion is null)
-                        {
-                            // If upgrading from pre-2.1 version, patch the installed Cromwell configuration file (disable call caching and default to preemptible)
-                            await PatchCromwellConfigurationFileV200Async(storageAccount);
-                            await SetCosmosDbContainerAutoScaleAsync(cosmosDb);
-                        }
-
-                        if (installedVersion is null || installedVersion < new Version(2, 1))
-                        {
-                            await PatchContainersToMountFileV210Async(storageAccount, managedIdentity.Name);
-                        }
-
-                        if (installedVersion is null || installedVersion < new Version(2, 2))
-                        {
-                            await PatchContainersToMountFileV220Async(storageAccount);
-                        }
-
-                        if (installedVersion is null || installedVersion < new Version(2, 4))
->>>>>>> ca2f84f2
-                        {
-                            if (!accountNames.TryGetValue("ManagedIdentityClientId", out var managedIdentityClientId))
-                            {
-                                throw new ValidationException($"Could not retrieve ManagedIdentityClientId.");
-                            }
-                            
-                            managedIdentity = azureSubscriptionClient.Identities.ListByResourceGroup(configuration.ResourceGroupName).Where(id => id.ClientId == managedIdentityClientId).FirstOrDefault()
-                                ?? throw new ValidationException($"Managed Identity {managedIdentityClientId} does not exist in region {configuration.RegionName} or is not accessible to the current user.");
-
-<<<<<<< HEAD
-                            await kubernetesManager.UpgradeAKSDeployment(accountNames, resourceGroup, storageAccount);
-                        }
-                        else
-                        {
-                            await UpgradeVMDeployment(resourceGroup, accountNames, sshConnectionInfo, storageAccount, cosmosDb);
-=======
-                        if (installedVersion is null || installedVersion < new Version(2, 5))
-                        {
-                            await MitigateChaosDbV250Async(cosmosDb);
-                        }
-
-                        if (installedVersion is null || installedVersion < new Version(3, 0))
-                        {
-                            await PatchCromwellConfigurationFileV300Async(storageAccount);
-                            await AddNewSettingsV300Async(sshConnectionInfo);
-                            await UpgradeBlobfuseV300Async(sshConnectionInfo);
-                            await DisableDockerServiceV300Async(sshConnectionInfo);
-
-                            ConsoleEx.WriteLine($"It's recommended to update the default CoA storage account to a General Purpose v2 account.", ConsoleColor.Yellow);
-                            ConsoleEx.WriteLine($"To do that, navigate to the storage account in the Azure Portal,", ConsoleColor.Yellow);
-                            ConsoleEx.WriteLine($"Configuration tab, and click 'Upgrade.'", ConsoleColor.Yellow);
->>>>>>> ca2f84f2
-                        }
-                    }
-
-                    if (!configuration.Update)
-                    {
-                        ValidateRegionName(configuration.RegionName);
-                        ValidateMainIdentifierPrefix(configuration.MainIdentifierPrefix);
-                        storageAccount = await ValidateAndGetExistingStorageAccountAsync();
-                        batchAccount = await ValidateAndGetExistingBatchAccountAsync();
-                        aksCluster = await ValidateAndGetExistingAKSClusterAsync();
-
-                        // Configuration preferences not currently settable by user.
-                        configuration.MySqlServerName = configuration.ProvisionMySqlOnAzure.GetValueOrDefault() ? SdkContext.RandomResourceName($"{configuration.MainIdentifierPrefix}-", 15) : String.Empty;
-                        configuration.MySqlServerPassword = Utility.GeneratePassword();
-
-                        if (string.IsNullOrWhiteSpace(configuration.BatchAccountName))
-                        {
-                            configuration.BatchAccountName = SdkContext.RandomResourceName($"{configuration.MainIdentifierPrefix}", 15);
-                        }
-
-                        if (string.IsNullOrWhiteSpace(configuration.StorageAccountName))
-                        {
-                            configuration.StorageAccountName = SdkContext.RandomResourceName($"{configuration.MainIdentifierPrefix}", 24);
-                        }
-
-                        if (string.IsNullOrWhiteSpace(configuration.NetworkSecurityGroupName))
-                        {
-                            configuration.NetworkSecurityGroupName = SdkContext.RandomResourceName($"{configuration.MainIdentifierPrefix}", 15);
-                        }
-
-                        if (string.IsNullOrWhiteSpace(configuration.CosmosDbAccountName))
-                        {
-                            configuration.CosmosDbAccountName = SdkContext.RandomResourceName($"{configuration.MainIdentifierPrefix}-", 15);
-                        }
-
-                        if (string.IsNullOrWhiteSpace(configuration.ApplicationInsightsAccountName))
-                        {
-                            configuration.ApplicationInsightsAccountName = SdkContext.RandomResourceName($"{configuration.MainIdentifierPrefix}-", 15);
-                        }
-
-                        if (string.IsNullOrWhiteSpace(configuration.VmName))
-                        {
-                            configuration.VmName = SdkContext.RandomResourceName($"{configuration.MainIdentifierPrefix}-", 25);
-                        }
-
-                        if (string.IsNullOrWhiteSpace(configuration.VmPassword))
-                        {
-                            configuration.VmPassword = Utility.GeneratePassword();
-                        }
-
-                        if (string.IsNullOrWhiteSpace(configuration.AksClusterName))
-                        {
-                            configuration.AksClusterName = SdkContext.RandomResourceName($"{configuration.MainIdentifierPrefix}-", 25);
-                        }
-
-                        await RegisterResourceProvidersAsync();
-                        await ValidateVmAsync();
-
-                        if (batchAccount is null)
-                        {
-                            await ValidateBatchAccountQuotaAsync();
-                        }
-
-                        var vnetAndSubnet = await ValidateAndGetExistingVirtualNetworkAsync();
-
-<<<<<<< HEAD
-=======
-                        ConsoleEx.WriteLine();
-                        ConsoleEx.WriteLine($"VM host: {configuration.VmName}.{configuration.RegionName}.cloudapp.azure.com");
-                        ConsoleEx.WriteLine($"VM username: {configuration.VmUsername}");
-                        ConsoleEx.WriteLine($"VM password: {configuration.VmPassword}");
-                        ConsoleEx.WriteLine();
-
->>>>>>> ca2f84f2
-                        if (string.IsNullOrWhiteSpace(configuration.ResourceGroupName))
-                        {
-                            configuration.ResourceGroupName = SdkContext.RandomResourceName($"{configuration.MainIdentifierPrefix}-", 15);
-                            resourceGroup = await CreateResourceGroupAsync();
-                            isResourceGroupCreated = true;
-                        }
-                        else
-                        {
-                            resourceGroup = await azureSubscriptionClient.ResourceGroups.GetByNameAsync(configuration.ResourceGroupName);
-                        }
-
-                        managedIdentity = await CreateUserManagedIdentityAsync(resourceGroup);
-
-                        if (vnetAndSubnet is not null)
-                        {
-                            ConsoleEx.WriteLine($"Creating VM in existing virtual network {vnetAndSubnet.Value.virtualNetwork.Name} and subnet {vnetAndSubnet.Value.vmSubnet.Name}");
-                        }
-
-                        if (storageAccount is not null)
-                        {
-                            ConsoleEx.WriteLine($"Using existing Storage Account {storageAccount.Name}");
-                        }
-                        
-                        if (batchAccount is not null)
-                        {
-                            ConsoleEx.WriteLine($"Using existing Batch Account {batchAccount.Name}");
-                        }
-
-                        if (vnetAndSubnet is null)
-                        {
-                            configuration.VnetName = SdkContext.RandomResourceName($"{configuration.MainIdentifierPrefix}-", 15);
-<<<<<<< HEAD
-                            vnetAndSubnet = await CreateVnetAsync(resourceGroup, configuration.VnetName, configuration.VnetAddressSpace, configuration.SubnetAddressSpace);
-=======
-                            configuration.MySqlSubnetName = String.IsNullOrEmpty(configuration.MySqlSubnetName) && configuration.ProvisionMySqlOnAzure.GetValueOrDefault() ? configuration.DefaultMySqlSubnetName : configuration.MySqlSubnetName;
-                            configuration.VmSubnetName = String.IsNullOrEmpty(configuration.VmSubnetName) ? configuration.DefaultVmSubnetName : configuration.VmSubnetName;
-                            vnetAndSubnet = await CreateVnetAndSubnetsAsync(resourceGroup);
->>>>>>> ca2f84f2
-                        }
-
-                        if (string.IsNullOrWhiteSpace(configuration.LogAnalyticsArmId))
-                        {
-                            var workspaceName = SdkContext.RandomResourceName(configuration.MainIdentifierPrefix, 15);
-                            logAnalyticsWorkspace = await CreateLogAnalyticsWorkspaceResourceAsync(workspaceName);
-                            configuration.LogAnalyticsArmId = logAnalyticsWorkspace.Id;
-                        }
-
-<<<<<<< HEAD
-                        await Task.Run(async () =>
-                        {
-                            storageAccount ??= await CreateStorageAccountAsync();
-                            await CreateDefaultStorageContainersAsync(storageAccount);
-                            await WriteNonPersonalizedFilesToStorageAccountAsync(storageAccount);
-                            await WritePersonalizedFilesToStorageAccountAsync(storageAccount, managedIdentity.Name);
-                            await AssignVmAsContributorToStorageAccountAsync(managedIdentity, storageAccount);
-                            await AssignVmAsDataReaderToStorageAccountAsync(managedIdentity, storageAccount);
-                            await AssignManagedIdOperatorToResourceAsync(managedIdentity, resourceGroup);
-                        });
-
-                        Task compute = null;
-                        if (configuration.UseAks)
-                        {
-                            compute = Task.Run(async () =>
-                            {
-                                var settings = GetSettingsDict(managedIdentity);
-                                if (aksCluster == null)
-                                {
-                                    aksCluster = await ProvisionManagedCluster(resourceGroup, managedIdentity, logAnalyticsWorkspace, vnetAndSubnet?.virtualNetwork, vnetAndSubnet?.subnetName);
-                                }
-                                kubernetesClient = await kubernetesManager.GetKubernetesClient(resourceGroup);
-                                await kubernetesManager.DeployCoAServicesToCluster(kubernetesClient, resourceGroup, settings, logAnalyticsWorkspace, vnetAndSubnet?.virtualNetwork, vnetAndSubnet?.subnetName, storageAccount);
-                                await UploadTextToStorageAccountAsync(storageAccount, ConfigurationContainerName, CoASettingsFileName, Utility.DictionaryToDelimitedText(settings, SettingsDelimiter));
-                            });
-                        }
-                        else
-                        {
-                            RefreshableConsole.WriteLine();
-                            RefreshableConsole.WriteLine($"VM host: {configuration.VmName}.{configuration.RegionName}.cloudapp.azure.com");
-                            RefreshableConsole.WriteLine($"VM username: {configuration.VmUsername}");
-                            RefreshableConsole.WriteLine($"VM password: {configuration.VmPassword}");
-                            RefreshableConsole.WriteLine();
-                            compute = CreateVirtualMachineAsync(managedIdentity, vnetAndSubnet?.virtualNetwork, vnetAndSubnet?.subnetName)
-                                .ContinueWith(async t =>
-                                {
-                                    linuxVm = t.Result;
-=======
-
-                        await Task.WhenAll(new Task[]
-                        {
-                            Task.Run(async () => appInsights = await CreateAppInsightsResourceAsync(configuration.LogAnalyticsArmId)),
-                            Task.Run(async () => cosmosDb = await CreateCosmosDbAsync()),
-                            Task.Run(async () => { 
-                                if(configuration.ProvisionMySqlOnAzure == true) { mySQLServer = await CreateMySqlServerAndDatabaseAsync(mySQLManagementClient, vnetAndSubnet.Value.mySqlSubnet); }
-                            }),
->>>>>>> ca2f84f2
-
-                            Task.Run(async () =>
-                            {
-                                storageAccount ??= await CreateStorageAccountAsync();
-                                await Task.WhenAll(new Task[]
-                                {
-                                    Task.Run(async () => batchAccount ??= await CreateBatchAccountAsync(storageAccount.Id)),
-                                    Task.Run(async () =>
-                                    {
-                                        await CreateDefaultStorageContainersAsync(storageAccount);
-                                        await WriteNonPersonalizedFilesToStorageAccountAsync(storageAccount);
-                                        await WritePersonalizedFilesToStorageAccountAsync(storageAccount, managedIdentity.Name);
-                                    })
-                                });
-                            }),
-
-                            Task.Run(() => CreateVirtualMachineAsync(managedIdentity, vnetAndSubnet?.virtualNetwork, vnetAndSubnet?.vmSubnet.Name)
-                                .ContinueWith(async t =>
-                                    {
-<<<<<<< HEAD
-                                        networkSecurityGroup = await CreateNetworkSecurityGroupAsync(resourceGroup, configuration.NetworkSecurityGroupName);
-                                        await AssociateNicWithNetworkSecurityGroupAsync(linuxVm.GetPrimaryNetworkInterface(), networkSecurityGroup);
-                                    }
-
-                                    sshConnectionInfo = GetSshConnectionInfo(linuxVm, configuration.VmUsername, configuration.VmPassword);
-                                    await WaitForSshConnectivityAsync(sshConnectionInfo);
-                                    await ConfigureVmAsync(sshConnectionInfo, managedIdentity);
-                                },
-                                    TaskContinuationOptions.OnlyOnRanToCompletion)
-                                .Unwrap();
-                        }
-
-                        await Task.WhenAll(new Task[]
-                        {
-                            Task.Run(async () => batchAccount ??= await CreateBatchAccountAsync()),
-                            Task.Run(async () => appInsights = await CreateAppInsightsResourceAsync(configuration.LogAnalyticsArmId)),
-                            Task.Run(async () => cosmosDb = await CreateCosmosDbAsync()),
-                            Task.Run(async () => await compute)
-                        }) ;
-=======
-                                        linuxVm = t.Result;
-
-                                        if (!configuration.PrivateNetworking.GetValueOrDefault())
-                                        {
-                                            networkSecurityGroup = await CreateNetworkSecurityGroupAsync(resourceGroup, configuration.NetworkSecurityGroupName);
-                                            await AssociateNicWithNetworkSecurityGroupAsync(linuxVm.GetPrimaryNetworkInterface(), networkSecurityGroup);
-                                        }
-
-                                        sshConnectionInfo = GetSshConnectionInfo(linuxVm, configuration.VmUsername, configuration.VmPassword);
-                                        await WaitForSshConnectivityAsync(sshConnectionInfo);
-                                        await ConfigureVmAsync(sshConnectionInfo, managedIdentity);
-                                    },
-                                    TaskContinuationOptions.OnlyOnRanToCompletion)
-                                .Unwrap())
-                        });
->>>>>>> ca2f84f2
-
-                        await AssignVmAsContributorToAppInsightsAsync(managedIdentity, appInsights);
-                        await AssignVmAsContributorToCosmosDb(managedIdentity, cosmosDb);
-                        await AssignVmAsContributorToBatchAccountAsync(managedIdentity, batchAccount);
-
-                        if (!SkipBillingReaderRoleAssignment)
-                        {
-                            await AssignVmAsBillingReaderToSubscriptionAsync(managedIdentity);
-                        }
-<<<<<<< HEAD
-
-=======
-
-                        if (configuration.ProvisionMySqlOnAzure.GetValueOrDefault())
-                        {
-                            await ExecuteQueriesOnAzureMySqlDb(sshConnectionInfo, mySQLServer);
-                        }
-                    }
-
-                    await WriteCoaVersionToVmAsync(sshConnectionInfo);
-                    await RebootVmAsync(sshConnectionInfo);
-                    await WaitForSshConnectivityAsync(sshConnectionInfo);
-
-                    if (!await IsStartupSuccessfulAsync(sshConnectionInfo))
-                    {
-                        ConsoleEx.WriteLine($"Startup script on the VM failed. Check {CromwellAzureRootDir}/startup.log for details", ConsoleColor.Red);
-                        return 1;
->>>>>>> ca2f84f2
-                    }
-
-                    if (configuration.UseAks)
-                    {
-<<<<<<< HEAD
-                        await kubernetesManager.WaitForCromwell(kubernetesClient);
-=======
-                        ConsoleEx.WriteLine($"Found warnings in {CromwellAzureRootDir}/mount.blobfuse.log. Some storage containers may have failed to mount on the VM. Check the file for details.", ConsoleColor.Yellow);
->>>>>>> ca2f84f2
-                    }
-                    else
-                    {
-                        await WriteCoaVersionToVmAsync(sshConnectionInfo);
-                        await RebootVmAsync(sshConnectionInfo);
-                        await WaitForSshConnectivityAsync(sshConnectionInfo);
-
-                        if (!await IsStartupSuccessfulAsync(sshConnectionInfo))
-                        {
-                            RefreshableConsole.WriteLine($"Startup script on the VM failed. Check {CromwellAzureRootDir}/startup.log for details", ConsoleColor.Red);
-                            return 1;
-                        }
-
-                        if (await MountWarningsExistAsync(sshConnectionInfo))
-                        {
-                            RefreshableConsole.WriteLine($"Found warnings in {CromwellAzureRootDir}/mount.blobfuse.log. Some storage containers may have failed to mount on the VM. Check the file for details.", ConsoleColor.Yellow);
-                        }
-
-                        await WaitForDockerComposeAsync(sshConnectionInfo);
-                        await WaitForCromwellAsync(sshConnectionInfo);
-                    }
-                }
-                finally
-                {
-                    if (!configuration.KeepSshPortOpen.GetValueOrDefault())
-                    {
-                        await DisableSsh(networkSecurityGroup);
-                    }
-                }
-
-                var maxPerFamilyQuota = batchAccount.DedicatedCoreQuotaPerVMFamilyEnforced ? batchAccount.DedicatedCoreQuotaPerVMFamily.Select(q => q.CoreQuota).Where(q => 0 != q) : Enumerable.Repeat(batchAccount.DedicatedCoreQuota ?? 0, 1);
-                var isBatchQuotaAvailable = batchAccount.LowPriorityCoreQuota > 0 || (batchAccount.DedicatedCoreQuota > 0 && maxPerFamilyQuota.Append(0).Max() > 0);
-
-                int exitCode;
-
-                if (isBatchQuotaAvailable)
-                {
-                    if (configuration.SkipTestWorkflow)
-                    {
-                        exitCode = 0;
-                    }
-                    else
-                    {
-                        var isTestWorkflowSuccessful = await RunTestWorkflow(storageAccount, usePreemptibleVm: batchAccount.LowPriorityCoreQuota > 0);
-
-                        if (!isTestWorkflowSuccessful)
-                        {
-                            await DeleteResourceGroupIfUserConsentsAsync();
-                        }
-
-                        exitCode = isTestWorkflowSuccessful ? 0 : 1;
-                    }
-                }
-                else
-                {
-                    if (!configuration.SkipTestWorkflow)
-                    {
-                        ConsoleEx.WriteLine($"Could not run the test workflow.", ConsoleColor.Yellow);
-                    }
-
-                    ConsoleEx.WriteLine($"Deployment was successful, but Batch account {configuration.BatchAccountName} does not have sufficient core quota to run workflows.", ConsoleColor.Yellow);
-                    ConsoleEx.WriteLine($"Request Batch core quota: https://docs.microsoft.com/en-us/azure/batch/batch-quota-limit", ConsoleColor.Yellow);
-                    ConsoleEx.WriteLine($"After receiving the quota, read the docs to run a test workflow and confirm successful deployment.", ConsoleColor.Yellow);
-                    exitCode = 2;
-                }
-
-                ConsoleEx.WriteLine($"Completed in {mainTimer.Elapsed.TotalMinutes:n1} minutes.");
-
-                return exitCode;
-            }
-            catch (ValidationException validationException)
-            {
-                DisplayValidationExceptionAndExit(validationException);
-                return 1;
-            }
-            catch (Exception exc)
-            {
-                if (exc is KubernetesException)
-                {
-                    var kExc = (KubernetesException)exc;
-                    RefreshableConsole.WriteLine($"Kubenetes Status: {kExc.Status}");
-                }
-
-                if (exc is WebSocketException)
-                {
-                    var wExc = (WebSocketException)exc;
-                    RefreshableConsole.WriteLine($"WebSocket ErrorCode: {wExc.WebSocketErrorCode}"); 
-                }
-
-                if (exc is HttpOperationException)
-                {
-                    var hExc = (HttpOperationException)exc;
-                    RefreshableConsole.WriteLine($"HTTP Response: {hExc.Response.Content}");
-                }
-
-                if (!(exc is OperationCanceledException && cts.Token.IsCancellationRequested))
-                {
-<<<<<<< HEAD
-                    RefreshableConsole.WriteLine();
-                    RefreshableConsole.WriteLine($"{exc.GetType().Name}: {exc.Message}", ConsoleColor.Red);
-                    RefreshableConsole.WriteLine(exc.StackTrace, ConsoleColor.Red);
-                }
-                
-                RefreshableConsole.WriteLine();
-=======
-                    ConsoleEx.WriteLine();
-                    ConsoleEx.WriteLine($"{exc.GetType().Name}: {exc.Message}", ConsoleColor.Red);
-                }
-
-                ConsoleEx.WriteLine();
->>>>>>> ca2f84f2
-                Debugger.Break();
-                WriteGeneralRetryMessageToConsole();
-                await DeleteResourceGroupIfUserConsentsAsync();
-                return 1;
-            }
-        }
-
-        private async Task<ManagedCluster> ValidateAndGetExistingAKSClusterAsync()
-        {
-            if (configuration.AksClusterName == null)
-            {
-                return null;
-            }
-
-            return (await GetExistingAKSClusterAsync(configuration.AksClusterName))
-                ?? throw new ValidationException($"If AKS cluster name is provided, the cluster must already exist in region {configuration.RegionName}, and be accessible to the current user.", displayExample: false);
-
-        }
-
-        private async Task<ManagedCluster> GetExistingAKSClusterAsync(string aksClusterName)
-        {
-            return (await Task.WhenAll(subscriptionIds.Select(s => new ContainerServiceClient(tokenCredentials) { SubscriptionId = s }.ManagedClusters.ListAsync())))
-                            .SelectMany(a => a)
-                            .SingleOrDefault(a => a.Name.Equals(aksClusterName, StringComparison.OrdinalIgnoreCase) && a.Location.Equals(configuration.RegionName, StringComparison.OrdinalIgnoreCase));
-
-        }
-
-        private async Task<ManagedCluster> ProvisionManagedCluster(IResource resourceGroupObject, IIdentity managedIdentity, IGenericResource logAnalyticsWorkspace, INetwork virtualNetwork, string subnetName)
-        {
-            string resourceGroup = resourceGroupObject.Name;
-            string nodePoolName = "nodepool1";
-            var containerServiceClient = new ContainerServiceClient(azureCredentials);
-            containerServiceClient.SubscriptionId = configuration.SubscriptionId;
-            var cluster = new ManagedCluster();
-            cluster.AddonProfiles = new Dictionary<string, ManagedClusterAddonProfile>();
-            cluster.AddonProfiles.Add("omsagent", new ManagedClusterAddonProfile(true, new Dictionary<string, string>() { { "logAnalyticsWorkspaceResourceID", logAnalyticsWorkspace.Id } }));
-            cluster.Location = configuration.RegionName;
-            cluster.DnsPrefix = configuration.AksClusterName;
-            cluster.NetworkProfile = new ContainerServiceNetworkProfile();
-            cluster.NetworkProfile.NetworkPlugin = NetworkPlugin.Azure;
-            cluster.NetworkProfile.ServiceCidr = configuration.KubernetesServiceCidr;
-            cluster.NetworkProfile.DnsServiceIP = configuration.KubernetesDnsServiceIP;
-            cluster.NetworkProfile.DockerBridgeCidr = configuration.KubernetesDockerBridgeCidr;
-            cluster.NetworkProfile.NetworkPolicy = NetworkPolicy.Azure;
-            cluster.Identity = new ManagedClusterIdentity(managedIdentity.PrincipalId, managedIdentity.TenantId, Microsoft.Azure.Management.ContainerService.Models.ResourceIdentityType.UserAssigned);
-            cluster.Identity.UserAssignedIdentities = new Dictionary<string, ManagedClusterIdentityUserAssignedIdentitiesValue>();
-            cluster.Identity.UserAssignedIdentities.Add(managedIdentity.Id, new ManagedClusterIdentityUserAssignedIdentitiesValue(managedIdentity.PrincipalId, managedIdentity.ClientId));
-            cluster.IdentityProfile = new Dictionary<string, ManagedClusterPropertiesIdentityProfileValue>();
-            cluster.IdentityProfile.Add("kubeletidentity", new ManagedClusterPropertiesIdentityProfileValue(managedIdentity.Id, managedIdentity.ClientId, managedIdentity.PrincipalId));
-            cluster.AgentPoolProfiles = new List<ManagedClusterAgentPoolProfile>();
-            cluster.AgentPoolProfiles.Add(new ManagedClusterAgentPoolProfile()
-            {
-                Name = nodePoolName,
-                Count = 2,
-                VmSize = "Standard_DS2_v2",
-                OsDiskSizeGB = 128,
-                OsDiskType = OSDiskType.Managed,
-                MaxPods = 110,
-                Type = "VirtualMachineScaleSets",
-                EnableAutoScaling = false,
-                EnableNodePublicIP = true,
-                OsType = "Linux",
-                Mode = "System",
-                VnetSubnetID = virtualNetwork.Subnets[subnetName].Inner.Id
-            });
-
-            return await Execute(
-                $"Creating AKS Cluster: {configuration.AksClusterName}...",
-                () => containerServiceClient.ManagedClusters.CreateOrUpdateAsync(resourceGroup, configuration.AksClusterName, cluster));
-        }
-
-        private async Task UpgradeVMDeployment(IResourceGroup resourceGroup, Dictionary<string, string> accountNames, ConnectionInfo sshConnectionInfo, IStorageAccount storageAccount, ICosmosDBAccount cosmosDb)
-        {
-            IVirtualMachine linuxVm = null;
-            IIdentity managedIdentity = null;
-
-            await ConfigureVmAsync(sshConnectionInfo, null);
-
-            if (!accountNames.TryGetValue("ManagedIdentityClientId", out var existingUserManagedIdentity))
-            {
-                managedIdentity = await ReplaceSystemManagedIdentityWithUserManagedIdentityAsync(resourceGroup, linuxVm);
-            }
-            else
-            {
-                managedIdentity = await linuxVm.UserAssignedManagedServiceIdentityIds.Select(GetIdentityByIdAsync).FirstOrDefault(MatchesClientId);
-
-                if (managedIdentity is null)
-                {
-                    throw new ValidationException($"The managed identity, referenced by the VM configuration retrieved from virtual machine {configuration.VmName}, does not exist or is not accessible to the current user. ");
-                }
-
-                Task<IIdentity> GetIdentityByIdAsync(string id) => azureSubscriptionClient.Identities.GetByIdAsync(id);
-
-                bool MatchesClientId(Task<IIdentity> identity)
-                {
-                    try
-                    {
-                        return existingUserManagedIdentity.Equals(identity.Result.ClientId, StringComparison.OrdinalIgnoreCase);
-                    }
-                    catch
-                    {
-                        _ = identity.Exception;
-                        return false;
-                    }
-                }
-            }
-
-            await WriteNonPersonalizedFilesToStorageAccountAsync(storageAccount);
-
-            var installedVersion = await GetInstalledCromwellOnAzureVersionAsync(sshConnectionInfo);
-
-            if (installedVersion == null)
-            {
-                // If upgrading from pre-2.1 version, patch the installed Cromwell configuration file (disable call caching and default to preemptible)
-                await PatchCromwellConfigurationFileV200Async(storageAccount);
-                await SetCosmosDbContainerAutoScaleAsync(cosmosDb);
-            }
-
-            if (installedVersion == null || installedVersion < new Version(2, 1))
-            {
-                await PatchContainersToMountFileV210Async(storageAccount, managedIdentity.Name);
-            }
-
-            if (installedVersion == null || installedVersion < new Version(2, 2))
-            {
-                await PatchContainersToMountFileV220Async(storageAccount);
-            }
-
-            if (installedVersion == null || installedVersion < new Version(2, 4))
-            {
-                await PatchContainersToMountFileV240Async(storageAccount);
-                await PatchAccountNamesFileV240Async(sshConnectionInfo, managedIdentity);
-            }
-
-            if (installedVersion == null || installedVersion < new Version(2, 5))
-            {
-                await MitigateChaosDbV250Async(cosmosDb);
-            }
-
-            if (installedVersion == null || installedVersion < new Version(3, 0))
-            {
-                await PatchCromwellConfigurationFileV300Async(storageAccount);
-                await AddNewSettingsV300Async(sshConnectionInfo);
-                await UpgradeBlobfuseV300Async(sshConnectionInfo);
-                await DisableDockerServiceV300Async(sshConnectionInfo);
-
-                RefreshableConsole.WriteLine($"It's recommended to update the default CoA storage account to a General Purpose v2 account.", ConsoleColor.Yellow);
-                RefreshableConsole.WriteLine($"To do that, navigate to the storage account in the Azure Portal,", ConsoleColor.Yellow);
-                RefreshableConsole.WriteLine($"Configuration tab, and click 'Upgrade.'", ConsoleColor.Yellow);
-            }
-        }
-
-        private Dictionary<string, string> GetSettingsDict(IIdentity managedIdentity)
-        {
-            var files = new string[] { "env-00-coa-version.txt", "env-01-account-names.txt", "env-02-internal-images.txt", "env-03-external-images.txt", "env-04-settings.txt" };
-            var settings = new Dictionary<string, string>();
-            foreach (var file in files)
-            {
-                var fileContents = Utility.GetFileContent("scripts", file);
-                foreach (var line in fileContents.Split("\n"))
-                {
-                    var parts = line.Split("=");
-                    if (parts.Length == 2)
-                    {
-                        settings.Add(parts[0], parts[1]);
-                    }
-                }
-            }
-
-            // env 05-12
-            UpdateSettingsFromConfiguration(settings, configuration);
-            settings["BatchNodesSubnetId"] = configuration.BatchNodesSubnetId;
-            settings["DockerInDockerImageName"] = configuration.DockerInDockerImageName;
-            settings["BlobxferImageName"] = configuration.BlobxferImageName;
-            if (configuration.DisableBatchNodesPublicIpAddress.HasValue)
-            {
-                settings["DisableBatchNodesPublicIpAddress"] = configuration.DisableBatchNodesPublicIpAddress.Value.ToString();
-            }
-
-            if (configuration.KeepSshPortOpen.HasValue)
-            {
-                settings["KeepSshPortOpen"] = configuration.KeepSshPortOpen.Value.ToString();
-            }
-
-            settings["DefaultStorageAccountName"] = configuration.StorageAccountName;
-            settings["CosmosDbAccountName"] = configuration.CosmosDbAccountName;
-            settings["BatchAccountName"] = configuration.BatchAccountName;
-            settings["ApplicationInsightsAccountName"] = configuration.ApplicationInsightsAccountName;
-            settings["ManagedIdentityClientId"] = managedIdentity.ClientId;
-
-            settings["AzureServicesAuthConnectionString"] = $"RunAs=App;AppId={managedIdentity.ClientId}";
-
-            return settings;
-        }
-
-        public static void UpdateSettingsFromConfiguration(Dictionary<string, string> settings, Configuration configuration)
-        {
-            if (!string.IsNullOrWhiteSpace(configuration.CromwellVersion))
-            {
-                settings["CromwellImageName"] = $"broadinstitute/cromwell:{configuration.CromwellVersion}";
-            }
-
-            if (!string.IsNullOrWhiteSpace(configuration.TesImageName))
-            {
-                settings["TesImageName"] = configuration.TesImageName;
-            }
-
-            if (!string.IsNullOrWhiteSpace(configuration.TriggerServiceImageName))
-            {
-                settings["TriggerServiceImageName"] = configuration.TriggerServiceImageName;
-            }
-        }
-
-        private Task WaitForSshConnectivityAsync(ConnectionInfo sshConnectionInfo)
-        {
-            var timeout = System.TimeSpan.FromMinutes(10);
-
-            return Execute(
-                $"Waiting for VM to accept SSH connections at {sshConnectionInfo.Host}...",
-                async () =>
-                {
-                    var startTime = DateTime.UtcNow;
-
-                    while (!cts.IsCancellationRequested)
-                    {
-                        try
-                        {
-                            using var sshClient = new SshClient(sshConnectionInfo);
-                            sshClient.ConnectWithRetries();
-                            sshClient.Disconnect();
-                        }
-                        catch (SshAuthenticationException ex) when (ex.Message.StartsWith("Permission"))
-                        {
-                            throw new ValidationException($"Could not connect to VM '{sshConnectionInfo.Host}'. Reason: {ex.Message}", false);
-                        }
-                        catch
-                        {
-                            if (DateTime.UtcNow.Subtract(startTime) > timeout)
-                            {
-                                throw new Exception("Timeout occurred while waiting for VM to accept SSH connections");
-                            }
-                            else
-                            {
-                                await Task.Delay(System.TimeSpan.FromSeconds(5), cts.Token);
-                                continue;
-                            }
-                        }
-
-                        break;
-                    }
-                });
-        }
-
-        private Task WaitForDockerComposeAsync(ConnectionInfo sshConnectionInfo)
-            => Execute(
-                "Waiting for docker containers to download and start...",
-                async () =>
-                {
-                    while (!cts.IsCancellationRequested)
-                    {
-                        var totalNumberOfRunningDockerContainers = configuration.ProvisionMySqlOnAzure.GetValueOrDefault() ? "3" : "4";
-                        var (numberOfRunningContainers, _, _) = await ExecuteCommandOnVirtualMachineWithRetriesAsync(sshConnectionInfo, "sudo docker ps -a | grep -c 'Up ' || :");
-
-                        if (numberOfRunningContainers == totalNumberOfRunningDockerContainers)
-                        {
-                            break;
-                        }
-
-                        await Task.Delay(5000, cts.Token);
-                    }
-                });
-
-        private Task WaitForCromwellAsync(ConnectionInfo sshConnectionInfo)
-            => Execute(
-                "Waiting for Cromwell to perform one-time database preparation...",
-                async () =>
-                {
-                    while (!cts.IsCancellationRequested)
-                    {
-                        var (isCromwellAvailable, _, _) = await ExecuteCommandOnVirtualMachineWithRetriesAsync(sshConnectionInfo, $"[ $(sudo docker logs cromwellazure_triggerservice_1 | grep -c '{AvailabilityTracker.GetAvailabilityMessage(Constants.CromwellSystemName)}') -gt 0 ] && echo 1 || echo 0");
-
-                        if (isCromwellAvailable == "1")
-                        {
-                            break;
-                        }
-
-                        await Task.Delay(5000, cts.Token);
-                    }
-                });
-
-        private Task<bool> IsStartupSuccessfulAsync(ConnectionInfo sshConnectionInfo)
-            => Execute(
-                "Waiting for startup script completion...",
-                async () =>
-                {
-                    while (!cts.IsCancellationRequested)
-                    {
-                        var (startupLogContent, _, _) = await ExecuteCommandOnVirtualMachineWithRetriesAsync(sshConnectionInfo, $"cat {CromwellAzureRootDir}/startup.log || echo ''");
-
-                        if (startupLogContent.Contains("Startup complete"))
-                        {
-                            return true;
-                        }
-
-                        if (startupLogContent.Contains("Startup failed"))
-                        {
-                            return false;
-                        }
-
-                        await Task.Delay(5000, cts.Token);
-                    }
-
-                    return false;
-                });
-
-        private static async Task<bool> MountWarningsExistAsync(ConnectionInfo sshConnectionInfo)
-            => int.Parse((await ExecuteCommandOnVirtualMachineWithRetriesAsync(sshConnectionInfo, $"grep -c 'WARNING' {CromwellAzureRootDir}/mount.blobfuse.log || :")).Output) > 0;
-
-        private static Microsoft.Azure.Management.Fluent.Azure.IAuthenticated GetAzureClient(AzureCredentials azureCredentials)
-            => Microsoft.Azure.Management.Fluent.Azure
-                .Configure()
-                .WithLogLevel(HttpLoggingDelegatingHandler.Level.Basic)
-                .Authenticate(azureCredentials);
-
-        private IResourceManager GetResourceManagerClient(AzureCredentials azureCredentials)
-            => ResourceManager
-                .Configure()
-                .WithLogLevel(HttpLoggingDelegatingHandler.Level.Basic)
-                .Authenticate(azureCredentials)
-                .WithSubscription(configuration.SubscriptionId);
-
-        private async Task RegisterResourceProvidersAsync()
-        {
-            var unregisteredResourceProviders = await GetRequiredResourceProvidersNotRegisteredAsync();
-
-            if (unregisteredResourceProviders.Count == 0)
-            {
-                return;
-            }
-
-            try
-            {
-                await Execute(
-                    $"Registering resource providers...",
-                    async () =>
-                    {
-                        await Task.WhenAll(
-                            unregisteredResourceProviders.Select(rp =>
-                                resourceManagerClient.Providers.RegisterAsync(rp))
-                        );
-
-                        // RP registration takes a few minutes; poll until done registering
-
-                        while (!cts.IsCancellationRequested)
-                        {
-                            unregisteredResourceProviders = await GetRequiredResourceProvidersNotRegisteredAsync();
-
-                            if (unregisteredResourceProviders.Count == 0)
-                            {
-                                break;
-                            }
-
-                            await Task.Delay(System.TimeSpan.FromSeconds(15));
-                        }
-                    });
-            }
-            catch (Microsoft.Rest.Azure.CloudException ex) when (ex.ToCloudErrorType() == CloudErrorType.AuthorizationFailed)
-            {
-                ConsoleEx.WriteLine();
-                ConsoleEx.WriteLine("Unable to programatically register the required resource providers.", ConsoleColor.Red);
-                ConsoleEx.WriteLine("This can happen if you don't have the Owner or Contributor role assignment for the subscription.", ConsoleColor.Red);
-                ConsoleEx.WriteLine();
-                ConsoleEx.WriteLine("Please contact the Owner or Contributor of your Azure subscription, and have them:", ConsoleColor.Yellow);
-                ConsoleEx.WriteLine();
-                ConsoleEx.WriteLine("1. Navigate to https://portal.azure.com", ConsoleColor.Yellow);
-                ConsoleEx.WriteLine("2. Select Subscription -> Resource Providers", ConsoleColor.Yellow);
-                ConsoleEx.WriteLine("3. Select each of the following and click Register:", ConsoleColor.Yellow);
-                ConsoleEx.WriteLine();
-                unregisteredResourceProviders.ForEach(rp => ConsoleEx.WriteLine($"- {rp}", ConsoleColor.Yellow));
-                ConsoleEx.WriteLine();
-                ConsoleEx.WriteLine("After completion, please re-attempt deployment.");
-
-                Environment.Exit(1);
-            }
-        }
-
-        private async Task<List<string>> GetRequiredResourceProvidersNotRegisteredAsync()
-        {
-            var cloudResourceProviders = await resourceManagerClient.Providers.ListAsync();
-
-            var notRegisteredResourceProviders = requiredResourceProviders
-                .Intersect(cloudResourceProviders
-                    .Where(rp => !rp.RegistrationState.Equals("Registered", StringComparison.OrdinalIgnoreCase))
-                    .Select(rp => rp.Namespace), StringComparer.OrdinalIgnoreCase)
-                .ToList();
-
-            return notRegisteredResourceProviders;
-        }
-
-        private async Task ConfigureVmAsync(ConnectionInfo sshConnectionInfo, IIdentity managedIdentity)
-        {
-            // If the user was added or password reset via Azure portal, assure that the user will not be prompted
-            // for password on each command and make bash the default shell.
-            await ExecuteCommandOnVirtualMachineAsync(sshConnectionInfo, $"echo '{configuration.VmPassword}' | sudo -S -p '' /bin/bash -c \"echo '{configuration.VmUsername} ALL=(ALL) NOPASSWD:ALL' > /etc/sudoers.d/z_{configuration.VmUsername}\"");
-            await ExecuteCommandOnVirtualMachineAsync(sshConnectionInfo, $"sudo usermod --shell /bin/bash {configuration.VmUsername}");
-
-            if (configuration.Update)
-            {
-                await ExecuteCommandOnVirtualMachineAsync(sshConnectionInfo, $"sudo docker-compose down");
-            }
-
-            await MountDataDiskOnTheVirtualMachineAsync(sshConnectionInfo);
-            await ExecuteCommandOnVirtualMachineAsync(sshConnectionInfo, $"sudo mkdir -p {CromwellAzureRootDir} && sudo chown {configuration.VmUsername} {CromwellAzureRootDir} && sudo chmod ug=rwx,o= {CromwellAzureRootDir}");
-            await WriteNonPersonalizedFilesToVmAsync(sshConnectionInfo);
-            await RunInstallationScriptAsync(sshConnectionInfo);
-            await HandleCustomImagesAsync(sshConnectionInfo);
-            await HandleConfigurationPropertiesAsync(sshConnectionInfo);
-
-            if (!configuration.Update)
-            {
-                await WritePersonalizedFilesToVmAsync(sshConnectionInfo, managedIdentity);
-            }
-        }
-
-        private static async Task<Version> GetInstalledCromwellOnAzureVersionAsync(ConnectionInfo sshConnectionInfo)
-        {
-            var versionString = (await ExecuteCommandOnVirtualMachineWithRetriesAsync(sshConnectionInfo, $@"grep -sPo 'CromwellOnAzureVersion=\K(.*)$' {CromwellAzureRootDir}/env-00-coa-version.txt || :")).Output;
-
-            return !string.IsNullOrEmpty(versionString) && Version.TryParse(versionString, out var version) ? version : null;
-        }
-
-        private Task MountDataDiskOnTheVirtualMachineAsync(ConnectionInfo sshConnectionInfo)
-            => Execute(
-                $"Mounting data disk to the VM...",
-                async () =>
-                {
-                    await UploadFilesToVirtualMachineAsync(sshConnectionInfo, (Utility.GetFileContent("scripts", "mount-data-disk.sh"), $"/tmp/mount-data-disk.sh", true));
-                    await ExecuteCommandOnVirtualMachineWithRetriesAsync(sshConnectionInfo, $"/tmp/mount-data-disk.sh");
-                });
-
-        private Task WriteNonPersonalizedFilesToVmAsync(ConnectionInfo sshConnectionInfo)
-            => Execute(
-                $"Writing files to the VM...",
-                () => UploadFilesToVirtualMachineAsync(
-                    sshConnectionInfo,
-                    new[] {
-                        (Utility.GetFileContent("scripts", "startup.sh"), $"{CromwellAzureRootDir}/startup.sh", true),
-                        (Utility.GetFileContent("scripts", "wait-for-it.sh"), $"{CromwellAzureRootDir}/wait-for-it/wait-for-it.sh", true),
-                        (Utility.GetFileContent("scripts", "install-cromwellazure.sh"), $"{CromwellAzureRootDir}/install-cromwellazure.sh", true),
-                        (Utility.GetFileContent("scripts", "mount_containers.sh"), $"{CromwellAzureRootDir}/mount_containers.sh", true),
-                        (Utility.GetFileContent("scripts", "env-02-internal-images.txt"), $"{CromwellAzureRootDir}/env-02-internal-images.txt", false),
-                        (Utility.GetFileContent("scripts", "env-03-external-images.txt"), $"{CromwellAzureRootDir}/env-03-external-images.txt", false),
-                        (Utility.GetFileContent("scripts", "docker-compose.yml"), $"{CromwellAzureRootDir}/docker-compose.yml", false),
-                        (Utility.GetFileContent("scripts", "cromwellazure.service"), "/lib/systemd/system/cromwellazure.service", false),
-                        (Utility.GetFileContent("scripts", "mount.blobfuse"), "/usr/sbin/mount.blobfuse", true)
-                    }.Concat(!configuration.ProvisionMySqlOnAzure.GetValueOrDefault()
-                        ? new[] {
-                        (Utility.GetFileContent("scripts", "env-12-local-my-sql-db.txt"), $"{CromwellAzureRootDir}/env-12-local-my-sql-db.txt", false),
-                        (Utility.GetFileContent("scripts", "docker-compose.mysql.yml"), $"{CromwellAzureRootDir}/docker-compose.mysql.yml", false),
-                        (Utility.GetFileContent("scripts", "mysql", "init-user.sql"), $"{CromwellAzureRootDir}/mysql-init/init-user.sql", false),
-                        (Utility.GetFileContent("scripts", "mysql", "unlock-change-log.sql"), $"{CromwellAzureRootDir}/mysql-init/unlock-change-log.sql", false)
-                        }
-                        : Array.Empty<(string, string, bool)>())
-                     .ToArray()
-                    ));
-
-        private Task WriteCoaVersionToVmAsync(ConnectionInfo sshConnectionInfo)
-            => Execute(
-                $"Writing CoA version file to the VM...",
-                () => UploadFilesToVirtualMachineAsync(sshConnectionInfo, (Utility.GetFileContent("scripts", "env-00-coa-version.txt"), $"{CromwellAzureRootDir}/env-00-coa-version.txt", false)));
-
-        private Task RunInstallationScriptAsync(ConnectionInfo sshConnectionInfo)
-            => Execute(
-                $"Running installation script on the VM...",
-                async () =>
-                {
-                    await ExecuteCommandOnVirtualMachineAsync(sshConnectionInfo, $"sudo {CromwellAzureRootDir}/install-cromwellazure.sh");
-                    await ExecuteCommandOnVirtualMachineAsync(sshConnectionInfo, $"sudo usermod -aG docker {configuration.VmUsername}");
-                });
-
-<<<<<<< HEAD
-        private string GetAccountNames(IIdentity managedIdentity)
-        {
-            return Utility.GetFileContent("scripts", "env-01-account-names.txt")
-                        .Replace("{DefaultStorageAccountName}", configuration.StorageAccountName)
-                        .Replace("{CosmosDbAccountName}", configuration.CosmosDbAccountName)
-                        .Replace("{BatchAccountName}", configuration.BatchAccountName)
-                        .Replace("{ApplicationInsightsAccountName}", configuration.ApplicationInsightsAccountName)
-                        .Replace("{ManagedIdentityClientId}", managedIdentity.ClientId);
-        }
-
-        private async Task WritePersonalizedFilesToVmAsync(ConnectionInfo sshConnectionInfo, IIdentity managedIdentity)
-            => await UploadFilesToVirtualMachineAsync(
-                sshConnectionInfo,
-                new[] {
-                    (GetAccountNames(managedIdentity),
-                    $"{CromwellAzureRootDir}/env-01-account-names.txt", false),
-                    (Utility.GetFileContent("scripts", "env-04-settings.txt"),
-                    $"{CromwellAzureRootDir}/env-04-settings.txt", false)
-=======
-        private async Task WritePersonalizedFilesToVmAsync(ConnectionInfo sshConnectionInfo, IIdentity managedIdentity)
-            => await UploadFilesToVirtualMachineAsync(
-                sshConnectionInfo,
-                new[] {
-                    (Utility.PersonalizeContent(new []
-                    {
-                        new Utility.ConfigReplaceTextItem("{DefaultStorageAccountName}", configuration.StorageAccountName),
-                        new Utility.ConfigReplaceTextItem("{CosmosDbAccountName}", configuration.CosmosDbAccountName),
-                        new Utility.ConfigReplaceTextItem("{BatchAccountName}", configuration.BatchAccountName),
-                        new Utility.ConfigReplaceTextItem("{ApplicationInsightsAccountName}", configuration.ApplicationInsightsAccountName),
-                        new Utility.ConfigReplaceTextItem("{ManagedIdentityClientId}", managedIdentity.ClientId),
-                        new Utility.ConfigReplaceTextItem("{MySqlServerName}", configuration.ProvisionMySqlOnAzure.GetValueOrDefault() ? configuration.MySqlServerName : String.Empty),
-                    }, "scripts", "env-01-account-names.txt"),
-                    $"{CromwellAzureRootDir}/env-01-account-names.txt", false),
-
-                    (Utility.PersonalizeContent(new []
-                    {
-                        new Utility.ConfigReplaceTextItem("{MySqlServerPassword}", configuration.ProvisionMySqlOnAzure.GetValueOrDefault() ? configuration.MySqlServerPassword : String.Empty),
-                    }, "scripts", "env-04-settings.txt"),
-                    $"{CromwellAzureRootDir}/env-04-settings.txt", false),
->>>>>>> ca2f84f2
-                });
-
-        private async Task HandleCustomImagesAsync(ConnectionInfo sshConnectionInfo)
-        {
-            await HandleCustomImageAsync(sshConnectionInfo, configuration.CromwellVersion, configuration.CustomCromwellImagePath, "env-05-custom-cromwell-image-name.txt", "CromwellImageName", cromwellVersion => $"broadinstitute/cromwell:{cromwellVersion}");
-            await HandleCustomImageAsync(sshConnectionInfo, configuration.TesImageName, configuration.CustomTesImagePath, "env-06-custom-tes-image-name.txt", "TesImageName");
-            await HandleCustomImageAsync(sshConnectionInfo, configuration.TriggerServiceImageName, configuration.CustomTriggerServiceImagePath, "env-07-custom-trigger-service-image-name.txt", "TriggerServiceImageName");
-        }
-
-        private static async Task HandleCustomImageAsync(ConnectionInfo sshConnectionInfo, string imageNameOrTag, string customImagePath, string envFileName, string envFileKey, Func<string, string> imageNameFactory = null)
-        {
-            async Task CopyCustomDockerImageAsync(string customImagePath)
-            {
-                var startTime = DateTime.UtcNow;
-                var line = ConsoleEx.WriteLine($"Copying custom image from {customImagePath} to the VM...");
-                var remotePath = $"{CromwellAzureRootDir}/{Path.GetFileName(customImagePath)}";
-                await UploadFilesToVirtualMachineAsync(sshConnectionInfo, (File.OpenRead(customImagePath), remotePath, false));
-                WriteExecutionTime(line, startTime);
-            }
-
-            async Task<string> LoadCustomDockerImageAsync(string customImagePath)
-            {
-                var startTime = DateTime.UtcNow;
-                var line = ConsoleEx.WriteLine($"Loading custom image {customImagePath} on the VM...");
-                var remotePath = $"{CromwellAzureRootDir}/{Path.GetFileName(customImagePath)}";
-                var (loadedImageName, _, _) = await ExecuteCommandOnVirtualMachineAsync(sshConnectionInfo, $"imageName=$(sudo docker load -i {remotePath}) && rm {remotePath} && imageName=$(expr \"$imageName\" : 'Loaded.*: \\(.*\\)') && echo $imageName");
-                WriteExecutionTime(line, startTime);
-
-                return loadedImageName;
-            }
-
-            if (imageNameOrTag is not null && imageNameOrTag.Equals(string.Empty))
-            {
-                await DeleteFileFromVirtualMachineAsync(sshConnectionInfo, $"{CromwellAzureRootDir}/{envFileName}");
-            }
-            else if (!string.IsNullOrEmpty(imageNameOrTag))
-            {
-                var actualImageName = imageNameFactory is not null ? imageNameFactory(imageNameOrTag) : imageNameOrTag;
-                await UploadFilesToVirtualMachineAsync(sshConnectionInfo, ($"{envFileKey}={actualImageName}", $"{CromwellAzureRootDir}/{envFileName}", false));
-            }
-            else if (!string.IsNullOrEmpty(customImagePath))
-            {
-                await CopyCustomDockerImageAsync(customImagePath);
-                var loadedImageName = await LoadCustomDockerImageAsync(customImagePath);
-                await UploadFilesToVirtualMachineAsync(sshConnectionInfo, ($"{envFileKey}={loadedImageName}", $"{CromwellAzureRootDir}/{envFileName}", false));
-            }
-        }
-
-        private async Task HandleConfigurationPropertiesAsync(ConnectionInfo sshConnectionInfo)
-        {
-            await HandleConfigurationPropertyAsync(sshConnectionInfo, "BatchNodesSubnetId", configuration.BatchNodesSubnetId, "env-08-batch-nodes-subnet-id.txt");
-            await HandleConfigurationPropertyAsync(sshConnectionInfo, "DockerInDockerImageName", configuration.DockerInDockerImageName, "env-09-docker-in-docker-image-name.txt");
-            await HandleConfigurationPropertyAsync(sshConnectionInfo, "BlobxferImageName", configuration.BlobxferImageName, "env-10-blobxfer-image-name.txt");
-            await HandleConfigurationPropertyAsync(sshConnectionInfo, "DisableBatchNodesPublicIpAddress", configuration.DisableBatchNodesPublicIpAddress, "env-11-disable-batch-nodes-public-ip-address.txt");
-        }
-
-        private static async Task HandleConfigurationPropertyAsync(ConnectionInfo sshConnectionInfo, string key, string value, string envFileName)
-        {
-            // If the value is provided and empty, remove the property from the VM
-            // If the value is not empty, create/update the property on the VM
-            // If the value is not provided, don't do anything, the property may or may not exist on the VM
-            // Properties are kept in env-* files, aggregated to .env file at VM startup, and used in docker-compose.yml as environment variables
-            if (!string.IsNullOrEmpty(value))
-            {
-                await UploadFilesToVirtualMachineAsync(sshConnectionInfo, ($"{key}={value}", $"{CromwellAzureRootDir}/{envFileName}", false));
-            }
-            else if (value is not null)
-            {
-                await DeleteFileFromVirtualMachineAsync(sshConnectionInfo, $"{CromwellAzureRootDir}/{envFileName}");
-            }
-        }
-
-        private static async Task HandleConfigurationPropertyAsync(ConnectionInfo sshConnectionInfo, string key, bool? value, string envFileName)
-        {
-            if (value.HasValue)
-            {
-                await HandleConfigurationPropertyAsync(sshConnectionInfo, key, value.Value.ToString(), envFileName);
-            }
-        }
-
-        private Task RebootVmAsync(ConnectionInfo sshConnectionInfo)
-            => Execute(
-                "Rebooting VM...",
-                async () =>
-                {
-                    try
-                    {
-                        await ExecuteCommandOnVirtualMachineAsync(sshConnectionInfo, "nohup sudo -b bash -c 'reboot' &>/dev/null");
-                    }
-                    catch (SshConnectionException)
-                    {
-                        return;
-                    }
-                });
-
-
-        private Task AssignManagedIdOperatorToResourceAsync(IIdentity managedIdentity, IResource resource)
-        {
-            // https://docs.microsoft.com/en-us/azure/role-based-access-control/built-in-roles#managed-identity-operator
-            var roleDefinitionId = $"/subscriptions/{configuration.SubscriptionId}/providers/Microsoft.Authorization/roleDefinitions/f1a07417-d97a-45cb-824c-7a7467783830";
-
-            return Execute(
-                $"Assigning Storage Blob Data Reader role for VM to Storage Account resource scope...",
-                () => roleAssignmentHashConflictRetryPolicy.ExecuteAsync(
-                    () => azureSubscriptionClient.AccessManagement.RoleAssignments
-                        .Define(Guid.NewGuid().ToString())
-                        .ForObjectId(managedIdentity.PrincipalId)
-                        .WithRoleDefinition(roleDefinitionId)
-                        .WithResourceScope(resource)
-                        .CreateAsync(cts.Token)));
-        }
-
-        private Task AssignVmAsDataReaderToStorageAccountAsync(IIdentity managedIdentity, IStorageAccount storageAccount)
-        {
-            // https://docs.microsoft.com/en-us/azure/role-based-access-control/built-in-roles#storage-blob-data-reader
-            var roleDefinitionId = $"/subscriptions/{configuration.SubscriptionId}/providers/Microsoft.Authorization/roleDefinitions/2a2b9908-6ea1-4ae2-8e65-a410df84e7d1";
-
-            return Execute(
-                $"Assigning Storage Blob Data Reader role for VM to Storage Account resource scope...",
-                () => roleAssignmentHashConflictRetryPolicy.ExecuteAsync(
-                    () => azureSubscriptionClient.AccessManagement.RoleAssignments
-                        .Define(Guid.NewGuid().ToString())
-                        .ForObjectId(managedIdentity.PrincipalId)
-                        .WithRoleDefinition(roleDefinitionId)
-                        .WithResourceScope(storageAccount)
-                        .CreateAsync(cts.Token)));
-        }
-
-        private Task AssignVmAsContributorToStorageAccountAsync(IIdentity managedIdentity, IResource storageAccount)
-            => Execute(
-                $"Assigning {BuiltInRole.Contributor} role for VM to Storage Account resource scope...",
-                () => roleAssignmentHashConflictRetryPolicy.ExecuteAsync(
-                    () => azureSubscriptionClient.AccessManagement.RoleAssignments
-                        .Define(Guid.NewGuid().ToString())
-                        .ForObjectId(managedIdentity.PrincipalId)
-                        .WithBuiltInRole(BuiltInRole.Contributor)
-                        .WithResourceScope(storageAccount)
-                        .CreateAsync(cts.Token)));
-
-        private Task<IStorageAccount> CreateStorageAccountAsync()
-            => Execute(
-                $"Creating Storage Account: {configuration.StorageAccountName}...",
-                () => azureSubscriptionClient.StorageAccounts
-                    .Define(configuration.StorageAccountName)
-                    .WithRegion(configuration.RegionName)
-                    .WithExistingResourceGroup(configuration.ResourceGroupName)
-                    .WithGeneralPurposeAccountKindV2()
-                    .WithOnlyHttpsTraffic()
-                    .CreateAsync(cts.Token));
-
-
-        private async Task<IStorageAccount> GetExistingStorageAccountAsync(string storageAccountName)
-            => await GetExistingStorageAccountAsync(storageAccountName, azureClient, subscriptionIds, configuration);
-
-        public static async Task<IStorageAccount> GetExistingStorageAccountAsync(string storageAccountName, Microsoft.Azure.Management.Fluent.Azure.IAuthenticated azureClient, IEnumerable<string> subscriptionIds, Configuration configuration)
-            => (await Task.WhenAll(subscriptionIds.Select(s =>
-            {
-                try
-                {
-                    return azureClient.WithSubscription(s).StorageAccounts.ListAsync();
-                }
-                catch (Exception)
-                {
-                    // Ignore exception if a user does not have the required role to list storage accounts in a subscription
-                    return null;
-                }
-            })))
-                .SelectMany(a => a)
-                .Where(a => a is not null)
-                .SingleOrDefault(a => a.Name.Equals(storageAccountName, StringComparison.OrdinalIgnoreCase) && a.RegionName.Equals(configuration.RegionName, StringComparison.OrdinalIgnoreCase));
-
-        private async Task<BatchAccount> GetExistingBatchAccountAsync(string batchAccountName)
-            => (await Task.WhenAll(subscriptionIds.Select(s => new BatchManagementClient(tokenCredentials) { SubscriptionId = s }.BatchAccount.ListAsync())))
-                .SelectMany(a => a)
-                .SingleOrDefault(a => a.Name.Equals(batchAccountName, StringComparison.OrdinalIgnoreCase) && a.Location.Equals(configuration.RegionName, StringComparison.OrdinalIgnoreCase));
-
-        private async Task CreateDefaultStorageContainersAsync(IStorageAccount storageAccount)
-        {
-            var blobClient = await GetBlobClientAsync(storageAccount);
-
-            var defaultContainers = new List<string> { WorkflowsContainerName, InputsContainerName, "cromwell-executions", "cromwell-workflow-logs", "outputs", ConfigurationContainerName };
-            await Task.WhenAll(defaultContainers.Select(c => blobClient.GetBlobContainerClient(c).CreateIfNotExistsAsync(cancellationToken: cts.Token)));
-        }
-
-        private Task WriteNonPersonalizedFilesToStorageAccountAsync(IStorageAccount storageAccount)
-            => Execute(
-                $"Writing readme.txt files to '{WorkflowsContainerName}' storage container...",
-                async () =>
-                {
-                    await UploadTextToStorageAccountAsync(storageAccount, WorkflowsContainerName, "new/readme.txt", "Upload a trigger file to this virtual directory to create a new workflow. Additional information here: https://github.com/microsoft/CromwellOnAzure");
-                    await UploadTextToStorageAccountAsync(storageAccount, WorkflowsContainerName, "abort/readme.txt", "Upload an empty file to this virtual directory to abort an existing workflow. The empty file's name shall be the Cromwell workflow ID you wish to cancel.  Additional information here: https://github.com/microsoft/CromwellOnAzure");
-                });
-
-        private Task WritePersonalizedFilesToStorageAccountAsync(IStorageAccount storageAccount, string managedIdentityName)
-            => Execute(
-                $"Writing {ContainersToMountFileName} and {CromwellConfigurationFileName} files to '{ConfigurationContainerName}' storage container...",
-                async () =>
-                {
-                    await UploadTextToStorageAccountAsync(storageAccount, ConfigurationContainerName, ContainersToMountFileName, Utility.PersonalizeContent(new[]
-                    {
-                        new Utility.ConfigReplaceTextItem("{DefaultStorageAccountName}", configuration.StorageAccountName),
-                        new Utility.ConfigReplaceTextItem("{ManagedIdentityName}", managedIdentityName)
-                    }, "scripts", ContainersToMountFileName));
-                    await UploadTextToStorageAccountAsync(storageAccount, ConfigurationContainerName, CromwellConfigurationFileName, Utility.PersonalizeContent(new[]
-                    {
-                        new Utility.ConfigReplaceTextItem("{MySqlServerName}", configuration.ProvisionMySqlOnAzure.GetValueOrDefault() ? $"{configuration.MySqlServerName}.mysql.database.azure.com" : "mysqldb"),
-                        new Utility.ConfigReplaceTextItem("{MySqlServerPassword}", configuration.ProvisionMySqlOnAzure.GetValueOrDefault() ? configuration.MySqlServerPassword : "cromwell"),
-                        new Utility.ConfigReplaceTextItem("{MySqlUseSSL}", configuration.ProvisionMySqlOnAzure.GetValueOrDefault() ? "true" : "false"),
-                    }, "scripts", CromwellConfigurationFileName));
-                    await UploadTextToStorageAccountAsync(storageAccount, ConfigurationContainerName, AllowedVmSizesFileName, Utility.GetFileContent("scripts", AllowedVmSizesFileName));
-                    await UploadTextToStorageAccountAsync(storageAccount, ConfigurationContainerName, "init-user.sql", Utility.GetFileContent("scripts", "mysql", "init-user.sql"));
-                    await UploadTextToStorageAccountAsync(storageAccount, ConfigurationContainerName, "unlock-change-log.sql", Utility.GetFileContent("scripts", "mysql", "unlock-change-log.sql"));
-                });
-
-        private Task AssignVmAsContributorToBatchAccountAsync(IIdentity managedIdentity, BatchAccount batchAccount)
-            => Execute(
-                $"Assigning {BuiltInRole.Contributor} role for VM to Batch Account resource scope...",
-                () => roleAssignmentHashConflictRetryPolicy.ExecuteAsync(
-                    () => azureSubscriptionClient.AccessManagement.RoleAssignments
-                        .Define(Guid.NewGuid().ToString())
-                        .ForObjectId(managedIdentity.PrincipalId)
-                        .WithBuiltInRole(BuiltInRole.Contributor)
-                        .WithScope(batchAccount.Id)
-                        .CreateAsync(cts.Token)));
-
-        private Task AssignVmAsContributorToCosmosDb(IIdentity managedIdentity, IResource cosmosDb)
-            => Execute(
-                $"Assigning {BuiltInRole.Contributor} role for VM to Cosmos DB resource scope...",
-                () => roleAssignmentHashConflictRetryPolicy.ExecuteAsync(
-                    () => azureSubscriptionClient.AccessManagement.RoleAssignments
-                        .Define(Guid.NewGuid().ToString())
-                        .ForObjectId(managedIdentity.PrincipalId)
-                        .WithBuiltInRole(BuiltInRole.Contributor)
-                        .WithResourceScope(cosmosDb)
-                        .CreateAsync(cts.Token)));
-
-        private Task<ICosmosDBAccount> CreateCosmosDbAsync()
-            => Execute(
-                $"Creating Cosmos DB: {configuration.CosmosDbAccountName}...",
-                () => azureSubscriptionClient.CosmosDBAccounts
-                    .Define(configuration.CosmosDbAccountName)
-                    .WithRegion(configuration.RegionName)
-                    .WithExistingResourceGroup(configuration.ResourceGroupName)
-                    .WithDataModelSql()
-                    .WithSessionConsistency()
-                    .WithWriteReplication(Region.Create(configuration.RegionName))
-                    .CreateAsync(cts.Token));
-
-        private async Task<Server> CreateMySqlServerAndDatabaseAsync(IMySQLManagementClient mySqlManagementClient, ISubnet subnet)
-        {
-            // Confirm subnet has MySQL delegation.
-            if (!subnet.Inner.Delegations.Any())
-            {
-                subnet.Parent.Update().UpdateSubnet(subnet.Name).WithDelegation("Microsoft.DBforMySQL/flexibleServers");
-                await subnet.Parent.Update().ApplyAsync();
-            }
-
-            // Create Server.
-            Server server = null;
-            await Execute(
-                $"Creating MySQL On Azure Server Instance: {configuration.MySqlServerName} With Password: {configuration.MySqlServerPassword}...",
-                async () =>
-                {
-                    server = await mySqlManagementClient.Servers.CreateAsync(
-                        configuration.ResourceGroupName, configuration.MySqlServerName,
-                        new Server(
-                           location: configuration.RegionName,
-                           version: configuration.MySqlVersion,
-                           sku: new Sku(configuration.MySqlSkuName, configuration.MySqlTier),
-                           administratorLogin: "cromwell",
-                           administratorLoginPassword: configuration.MySqlServerPassword,
-                           network: new Network(publicNetworkAccess: "Disabled", delegatedSubnetResourceId: subnet.Inner.Id)
-                        ));
-                });
-
-            // Create Database.
-            await Execute(
-                $"Creating MySQL On Azure Server Database: cromwell_db...",
-                () => mySqlManagementClient.Databases.CreateOrUpdateAsync(
-               configuration.ResourceGroupName, configuration.MySqlServerName, configuration.MySqlDatabaseName,
-               new Database()));
- 
-            return server;
-        }
-
-        private Task AssignVmAsBillingReaderToSubscriptionAsync(IIdentity managedIdentity)
-        {
-            try
-            {
-                return Execute(
-                    $"Assigning {BuiltInRole.BillingReader} role for VM to Subscription scope...",
-                    () => roleAssignmentHashConflictRetryPolicy.ExecuteAsync(
-                        () => azureSubscriptionClient.AccessManagement.RoleAssignments
-                            .Define(Guid.NewGuid().ToString())
-                            .ForObjectId(managedIdentity.PrincipalId)
-                            .WithBuiltInRole(BuiltInRole.BillingReader)
-                            .WithSubscriptionScope(configuration.SubscriptionId)
-                            .CreateAsync(cts.Token)));
-            }
-            catch (Microsoft.Rest.Azure.CloudException)
-            {
-                DisplayBillingReaderInsufficientAccessLevelWarning();
-                return Task.CompletedTask;
-            }
-        }
-
-        private Task AssignVmAsContributorToAppInsightsAsync(IIdentity managedIdentity, IResource appInsights)
-            => Execute(
-                $"Assigning {BuiltInRole.Contributor} role for VM to App Insights resource scope...",
-                () => roleAssignmentHashConflictRetryPolicy.ExecuteAsync(
-                    () => azureSubscriptionClient.AccessManagement.RoleAssignments
-                        .Define(Guid.NewGuid().ToString())
-                        .ForObjectId(managedIdentity.PrincipalId)
-                        .WithBuiltInRole(BuiltInRole.Contributor)
-                        .WithResourceScope(appInsights)
-                        .CreateAsync(cts.Token)));
-
-        private Task<IVirtualMachine> CreateVirtualMachineAsync(IIdentity managedIdentity, INetwork vnet, string subnetName)
-        {
-            const int dataDiskSizeGiB = 32;
-            const int dataDiskLun = 0;
-
-            var vmDefinitionPart1 = azureSubscriptionClient.VirtualMachines.Define(configuration.VmName)
-                .WithRegion(configuration.RegionName)
-                .WithExistingResourceGroup(configuration.ResourceGroupName)
-                .WithExistingPrimaryNetwork(vnet)
-                .WithSubnet(subnetName)
-                .WithPrimaryPrivateIPAddressDynamic();
-
-            var vmDefinitionPart2 = (configuration.PrivateNetworking.GetValueOrDefault() ? vmDefinitionPart1.WithoutPrimaryPublicIPAddress() : vmDefinitionPart1.WithNewPrimaryPublicIPAddress(configuration.VmName))
-                .WithLatestLinuxImage(configuration.VmOsProvider, configuration.VmOsName, configuration.VmOsVersion)
-                .WithRootUsername(configuration.VmUsername)
-                .WithRootPassword(configuration.VmPassword)
-                .WithNewDataDisk(dataDiskSizeGiB, dataDiskLun, CachingTypes.None)
-                .WithSize(configuration.VmSize)
-                .WithExistingUserAssignedManagedServiceIdentity(managedIdentity);
-
-            return Execute($"Creating Linux VM: {configuration.VmName}...", () => vmDefinitionPart2.CreateAsync(cts.Token));
-        }
-
-<<<<<<< HEAD
-        private Task<(INetwork virtualNetwork, string subnetName)> CreateVnetAsync(IResourceGroup resourceGroup, string name, string vnetAddressSpace, string subnetAddressSpace)
-            => Execute(
-                $"Creating virtual network: {name}...",
-                async () =>
-                {
-                    var vnet = await azureSubscriptionClient.Networks
-                        .Define(name)
-                        .WithRegion(configuration.RegionName)
-                        .WithExistingResourceGroup(resourceGroup)
-                        .WithAddressSpace(vnetAddressSpace)
-                        .DefineSubnet("subnet1").WithAddressPrefix(subnetAddressSpace).Attach()
-                        .CreateAsync();
-
-                    return (vnet, "subnet1");
-                });
-=======
-        private Task<(INetwork virtualNetwork, ISubnet vmSubnet, ISubnet mySqlSubnet)> CreateVnetAndSubnetsAsync(IResourceGroup resourceGroup)
-          => Execute(
-                $"Creating virtual network and subnets: {configuration.VnetName} ...",
-            async () =>
-            {
-                var vnetDefinition = azureSubscriptionClient.Networks
-                    .Define(configuration.VnetName)
-                    .WithRegion(configuration.RegionName)
-                    .WithExistingResourceGroup(resourceGroup)
-                    .WithAddressSpace(configuration.VnetAddressSpace)
-                    .DefineSubnet(configuration.VmSubnetName).WithAddressPrefix(configuration.VmSubnetAddressSpace).Attach();
-
-                vnetDefinition = configuration.ProvisionMySqlOnAzure.GetValueOrDefault()
-                    ? vnetDefinition.DefineSubnet(configuration.MySqlSubnetName).WithAddressPrefix(configuration.MySqlSubnetAddressSpace).WithDelegation("Microsoft.DBforMySQL/flexibleServers").Attach()
-                    : vnetDefinition;
-
-                var vnet = await vnetDefinition.CreateAsync();
-
-                return (vnet, vnet.Subnets.FirstOrDefault(s => s.Key.Equals(configuration.VmSubnetName, StringComparison.OrdinalIgnoreCase)).Value, vnet.Subnets.FirstOrDefault(s => s.Key.Equals(configuration.MySqlSubnetName, StringComparison.OrdinalIgnoreCase)).Value);
-            });
->>>>>>> ca2f84f2
-
-        private Task<INetworkSecurityGroup> CreateNetworkSecurityGroupAsync(IResourceGroup resourceGroup, string networkSecurityGroupName)
-        {
-            const int SshAllowedPort = 22;
-            const int SshDefaultPriority = 300;
-
-            return Execute(
-                $"Creating Network Security Group: {networkSecurityGroupName}...",
-                () => azureSubscriptionClient.NetworkSecurityGroups.Define(networkSecurityGroupName)
-                    .WithRegion(configuration.RegionName)
-                    .WithExistingResourceGroup(resourceGroup)
-                    .DefineRule(SshNsgRuleName)
-                    .AllowInbound()
-                    .FromAnyAddress()
-                    .FromAnyPort()
-                    .ToAnyAddress()
-                    .ToPort(SshAllowedPort)
-                    .WithProtocol(SecurityRuleProtocol.Tcp)
-                    .WithPriority(SshDefaultPriority)
-                    .Attach()
-                    .CreateAsync(cts.Token)
-            );
-        }
-
-        private Task EnableSsh(INetworkSecurityGroup networkSecurityGroup)
-        {
-            try
-            {
-                return networkSecurityGroup?.SecurityRules[SshNsgRuleName]?.Access switch
-                {
-                    null => Task.CompletedTask,
-                    var x when SecurityRuleAccess.Allow.Equals(x) => SetKeepSshPortOpen(true),
-                    _ => Execute(
-                        "Enabling SSH on VM...",
-                        () => EnableSshPort()),
-                };
-            }
-            catch (KeyNotFoundException)
-            {
-                return Task.CompletedTask;
-            }
-
-            Task<INetworkSecurityGroup> EnableSshPort()
-            {
-                _ = SetKeepSshPortOpen(false);
-                return networkSecurityGroup.Update().UpdateRule(SshNsgRuleName).AllowInbound().Parent().ApplyAsync();
-            }
-
-            Task SetKeepSshPortOpen(bool value)
-            {
-                configuration.KeepSshPortOpen = value;
-                return Task.CompletedTask;
-            }
-        }
-
-        private Task DisableSsh(INetworkSecurityGroup networkSecurityGroup)
-            => networkSecurityGroup is null ? Task.CompletedTask : Execute(
-                "Disabling SSH on VM...",
-                () => networkSecurityGroup.Update().UpdateRule(SshNsgRuleName).DenyInbound().Parent().ApplyAsync()
-            );
-
-        private Task<INetworkInterface> AssociateNicWithNetworkSecurityGroupAsync(INetworkInterface networkInterface, INetworkSecurityGroup networkSecurityGroup)
-            => Execute(
-                $"Associating VM NIC with Network Security Group {networkSecurityGroup.Name}...",
-                () => networkInterface.Update().WithExistingNetworkSecurityGroup(networkSecurityGroup).ApplyAsync()
-            );
-
-        private Task ExecuteQueriesOnAzureMySqlDb(ConnectionInfo sshConnectionInfo, Server mySQLServer)
-        => Execute(
-            $"Executing scripts on cromwell_db.",
-            async () => {
-                await ExecuteCommandOnVirtualMachineAsync(sshConnectionInfo, $"sudo apt install -y mysql-client");
-                var initScript = Utility.PersonalizeContent(new[]
-                {
-                    new Utility.ConfigReplaceRegExItemText("^CREATE USER 'cromwell'@'%'.*$", String.Empty, RegexOptions.Multiline),
-                }, "scripts", "mysql", "init-user.sql");
-                return await ExecuteCommandOnVirtualMachineAsync(sshConnectionInfo, $"mysql -u cromwell -p'{configuration.MySqlServerPassword}' -h {mySQLServer.FullyQualifiedDomainName} -P 3306 -D cromwell_db -e \"{initScript}\"");
-            });
-
-        private Task<IGenericResource> CreateLogAnalyticsWorkspaceResourceAsync(string workspaceName)
-            => Execute(
-                $"Creating Log Analytics Workspace: {workspaceName}...",
-                () => ResourceManager
-                    .Configure()
-                    .Authenticate(azureCredentials)
-                    .WithSubscription(configuration.SubscriptionId)
-                    .GenericResources.Define(workspaceName)
-                    .WithRegion(configuration.RegionName)
-                    .WithExistingResourceGroup(configuration.ResourceGroupName)
-                    .WithResourceType("workspaces")
-                    .WithProviderNamespace("Microsoft.OperationalInsights")
-                    .WithoutPlan()
-                    .WithApiVersion("2020-08-01")
-                    .WithParentResource(string.Empty)
-                    .CreateAsync(cts.Token));
-
-        private Task<IGenericResource> CreateAppInsightsResourceAsync(string logAnalyticsArmId)
-            => Execute(
-                $"Creating Application Insights: {configuration.ApplicationInsightsAccountName}...",
-                () => ResourceManager
-                    .Configure()
-                    .Authenticate(azureCredentials)
-                    .WithSubscription(configuration.SubscriptionId)
-                    .GenericResources.Define(configuration.ApplicationInsightsAccountName)
-                    .WithRegion(configuration.RegionName)
-                    .WithExistingResourceGroup(configuration.ResourceGroupName)
-                    .WithResourceType("components")
-                    .WithProviderNamespace("microsoft.insights")
-                    .WithoutPlan()
-                    .WithApiVersion("2020-02-02")
-                    .WithParentResource(string.Empty)
-                    .WithProperties(new Dictionary<string, string>() { 
-                        { "Application_Type", "other" } ,
-                        { "WorkspaceResourceId", logAnalyticsArmId }
-                    })
-                    .CreateAsync(cts.Token));
-
-        private Task<BatchAccount> CreateBatchAccountAsync(string storageAccountId)
-            => Execute(
-                $"Creating Batch Account: {configuration.BatchAccountName}...",
-                () => new BatchManagementClient(tokenCredentials) { SubscriptionId = configuration.SubscriptionId }
-                    .BatchAccount
-                    .CreateAsync(
-                        configuration.ResourceGroupName,
-                        configuration.BatchAccountName,
-                        new BatchAccountCreateParameters(
-                            configuration.RegionName,
-                            autoStorage: configuration.PrivateNetworking.GetValueOrDefault() ? new AutoStorageBaseProperties { StorageAccountId = storageAccountId } : null),
-                        cts.Token));
-
-        private Task<IResourceGroup> CreateResourceGroupAsync()
-        {
-            var tags = !string.IsNullOrWhiteSpace(configuration.Tags) ? Utility.DelimitedTextToDictionary(configuration.Tags, "=", ",") : null;
-
-            var resourceGroupDefinition = azureSubscriptionClient
-                .ResourceGroups
-                .Define(configuration.ResourceGroupName)
-                .WithRegion(configuration.RegionName);
-
-            resourceGroupDefinition = tags is not null ? resourceGroupDefinition.WithTags(tags) : resourceGroupDefinition;
-
-            return Execute(
-                $"Creating Resource Group: {configuration.ResourceGroupName}...",
-                () => resourceGroupDefinition.CreateAsync());
-        }
-
-        private Task<IIdentity> CreateUserManagedIdentityAsync(IResourceGroup resourceGroup)
-        {
-            // Resource group name supports periods and parenthesis but identity doesn't. Replacing them with hyphens.
-            var managedIdentityName = $"{resourceGroup.Name.Replace(".", "-").Replace("(", "-").Replace(")", "-")}-identity";
-
-            return Execute(
-                $"Creating user-managed identity: {managedIdentityName}...",
-                () => azureSubscriptionClient.Identities.Define(managedIdentityName)
-                    .WithRegion(configuration.RegionName)
-                    .WithExistingResourceGroup(resourceGroup)
-                    .CreateAsync());
-        }
-
-        private Task<IIdentity> GetUserManagedIdentityAsync(string resourceGroup, string managedIdentityName)
-        {
-            return Execute(
-                $"Creating user-managed identity: {managedIdentityName}...",
-                () => azureSubscriptionClient.Identities.GetByResourceGroupAsync(resourceGroup, managedIdentityName));
-        }
-
-        private Task<IIdentity> ReplaceSystemManagedIdentityWithUserManagedIdentityAsync(IResourceGroup resourceGroup, IVirtualMachine linuxVm)
-            => Execute(
-                "Replacing VM system-managed identity with user-managed identity for easier VM upgrades in the future...",
-                async () =>
-                {
-                    var userManagedIdentity = await CreateUserManagedIdentityAsync(resourceGroup);
-
-                    var existingVmRoles = (await azureSubscriptionClient.AccessManagement.RoleAssignments.Inner.ListForScopeWithHttpMessagesAsync(
-                            $"/subscriptions/{configuration.SubscriptionId}",
-                            new ODataQuery<RoleAssignmentFilter>($"assignedTo('{linuxVm.SystemAssignedManagedServiceIdentityPrincipalId}')"))).Body
-                        .AsContinuousCollection(link => Extensions.Synchronize(() => azureSubscriptionClient.AccessManagement.RoleAssignments.Inner.ListForScopeNextWithHttpMessagesAsync(link)).Body)
-                        .ToList();
-
-                    foreach (var role in existingVmRoles)
-                    {
-                        await azureSubscriptionClient.AccessManagement.RoleAssignments
-                            .Define(Guid.NewGuid().ToString())
-                            .ForObjectId(userManagedIdentity.PrincipalId)
-                            .WithRoleDefinition(role.RoleDefinitionId)
-                            .WithScope(role.Scope)
-                            .CreateAsync();
-                    }
-
-                    foreach (var role in existingVmRoles)
-                    {
-                        await azureSubscriptionClient.AccessManagement.RoleAssignments.DeleteByIdAsync(role.Id);
-                    }
-
-                    await Execute(
-                        "Removing existing system-managed identity and assigning new user-managed identity to the VM...",
-                        () => linuxVm.Update().WithoutSystemAssignedManagedServiceIdentity().WithExistingUserAssignedManagedServiceIdentity(userManagedIdentity).ApplyAsync());
-
-                    return userManagedIdentity;
-                });
-
-        private async Task DeleteResourceGroupAsync()
-        {
-            var startTime = DateTime.UtcNow;
-            var line = ConsoleEx.WriteLine("Deleting resource group...");
-            await azureSubscriptionClient.ResourceGroups.DeleteByNameAsync(configuration.ResourceGroupName, CancellationToken.None);
-            WriteExecutionTime(line, startTime);
-        }
-
-        private Task PatchCromwellConfigurationFileV200Async(IStorageAccount storageAccount)
-            => Execute(
-                $"Patching '{CromwellConfigurationFileName}' in '{ConfigurationContainerName}' storage container...",
-                async () =>
-                {
-<<<<<<< HEAD
-                    var cromwellConfigText = await DownloadTextFromStorageAccountAsync(storageAccount, ConfigurationContainerName, CromwellConfigurationFileName, cts);
-
-                    if (cromwellConfigText == null)
-                    {
-                        cromwellConfigText = Utility.GetFileContent("scripts", CromwellConfigurationFileName);
-                    }
-                    else
-=======
-                    await UploadTextToStorageAccountAsync(storageAccount, ConfigurationContainerName, CromwellConfigurationFileName, Utility.PersonalizeContent(new[]
->>>>>>> ca2f84f2
-                    {
-                        // Replace "enabled = true" with "enabled = false" in call-caching element
-                        (Utility.ConfigReplaceTextItemBase)new Utility.ConfigReplaceRegExItemText(@"^(\s*call-caching\s*{[^}]*enabled\s*[=:]{1}\s*)(true)$", "$1false", RegexOptions.Multiline),
-                        // Add "preemptible: true" to default-runtime-attributes element, if preemptible is not already present
-                        new Utility.ConfigReplaceRegExItemEvaluator(@"(?![\s\S]*preemptible)^(\s*default-runtime-attributes\s*{)([^}]*$)(\s*})$", match => $"{match.Groups[1].Value}{match.Groups[2].Value}\n          preemptible: true{match.Groups[3].Value}", RegexOptions.Multiline),
-                    }, (await DownloadTextFromStorageAccountAsync(storageAccount, ConfigurationContainerName, CromwellConfigurationFileName)) ?? Utility.GetFileContent("scripts", CromwellConfigurationFileName)));
-                });
-
-        private Task PatchContainersToMountFileV210Async(IStorageAccount storageAccount, string managedIdentityName)
-            => Execute(
-                $"Adding public datasettestinputs/dataset container to '{ContainersToMountFileName}' file in '{ConfigurationContainerName}' storage container...",
-                async () =>
-                {
-                    var containersToMountText = await DownloadTextFromStorageAccountAsync(storageAccount, ConfigurationContainerName, ContainersToMountFileName, cts);
-
-                    if (containersToMountText is not null)
-                    {
-                        // Add datasettestinputs container if not already present
-                        if (!containersToMountText.Contains("datasettestinputs.blob.core.windows.net/dataset"))
-                        {
-                            // [SuppressMessage("Microsoft.Security", "CS002:SecretInNextLine", Justification="SAS token for public use")]
-                            var dataSetUrl = "https://datasettestinputs.blob.core.windows.net/dataset?sv=2018-03-28&sr=c&si=coa&sig=nKoK6dxjtk5172JZfDH116N6p3xTs7d%2Bs5EAUE4qqgM%3D";
-                            containersToMountText = $"{containersToMountText.TrimEnd()}\n{dataSetUrl}";
-                        }
-
-                        containersToMountText = containersToMountText
-                            .Replace("where the VM has Contributor role", $"where the identity '{managedIdentityName}' has 'Contributor' role")
-                            .Replace("where VM's identity", "where CoA VM")
-                            .Replace("that the VM's identity has Contributor role", $"that the identity '{managedIdentityName}' has 'Contributor' role");
-
-                        await UploadTextToStorageAccountAsync(storageAccount, ConfigurationContainerName, ContainersToMountFileName, containersToMountText);
-                    }
-                });
-
-        private Task PatchContainersToMountFileV220Async(IStorageAccount storageAccount)
-            => Execute(
-                $"Commenting out msgenpublicdata/inputs in '{ContainersToMountFileName}' file in '{ConfigurationContainerName}' storage container. It will be removed in v2.3",
-                async () =>
-                {
-                    var containersToMountText = await DownloadTextFromStorageAccountAsync(storageAccount, ConfigurationContainerName, ContainersToMountFileName, cts);
-
-                    if (containersToMountText is not null)
-                    {
-                        containersToMountText = containersToMountText.Replace("https://msgenpublicdata", $"#https://msgenpublicdata");
-
-                        await UploadTextToStorageAccountAsync(storageAccount, ConfigurationContainerName, ContainersToMountFileName, containersToMountText);
-                    }
-                });
-
-        private Task PatchContainersToMountFileV240Async(IStorageAccount storageAccount)
-            => Execute(
-                $"Removing reference to msgenpublicdata/inputs in '{ContainersToMountFileName}' file in '{ConfigurationContainerName}' storage container.",
-                async () =>
-                {
-                    var containersToMountText = await DownloadTextFromStorageAccountAsync(storageAccount, ConfigurationContainerName, ContainersToMountFileName, cts);
-
-                    if (containersToMountText is not null)
-                    {
-                        var regex = new Regex("^.*msgenpublicdata.blob.core.windows.net/inputs.*(\n|\r|\r\n)", RegexOptions.Multiline);
-                        containersToMountText = regex.Replace(containersToMountText, string.Empty);
-
-                        await UploadTextToStorageAccountAsync(storageAccount, ConfigurationContainerName, ContainersToMountFileName, containersToMountText);
-                    }
-                });
-
-        private Task PatchAccountNamesFileV240Async(ConnectionInfo sshConnectionInfo, IIdentity managedIdentity)
-            => Execute(
-                $"Adding Managed Identity ClientId to 'env-01-account-names.txt' file on the VM...",
-                async () =>
-                {
-                    var accountNames = Utility.DelimitedTextToDictionary((await ExecuteCommandOnVirtualMachineWithRetriesAsync(sshConnectionInfo, $"cat {CromwellAzureRootDir}/env-01-account-names.txt")).Output);
-                    accountNames["ManagedIdentityClientId"] = managedIdentity.ClientId;
-
-                    await UploadFilesToVirtualMachineAsync(sshConnectionInfo, (Utility.DictionaryToDelimitedText(accountNames), $"{CromwellAzureRootDir}/env-01-account-names.txt", false));
-                });
-
-        private Task PatchCromwellConfigurationFileV300Async(IStorageAccount storageAccount)
-            => Execute(
-                $"Patching '{CromwellConfigurationFileName}' in '{ConfigurationContainerName}' storage container...",
-                async () =>
-                {
-                    var cromwellConfigText = await DownloadTextFromStorageAccountAsync(storageAccount, ConfigurationContainerName, CromwellConfigurationFileName, cts);
-                    var tesBackendParametersRegex = new Regex(@"^(\s*endpoint.*)([\s\S]*)", RegexOptions.Multiline);
-
-                    // Add "use_tes_11_preview_backend_parameters = true" to TES config, after endpoint setting, if use_tes_11_preview_backend_parameters is not already present
-                    if (!cromwellConfigText.Contains("use_tes_11_preview_backend_parameters", StringComparison.OrdinalIgnoreCase))
-                    {
-                        cromwellConfigText = tesBackendParametersRegex.Replace(cromwellConfigText, match => $"{match.Groups[1].Value}\n        use_tes_11_preview_backend_parameters = true{match.Groups[2].Value}");
-                    }
-
-                    await UploadTextToStorageAccountAsync(storageAccount, ConfigurationContainerName, CromwellConfigurationFileName, cromwellConfigText);
-                });
-
-        private Task AddNewSettingsV300Async(ConnectionInfo sshConnectionInfo)
-            => Execute(
-                $"Adding new settings to 'env-04-settings.txt' file on the VM...",
-                async () =>
-                {
-                    var existingFileContent = await ExecuteCommandOnVirtualMachineAsync(sshConnectionInfo, $"cat {CromwellAzureRootDir}/env-04-settings.txt");
-                    var existingSettings = Utility.DelimitedTextToDictionary(existingFileContent.Output.Trim());
-                    var newSettings = Utility.DelimitedTextToDictionary(Utility.GetFileContent("scripts", "env-04-settings.txt"));
-
-                    foreach (var key in newSettings.Keys.Except(existingSettings.Keys))
-                    {
-                        existingSettings.Add(key, newSettings[key]);
-                    }
-
-                    var newFileContent = Utility.DictionaryToDelimitedText(existingSettings);
-
-                    await UploadFilesToVirtualMachineAsync(
-                        sshConnectionInfo,
-                        new[] {
-                            (newFileContent, $"{CromwellAzureRootDir}/env-04-settings.txt", false)
-                        });
-                });
-
-        private async Task MitigateChaosDbV250Async(ICosmosDBAccount cosmosDb)
-            => await Execute("#ChaosDB remedition (regenerating CosmosDB primary key)",
-                () => cosmosDb.RegenerateKeyAsync(KeyKind.Primary.Value));
-
-        private async Task UpgradeBlobfuseV300Async(ConnectionInfo sshConnectionInfo)
-            => await Execute("Upgrading blobfuse to 1.4.3...",
-                () => ExecuteCommandOnVirtualMachineWithRetriesAsync(sshConnectionInfo, "sudo apt-get update ; sudo apt-get --only-upgrade install blobfuse=1.4.3"));
-
-        private async Task DisableDockerServiceV300Async(ConnectionInfo sshConnectionInfo)
-            => await Execute("Disabling auto-start of Docker service...",
-                () => ExecuteCommandOnVirtualMachineWithRetriesAsync(sshConnectionInfo, "sudo systemctl disable docker"));
-
-        private async Task SetCosmosDbContainerAutoScaleAsync(ICosmosDBAccount cosmosDb)
-        {
-            var tesDb = await cosmosDb.GetSqlDatabaseAsync(Constants.CosmosDbDatabaseId);
-            var taskContainer = await tesDb.GetSqlContainerAsync(Constants.CosmosDbContainerId);
-            var requestThroughput = await taskContainer.GetThroughputSettingsAsync();
-
-            if (requestThroughput is not null && requestThroughput.Throughput is not null && requestThroughput.AutopilotSettings?.MaxThroughput is null)
-            {
-                var key = (await cosmosDb.ListKeysAsync()).PrimaryMasterKey;
-                var cosmosClient = new CosmosRestClient(cosmosDb.DocumentEndpoint, key);
-
-                // If the container has request throughput setting configured, and it is currently manual, set it to auto
-                await Execute(
-                    $"Switching the throughput setting for CosmosDb container 'Tasks' in database 'TES' from Manual to Autoscale...",
-                    () => cosmosClient.SwitchContainerRequestThroughputToAutoAsync(Constants.CosmosDbDatabaseId, Constants.CosmosDbContainerId));
-            }
-        }
-
-        private static ConnectionInfo GetSshConnectionInfo(IVirtualMachine linuxVm, string vmUsername, string vmPassword)
-        {
-            var publicIPAddress = linuxVm.GetPrimaryPublicIPAddress();
-
-            return new ConnectionInfo(
-                publicIPAddress is not null ? publicIPAddress.Fqdn : linuxVm.GetPrimaryNetworkInterface().PrimaryPrivateIP,
-                vmUsername,
-                new PasswordAuthenticationMethod(vmUsername, vmPassword));
-        }
-
-        private static void ValidateMainIdentifierPrefix(string prefix)
-        {
-            const int maxLength = 12;
-
-            if (prefix.Any(c => !char.IsLetter(c)))
-            {
-                throw new ValidationException($"MainIdentifierPrefix must only contain letters.");
-            }
-
-            if (prefix.Length > maxLength)
-            {
-                throw new ValidationException($"MainIdentifierPrefix too long - must be {maxLength} characters or less.");
-            }
-        }
-
-        private void ValidateRegionName(string regionName)
-        {
-            var validRegionNames = azureSubscriptionClient.GetCurrentSubscription().ListLocations().Select(loc => loc.Region.Name);
-
-            if (!validRegionNames.Contains(regionName, StringComparer.OrdinalIgnoreCase))
-            {
-                throw new ValidationException($"Invalid region name '{regionName}'. Valid names are: {string.Join(", ", validRegionNames)}");
-            }
-        }
-
-        private async Task ValidateSubscriptionAndResourceGroupAsync(Configuration configuration)
-        {
-            const string ownerRoleId = "8e3af657-a8ff-443c-a75c-2fe8c4bcb635";
-            const string contributorRoleId = "b24988ac-6180-42a0-ab88-20f7382dd24c";
-            const string userAccessAdministratorRoleId = "18d7d88d-d35e-4fb5-a5c3-7773c20a72d9";
-
-            var azure = Microsoft.Azure.Management.Fluent.Azure
-                .Configure()
-                .WithLogLevel(HttpLoggingDelegatingHandler.Level.Basic)
-                .Authenticate(azureCredentials);
-
-            var subscriptionExists = (await azure.Subscriptions.ListAsync()).Any(sub => sub.SubscriptionId.Equals(configuration.SubscriptionId, StringComparison.OrdinalIgnoreCase));
-
-            if (!subscriptionExists)
-            {
-                throw new ValidationException($"Invalid or inaccessible subcription id '{configuration.SubscriptionId}'. Make sure that subscription exists and that you are either an Owner or have Contributor and User Access Administrator roles on the subscription.", displayExample: false);
-            }
-
-            var rgExists = !string.IsNullOrEmpty(configuration.ResourceGroupName) && await azureSubscriptionClient.ResourceGroups.ContainAsync(configuration.ResourceGroupName);
-
-            if (!string.IsNullOrEmpty(configuration.ResourceGroupName) && !rgExists)
-            {
-                throw new ValidationException($"If ResourceGroupName is provided, the resource group must already exist.", displayExample: false);
-            }
-
-            var token = await new AzureServiceTokenProvider().GetAccessTokenAsync("https://management.azure.com/");
-            var currentPrincipalObjectId = new JwtSecurityTokenHandler().ReadJwtToken(token).Claims.FirstOrDefault(c => c.Type == "oid").Value;
-
-            var currentPrincipalSubscriptionRoleIds = (await azureSubscriptionClient.AccessManagement.RoleAssignments.Inner.ListForScopeWithHttpMessagesAsync($"/subscriptions/{configuration.SubscriptionId}", new ODataQuery<RoleAssignmentFilter>($"atScope() and assignedTo('{currentPrincipalObjectId}')")))
-                .Body.AsContinuousCollection(link => Extensions.Synchronize(() => azureSubscriptionClient.AccessManagement.RoleAssignments.Inner.ListForScopeNextWithHttpMessagesAsync(link)).Body)
-                .Select(b => b.RoleDefinitionId.Split(new[] { '/' }).Last());
-
-            var isuserAccessAdministrator = currentPrincipalSubscriptionRoleIds.Contains(userAccessAdministratorRoleId);
-
-            if (!currentPrincipalSubscriptionRoleIds.Contains(ownerRoleId) && !(currentPrincipalSubscriptionRoleIds.Contains(contributorRoleId) && isuserAccessAdministrator))
-            {
-                if (!rgExists)
-                {
-                    throw new ValidationException($"Insufficient access to deploy. You must be: 1) Owner of the subscription, or 2) Contributor and User Access Administrator of the subscription, or 3) Owner of the resource group", displayExample: false);
-                }
-
-                var currentPrincipalRgRoleIds = (await azureSubscriptionClient.AccessManagement.RoleAssignments.Inner.ListForScopeWithHttpMessagesAsync($"/subscriptions/{configuration.SubscriptionId}/resourceGroups/{configuration.ResourceGroupName}", new ODataQuery<RoleAssignmentFilter>($"atScope() and assignedTo('{currentPrincipalObjectId}')")))
-                    .Body.AsContinuousCollection(link => Extensions.Synchronize(() => azureSubscriptionClient.AccessManagement.RoleAssignments.Inner.ListForScopeNextWithHttpMessagesAsync(link)).Body)
-                    .Select(b => b.RoleDefinitionId.Split(new[] { '/' }).Last());
-
-                if (!currentPrincipalRgRoleIds.Contains(ownerRoleId))
-                {
-                    throw new ValidationException($"Insufficient access to deploy. You must be: 1) Owner of the subscription, or 2) Contributor and User Access Administrator of the subscription, or 3) Owner of the resource group", displayExample: false);
-                }
-
-                if (!isuserAccessAdministrator)
-                {
-                    SkipBillingReaderRoleAssignment = true;
-                    DisplayBillingReaderInsufficientAccessLevelWarning();
-                }
-            }
-        }
-
-        private async Task<IStorageAccount> ValidateAndGetExistingStorageAccountAsync()
-        {
-            if (configuration.StorageAccountName is null)
-            {
-                return null;
-            }
-
-            return (await GetExistingStorageAccountAsync(configuration.StorageAccountName))
-                ?? throw new ValidationException($"If StorageAccountName is provided, the storage account must already exist in region {configuration.RegionName}, and be accessible to the current user.", displayExample: false);
-        }
-
-        private async Task<BatchAccount> ValidateAndGetExistingBatchAccountAsync()
-        {
-            if (configuration.BatchAccountName is null)
-            {
-                return null;
-            }
-
-            return (await GetExistingBatchAccountAsync(configuration.BatchAccountName))
-                ?? throw new ValidationException($"If BatchAccountName is provided, the batch account must already exist in region {configuration.RegionName}, and be accessible to the current user.", displayExample: false);
-        }
-
-        private async Task<(INetwork virtualNetwork, ISubnet vmSubnet, ISubnet mySqlSubnet)?> ValidateAndGetExistingVirtualNetworkAsync()
-        {
-            static bool AllOrNoneSet(params string[] values) => values.All(v => !string.IsNullOrEmpty(v)) || values.All(v => string.IsNullOrEmpty(v));
-            static bool NoneSet(params string[] values) => values.All(v => string.IsNullOrEmpty(v));
-
-            if (NoneSet(configuration.VnetResourceGroupName, configuration.VnetName, configuration.VmSubnetName))
-            {
-                if (configuration.PrivateNetworking.GetValueOrDefault())
-                {
-                    throw new ValidationException($"{nameof(configuration.VnetResourceGroupName)}, {nameof(configuration.VnetName)} and {nameof(configuration.VmSubnetName)} are required when using private networking.");
-                }
-
-                return null;
-            }
-
-            if (configuration.ProvisionMySqlOnAzure == true && !AllOrNoneSet(configuration.VnetResourceGroupName, configuration.VnetName, configuration.VmSubnetName, configuration.MySqlSubnetName))
-            {
-                throw new ValidationException($"{nameof(configuration.VnetResourceGroupName)}, {nameof(configuration.VnetName)}, {nameof(configuration.VmSubnetName)} and {nameof(configuration.MySqlSubnetName)} are required when using an existing virtual network and {nameof(configuration.ProvisionMySqlOnAzure)} is set.");
-            }
-
-            if (!AllOrNoneSet(configuration.VnetResourceGroupName, configuration.VnetName, configuration.VmSubnetName))
-            {
-                throw new ValidationException($"{nameof(configuration.VnetResourceGroupName)}, {nameof(configuration.VnetName)} and {nameof(configuration.VmSubnetName)} are required when using an existing virtual network.");
-            }
-
-            if (!(await azureSubscriptionClient.ResourceGroups.ListAsync(true)).Any(rg => rg.Name.Equals(configuration.VnetResourceGroupName, StringComparison.OrdinalIgnoreCase)))
-            {
-                throw new ValidationException($"Resource group '{configuration.VnetResourceGroupName}' does not exist.");
-            }
-
-            var vnet = await azureSubscriptionClient.Networks.GetByResourceGroupAsync(configuration.VnetResourceGroupName, configuration.VnetName);
-
-            if (vnet is null)
-            {
-                throw new ValidationException($"Virtual network '{configuration.VnetName}' does not exist in resource group '{configuration.VnetResourceGroupName}'.");
-            }
-
-            if (!vnet.RegionName.Equals(configuration.RegionName, StringComparison.OrdinalIgnoreCase))
-            {
-                throw new ValidationException($"Virtual network '{configuration.VnetName}' must be in the same region that you are deploying to ({configuration.RegionName}).");
-            }
-
-            var vmSubnet = vnet.Subnets.FirstOrDefault(s => s.Key.Equals(configuration.VmSubnetName, StringComparison.OrdinalIgnoreCase)).Value;
-
-            if (vmSubnet == null)
-            {
-                throw new ValidationException($"Virtual network '{configuration.VnetName}' does not contain subnet '{configuration.VmSubnetName}'");
-            }
-
-            var resourceGraphClient = new ResourceGraphClient(tokenCredentials);
-            var mySqlSubnet = vnet.Subnets.FirstOrDefault(s => s.Key.Equals(configuration.MySqlSubnetName, StringComparison.OrdinalIgnoreCase)).Value;
-
-            if (configuration.ProvisionMySqlOnAzure == true)
-            {
-                if (mySqlSubnet == null)
-                {
-                    throw new ValidationException($"Virtual network '{configuration.VnetName}' does not contain subnet '{configuration.MySqlSubnetName}'");
-                }
-
-                var delegatedServices = mySqlSubnet.Inner.Delegations.Select(d => d.ServiceName);
-                var hasOtherDelegations = delegatedServices.Any(s => s != "Microsoft.DBforMySQL/flexibleServers");
-                var hasNoDelegations = delegatedServices.Count() == 0;
-
-                if (hasOtherDelegations)
-                {
-                    throw new ValidationException($"Subnet '{configuration.MySqlSubnetName}' can have 'Microsoft.DBforMySQL/flexibleServers' delegation only.");
-                }
-
-                var resourcesInMySqlSubnetQuery = $"where type =~ 'Microsoft.Network/networkInterfaces' | where properties.ipConfigurations[0].properties.subnet.id == '{mySqlSubnet.Inner.Id}'";
-                var resourcesExist = (await resourceGraphClient.ResourcesAsync(new QueryRequest(new[] { configuration.SubscriptionId }, resourcesInMySqlSubnetQuery))).TotalRecords > 0;
-
-                if (hasNoDelegations && resourcesExist)
-                {
-                    throw new ValidationException($"Subnet '{configuration.MySqlSubnetName}' must be either empty or have 'Microsoft.DBforMySQL/flexibleServers' delegation.");
-                }
-            }
-
-            return (vnet, vmSubnet, mySqlSubnet);
-        }
-
-        private async Task ValidateBatchAccountQuotaAsync()
-        {
-            var accountQuota = (await new BatchManagementClient(tokenCredentials) { SubscriptionId = configuration.SubscriptionId }.Location.GetQuotasAsync(configuration.RegionName)).AccountQuota;
-            var existingBatchAccountCount = (await new BatchManagementClient(tokenCredentials) { SubscriptionId = configuration.SubscriptionId }.BatchAccount.ListAsync()).AsEnumerable().Count(b => b.Location.Equals(configuration.RegionName));
-
-            if (existingBatchAccountCount >= accountQuota)
-            {
-                throw new ValidationException($"The regional Batch account quota ({accountQuota} account(s) per region) for the specified subscription has been reached. Submit a support request to increase the quota or choose another region.", displayExample: false);
-            }
-        }
-
-        private async Task ValidateVmAsync()
-        {
-            var computeSkus = (await azureSubscriptionClient.ComputeSkus.ListByRegionAsync(configuration.RegionName))
-                .Where(s => s.ResourceType == ComputeResourceType.VirtualMachines && !s.Restrictions.Any())
-                .Select(s => s.Name.ToString())
-                .ToList();
-
-            if (!computeSkus.Any())
-            {
-                throw new ValidationException($"Your subscription doesn't support virtual machine creation in {configuration.RegionName}.  Please create an Azure Support case: https://docs.microsoft.com/en-us/azure/azure-portal/supportability/how-to-create-azure-support-request", displayExample: false);
-            }
-            else if (!computeSkus.Any(s => s.Equals(configuration.VmSize, StringComparison.OrdinalIgnoreCase)))
-            {
-                throw new ValidationException($"The VmSize {configuration.VmSize} is not available or does not exist in {configuration.RegionName}.  You can use 'az vm list-skus --location {configuration.RegionName} --output table' to find an available VM.", displayExample: false);
-            }
-        }
-
-        private static async Task<BlobServiceClient> GetBlobClientAsync(IStorageAccount storageAccount)
-            => new(
-                new Uri($"https://{storageAccount.Name}.blob.core.windows.net"),
-                new StorageSharedKeyCredential(
-                    storageAccount.Name,
-                    (await storageAccount.GetKeysAsync())[0].Value));
-
-        private async Task ValidateTokenProviderAsync()
-        {
-            try
-            {
-                await Execute("Retrieving Azure management token...", () => new AzureServiceTokenProvider().GetAccessTokenAsync("https://management.azure.com/"));
-            }
-            catch (AzureServiceTokenProviderException ex)
-            {
-                ConsoleEx.WriteLine("No access token found.  Please install the Azure CLI and login with 'az login'", ConsoleColor.Red);
-                ConsoleEx.WriteLine("Link: https://docs.microsoft.com/en-us/cli/azure/install-azure-cli");
-                ConsoleEx.WriteLine($"Error details: {ex.Message}");
-                Environment.Exit(1);
-            }
-        }
-
-        private void ValidateInitialCommandLineArgsAsync()
-        {
-            void ThrowIfProvidedForUpdate(object attributeValue, string attributeName)
-            {
-                if (configuration.Update && attributeValue is not null)
-                {
-                    throw new ValidationException($"{attributeName} must not be provided when updating", false);
-                }
-            }
-
-            void ThrowIfNotProvidedForUpdate(string attributeValue, string attributeName)
-            {
-                if (configuration.Update && string.IsNullOrWhiteSpace(attributeValue))
-                {
-                    throw new ValidationException($"{attributeName} is required for update.", false);
-                }
-            }
-
-            void ThrowIfEitherNotProvidedForUpdate(string attributeValue1, string attributeName1, string attributeValue2, string attributeName2)
-            {
-                if (configuration.Update && string.IsNullOrWhiteSpace(attributeValue1) && string.IsNullOrWhiteSpace(attributeValue2))
-                {
-                    throw new ValidationException($"Either {attributeName1} or {attributeName2} is required for update.", false);
-                }
-            }
-
-            void ThrowIfNotProvided(string attributeValue, string attributeName)
-            {
-                if (string.IsNullOrWhiteSpace(attributeValue))
-                {
-                    throw new ValidationException($"{attributeName} is required.", false);
-                }
-            }
-
-            void ThrowIfNotProvidedForInstall(string attributeValue, string attributeName)
-            {
-                if (!configuration.Update && string.IsNullOrWhiteSpace(attributeValue))
-                {
-                    throw new ValidationException($"{attributeName} is required.", false);
-                }
-            }
-
-            void ThrowIfTagsFormatIsUnacceptable(string attributeValue, string attributeName)
-            {
-                if (string.IsNullOrWhiteSpace(attributeValue))
-                {
-                    return;
-                }
-
-                try
-                {
-                    Utility.DelimitedTextToDictionary(attributeValue, "=", ",");
-                }
-                catch
-                {
-                    throw new ValidationException($"{attributeName} is specified in incorrect format. Try as TagName=TagValue,TagName=TagValue in double quotes", false);
-                }
-            }
-
-            ThrowIfNotProvided(configuration.SubscriptionId, nameof(configuration.SubscriptionId));
-
-            ThrowIfNotProvidedForInstall(configuration.RegionName, nameof(configuration.RegionName));
-
-            ThrowIfNotProvidedForUpdate(configuration.ResourceGroupName, nameof(configuration.ResourceGroupName));
-            ThrowIfEitherNotProvidedForUpdate(configuration.VmPassword, nameof(configuration.VmPassword), configuration.AksClusterName, nameof(configuration.AksClusterName));
-
-            ThrowIfProvidedForUpdate(configuration.RegionName, nameof(configuration.RegionName));
-            ThrowIfProvidedForUpdate(configuration.BatchAccountName, nameof(configuration.BatchAccountName));
-            ThrowIfProvidedForUpdate(configuration.CosmosDbAccountName, nameof(configuration.CosmosDbAccountName));
-            ThrowIfProvidedForUpdate(configuration.ProvisionMySqlOnAzure, nameof(configuration.ProvisionMySqlOnAzure));
-            ThrowIfProvidedForUpdate(configuration.ApplicationInsightsAccountName, nameof(configuration.ApplicationInsightsAccountName));
-            ThrowIfProvidedForUpdate(configuration.PrivateNetworking, nameof(configuration.PrivateNetworking));
-            ThrowIfProvidedForUpdate(configuration.VnetName, nameof(configuration.VnetName));
-            ThrowIfProvidedForUpdate(configuration.VnetResourceGroupName, nameof(configuration.VnetResourceGroupName));
-            ThrowIfProvidedForUpdate(configuration.SubnetName, nameof(configuration.SubnetName));
-            ThrowIfProvidedForUpdate(configuration.Tags, nameof(configuration.Tags));
-            ThrowIfTagsFormatIsUnacceptable(configuration.Tags, nameof(configuration.Tags));
-        }
-
-        private static void DisplayBillingReaderInsufficientAccessLevelWarning()
-        {
-            ConsoleEx.WriteLine("Warning: insufficient subscription access level to assign the Billing Reader", ConsoleColor.Yellow);
-            ConsoleEx.WriteLine("role for the VM to your Azure Subscription.", ConsoleColor.Yellow);
-            ConsoleEx.WriteLine("Deployment will continue, but only default VM prices will be used for your workflows,", ConsoleColor.Yellow);
-            ConsoleEx.WriteLine("since the Billing Reader role is required to access RateCard API pricing data.", ConsoleColor.Yellow);
-            ConsoleEx.WriteLine("To resolve this in the future, have your Azure subscription Owner or Contributor", ConsoleColor.Yellow);
-            ConsoleEx.WriteLine("assign the Billing Reader role for the VM's managed identity to your Azure Subscription scope.", ConsoleColor.Yellow);
-            ConsoleEx.WriteLine("More info: https://github.com/microsoft/CromwellOnAzure/blob/master/docs/troubleshooting-guide.md#dynamic-cost-optimization-and-ratecard-api-access", ConsoleColor.Yellow);
-        }
-
-        private static void DisplayValidationExceptionAndExit(ValidationException validationException)
-        {
-            ConsoleEx.WriteLine(validationException.Reason, ConsoleColor.Red);
-
-            if (validationException.DisplayExample)
-            {
-                ConsoleEx.WriteLine();
-                ConsoleEx.WriteLine($"Example: ", ConsoleColor.Green).Write($"deploy-cromwell-on-azure --subscriptionid {Guid.NewGuid()} --regionname westus2 --mainidentifierprefix coa", ConsoleColor.White);
-            }
-
-            Environment.Exit(1);
-        }
-
-        private async Task DeleteResourceGroupIfUserConsentsAsync()
-        {
-            if (!isResourceGroupCreated)
-            {
-                return;
-            }
-
-            var userResponse = string.Empty;
-
-            if (!configuration.Silent)
-            {
-                ConsoleEx.WriteLine();
-                ConsoleEx.Write("Delete the resource group?  Type 'yes' and press enter, or, press any key to exit: ");
-                userResponse = ConsoleEx.ReadLine();
-            }
-
-            if (userResponse.Equals("yes", StringComparison.OrdinalIgnoreCase) || (configuration.Silent && configuration.DeleteResourceGroupOnFailure))
-            {
-                await DeleteResourceGroupAsync();
-            }
-        }
-
-        private async Task<bool> RunTestWorkflow(IStorageAccount storageAccount, bool usePreemptibleVm = true)
-        {
-            var startTime = DateTime.UtcNow;
-            var line = ConsoleEx.WriteLine("Running a test workflow...");
-            var isTestWorkflowSuccessful = await TestWorkflowAsync(storageAccount, usePreemptibleVm);
-            WriteExecutionTime(line, startTime);
-
-            if (isTestWorkflowSuccessful)
-            {
-                ConsoleEx.WriteLine();
-                ConsoleEx.WriteLine($"Test workflow succeeded.", ConsoleColor.Green);
-                ConsoleEx.WriteLine();
-                ConsoleEx.WriteLine("Learn more about how to use Cromwell on Azure: https://github.com/microsoft/CromwellOnAzure");
-                ConsoleEx.WriteLine();
-            }
-            else
-            {
-                ConsoleEx.WriteLine();
-                ConsoleEx.WriteLine($"Test workflow failed.", ConsoleColor.Red);
-                ConsoleEx.WriteLine();
-                WriteGeneralRetryMessageToConsole();
-                ConsoleEx.WriteLine();
-            }
-
-            return isTestWorkflowSuccessful;
-        }
-
-        private static void WriteGeneralRetryMessageToConsole()
-            => ConsoleEx.WriteLine("Please try deployment again, and create an issue if this continues to fail: https://github.com/microsoft/CromwellOnAzure/issues");
-
-        private async Task<bool> TestWorkflowAsync(IStorageAccount storageAccount, bool usePreemptibleVm = true)
-        {
-            const string testDirectoryName = "test";
-            const string wdlFileName = "test.wdl";
-            const string workflowInputsFileName = "testInputs.json";
-            const string inputFileName = "inputFile.txt";
-            const string inputFileContent = "Hello from inputFile.txt!";
-
-            var id = Guid.NewGuid();
-            var wdlFileContent = Utility.GetFileContent(wdlFileName);
-            var workflowInputsFileContent = Utility.GetFileContent(workflowInputsFileName).Replace("{InputFilePath}", $"/{storageAccount.Name}/{InputsContainerName}/{testDirectoryName}/{inputFileName}");
-
-            if (!usePreemptibleVm)
-            {
-                wdlFileContent = wdlFileContent.Replace("preemptible: true", "preemptible: false", StringComparison.OrdinalIgnoreCase);
-            }
-
-            var workflowTrigger = new Workflow
-            {
-                WorkflowUrl = $"/{storageAccount.Name}/{InputsContainerName}/{testDirectoryName}/{wdlFileName}",
-                WorkflowInputsUrl = $"/{storageAccount.Name}/{InputsContainerName}/{testDirectoryName}/{workflowInputsFileName}"
-            };
-
-            await UploadTextToStorageAccountAsync(storageAccount, InputsContainerName, $"{testDirectoryName}/{wdlFileName}", wdlFileContent);
-            await UploadTextToStorageAccountAsync(storageAccount, InputsContainerName, $"{testDirectoryName}/{workflowInputsFileName}", workflowInputsFileContent);
-            await UploadTextToStorageAccountAsync(storageAccount, InputsContainerName, $"{testDirectoryName}/{inputFileName}", inputFileContent);
-            await UploadTextToStorageAccountAsync(storageAccount, WorkflowsContainerName, $"new/{id}.json", JsonConvert.SerializeObject(workflowTrigger, Formatting.Indented));
-
-            return await IsWorkflowSuccessfulAfterLongPollingAsync(storageAccount, WorkflowsContainerName, id);
-        }
-
-        private static async Task<bool> IsWorkflowSuccessfulAfterLongPollingAsync(IStorageAccount storageAccount, string containerName, Guid id)
-        {
-            var container = (await GetBlobClientAsync(storageAccount)).GetBlobContainerClient(containerName);
-
-            while (true)
-            {
-                try
-                {
-                    var succeeded = container.GetBlobs(prefix: $"succeeded/{id}").Count() == 1;
-                    var failed = container.GetBlobs(prefix: $"failed/{id}").Count() == 1;
-
-                    if (succeeded || failed)
-                    {
-                        return succeeded && !failed;
-                    }
-                }
-                catch (Exception exc)
-                {
-                    // "Server is busy" occasionally can be ignored
-                    ConsoleEx.WriteLine(exc.Message);
-                }
-
-                await Task.Delay(System.TimeSpan.FromSeconds(10));
-            }
-        }
-
-        public Task Execute(string message, Func<Task> func)
-            => Execute(message, async () => { await func(); return false; });
-
-        private async Task<T> Execute<T>(string message, Func<Task<T>> func)
-        {
-            const int retryCount = 3;
-
-            var startTime = DateTime.UtcNow;
-            var line = ConsoleEx.WriteLine(message);
-
-            for (var i = 0; i < retryCount; i++)
-            {
-                try
-                {
-                    cts.Token.ThrowIfCancellationRequested();
-                    var result = await func();
-                    WriteExecutionTime(line, startTime);
-                    return result;
-                }
-                catch (Microsoft.Rest.Azure.CloudException cloudException) when (cloudException.ToCloudErrorType() == CloudErrorType.ExpiredAuthenticationToken)
-                {
-                }
-                catch (OperationCanceledException) when (cts.Token.IsCancellationRequested)
-                {
-                    line.Write(" Cancelled", ConsoleColor.Red);
-                    return await Task.FromCanceled<T>(cts.Token);
-                }
-                catch (Exception ex)
-                {
-                    line.Write($" Failed. {ex.GetType().Name}: {ex.Message}", ConsoleColor.Red);
-                    cts.Cancel();
-                    throw;
-                }
-            }
-
-            line.Write($" Failed", ConsoleColor.Red);
-            cts.Cancel();
-            throw new Exception($"Failed after {retryCount} attempts");
-        }
-
-        private static void WriteExecutionTime(ConsoleEx.Line line, DateTime startTime)
-            => line.Write($" Completed in {DateTime.UtcNow.Subtract(startTime).TotalSeconds:n0}s", ConsoleColor.Green);
-
-        private static async Task<(string Output, string Error, int ExitStatus)> ExecuteCommandOnVirtualMachineAsync(ConnectionInfo sshConnectionInfo, string command)
-        {
-            using var sshClient = new SshClient(sshConnectionInfo);
-            sshClient.ConnectWithRetries();
-            var (output, error, exitStatus) = await sshClient.ExecuteCommandAsync(command);
-            sshClient.Disconnect();
-
-            return (output, error, exitStatus);
-        }
-
-        private static Task<(string Output, string Error, int ExitStatus)> ExecuteCommandOnVirtualMachineWithRetriesAsync(ConnectionInfo sshConnectionInfo, string command)
-            => sshCommandRetryPolicy.ExecuteAsync(() => ExecuteCommandOnVirtualMachineAsync(sshConnectionInfo, command));
-
-        private static async Task UploadFilesToVirtualMachineAsync(ConnectionInfo sshConnectionInfo, params (string fileContent, string remoteFilePath, bool makeExecutable)[] files)
-            => await UploadFilesToVirtualMachineAsync(sshConnectionInfo, files.Select(f => ((Stream)new MemoryStream(Encoding.UTF8.GetBytes(f.fileContent)), f.remoteFilePath, f.makeExecutable)).ToArray());
-
-        private static async Task UploadFilesToVirtualMachineAsync(ConnectionInfo sshConnectionInfo, params (Stream input, string remoteFilePath, bool makeExecutable)[] files)
-        {
-            using var sshClient = new SshClient(sshConnectionInfo);
-            using var sftpClient = new SftpClient(sshConnectionInfo);
-
-            try
-            {
-                sshClient.ConnectWithRetries();
-                sftpClient.Connect();
-
-                foreach (var (input, remoteFilePath, makeExecutable) in files)
-                {
-                    var dir = GetLinuxParentPath(remoteFilePath);
-
-                    // Create destination directory if needed and make it writable for the current user
-                    var (output, _, _) = await sshClient.ExecuteCommandAsync($"sudo mkdir -p {dir} && owner=$(stat -c '%U' {dir}) && mask=$(stat -c '%a' {dir}) && ownerCanWrite=$(( (16#$mask & 16#200) > 0 )) && othersCanWrite=$(( (16#$mask & 16#002) > 0 )) && ( [[ $owner == $(whoami) && $ownerCanWrite == 1 || $othersCanWrite == 1 ]] && echo 0 || ( sudo chmod o+w {dir} && echo 1 ))");
-                    var dirWasMadeWritableToOthers = output == "1";
-
-                    // Make the destination file writable for the current user. The user running the update might not be the same user that created the file.
-                    await sshClient.ExecuteCommandAsync($"sudo touch {remoteFilePath} && sudo chmod o+w {remoteFilePath}");
-                    await sftpClient.UploadFileAsync(input, remoteFilePath, true);
-                    await sshClient.ExecuteCommandAsync($"sudo chmod o-w {remoteFilePath}");
-
-                    if (makeExecutable)
-                    {
-                        await sshClient.ExecuteCommandAsync($"sudo chmod +x {remoteFilePath}");
-                    }
-
-                    if (dirWasMadeWritableToOthers)
-                    {
-                        await sshClient.ExecuteCommandAsync($"sudo chmod o-w {dir}");
-                    }
-                }
-            }
-            finally
-            {
-                sshClient.Disconnect();
-                sftpClient.Disconnect();
-
-                foreach (var (input, _, _) in files)
-                {
-                    await input.DisposeAsync();
-                }
-
-                sshClient.Dispose();
-                sftpClient.Dispose();
-            }
-        }
-
-        private static async Task DeleteFileFromVirtualMachineAsync(ConnectionInfo sshConnectionInfo, string filePath)
-        {
-            using var sshClient = new SshClient(sshConnectionInfo);
-            sshClient.ConnectWithRetries();
-            await sshClient.ExecuteCommandAsync($"sudo rm -f {filePath}");
-            sshClient.Disconnect();
-        }
-
-        public static async Task<string> DownloadTextFromStorageAccountAsync(IStorageAccount storageAccount, string containerName, string blobName, CancellationTokenSource cts)
-        {
-            var blobClient = await GetBlobClientAsync(storageAccount);
-            var container = blobClient.GetBlobContainerClient(containerName);
-
-            return (await container.GetBlobClient(blobName).DownloadContentAsync(cts.Token)).Value.Content.ToString();
-        }
-
-        private async Task UploadTextToStorageAccountAsync(IStorageAccount storageAccount, string containerName, string blobName, string content)
-        {
-            var blobClient = await GetBlobClientAsync(storageAccount);
-            var container = blobClient.GetBlobContainerClient(containerName);
-
-            await container.CreateIfNotExistsAsync();
-            await container.GetBlobClient(blobName).UploadAsync(BinaryData.FromString(content), true, cts.Token);
-        }
-
-        private static string GetLinuxParentPath(string path)
-        {
-            const char dirSeparator = '/';
-
-            if (string.IsNullOrEmpty(path))
-            {
-                return null;
-            }
-
-            var pathComponents = path.TrimEnd(dirSeparator).Split(dirSeparator);
-
-            return string.Join(dirSeparator, pathComponents.Take(pathComponents.Length - 1));
-        }
-
-        private class ValidationException : Exception
-        {
-            public string Reason { get; set; }
-            public bool DisplayExample { get; set; }
-
-            public ValidationException(string reason, bool displayExample = true)
-            {
-                Reason = reason;
-                DisplayExample = displayExample;
-            }
-        }
-    }
-}+namespace CromwellOnAzureDeployer
+{
+    public class Deployer
+    {
+        private static readonly AsyncRetryPolicy roleAssignmentHashConflictRetryPolicy = Policy
+            .Handle<Microsoft.Rest.Azure.CloudException>(cloudException => cloudException.Body.Code.Equals("HashConflictOnDifferentRoleAssignmentIds"))
+            .RetryAsync();
+
+        private static readonly AsyncRetryPolicy sshCommandRetryPolicy = Policy
+            .Handle<Exception>(ex => !(ex is SshAuthenticationException && ex.Message.StartsWith("Permission")))
+            .WaitAndRetryAsync(5, retryAttempt => System.TimeSpan.FromSeconds(5));
+
+        public const string WorkflowsContainerName = "workflows";
+        public const string ConfigurationContainerName = "configuration";
+        public const string CromwellConfigurationFileName = "cromwell-application.conf";
+        public const string ContainersToMountFileName = "containers-to-mount";
+        public const string CoASettingsFileName = "settings";
+        public const string AllowedVmSizesFileName = "allowed-vm-sizes";
+        public const string InputsContainerName = "inputs";
+        public const string CromwellAzureRootDir = "/data/cromwellazure";
+        public const string CromwellAzureRootDirSymLink = "/cromwellazure";    // This path is present in all CoA versions
+        public const string SettingsDelimiter = "=:=";
+        public const string SshNsgRuleName = "SSH";
+
+        private readonly CancellationTokenSource cts = new();
+
+        private readonly List<string> requiredResourceProviders = new()
+        {
+            "Microsoft.Authorization",
+            "Microsoft.Batch",
+            "Microsoft.Compute",
+            "Microsoft.DocumentDB",
+            "Microsoft.OperationalInsights",
+            "Microsoft.insights",
+            "Microsoft.Network",
+            "Microsoft.Storage"
+        };
+
+
+        private Configuration configuration { get; set; }
+        private TokenCredentials tokenCredentials;
+        private IAzure azureSubscriptionClient { get; set; }
+        private Microsoft.Azure.Management.Fluent.Azure.IAuthenticated azureClient { get; set; }
+        private IResourceManager resourceManagerClient { get; set; }
+        private AzureCredentials azureCredentials { get; set; }
+        private IMySQLManagementClient mySQLManagementClient { get; set; }
+        private IEnumerable<string> subscriptionIds { get; set; }
+        private bool SkipBillingReaderRoleAssignment { get; set; }
+        private bool isResourceGroupCreated { get; set; }
+        private KubernetesManager kubernetesManager {get; set;}
+        private IKubernetes kubernetesClient { get; set; }
+
+        public Deployer(Configuration configuration)
+        {
+            this.configuration = configuration;
+        }
+
+        public async Task<int> DeployAsync()
+        {
+            var mainTimer = Stopwatch.StartNew();
+
+            try
+            {
+                ValidateInitialCommandLineArgsAsync();
+
+                ConsoleEx.WriteLine("Running...");
+
+                await ValidateTokenProviderAsync();
+
+                tokenCredentials = new TokenCredentials(new RefreshableAzureServiceTokenProvider("https://management.azure.com/"));
+                azureCredentials = new AzureCredentials(tokenCredentials, null, null, AzureEnvironment.AzureGlobalCloud);
+                azureClient = GetAzureClient(azureCredentials);
+                azureSubscriptionClient = azureClient.WithSubscription(configuration.SubscriptionId);
+                subscriptionIds = (await azureClient.Subscriptions.ListAsync()).Select(s => s.SubscriptionId);
+                resourceManagerClient = GetResourceManagerClient(azureCredentials);
+                kubernetesManager = new KubernetesManager(configuration, azureCredentials, azureClient, subscriptionIds, cts);
+                mySQLManagementClient = new MySQLManagementClient(azureCredentials) { SubscriptionId = configuration.SubscriptionId };
+
+                await ValidateSubscriptionAndResourceGroupAsync(configuration);
+
+                IResourceGroup resourceGroup = null;
+                ManagedCluster aksCluster = null;
+                BatchAccount batchAccount = null;
+                IGenericResource logAnalyticsWorkspace = null;
+                IGenericResource appInsights = null;
+                ICosmosDBAccount cosmosDb = null;
+                Server mySQLServer = null;
+                IStorageAccount storageAccount = null;
+                IVirtualMachine linuxVm = null;
+                INetworkSecurityGroup networkSecurityGroup = null;
+                IIdentity managedIdentity = null;
+                ConnectionInfo sshConnectionInfo = null;
+
+                try
+                {
+                    if (configuration.Update)
+                    {
+                        resourceGroup = await azureSubscriptionClient.ResourceGroups.GetByNameAsync(configuration.ResourceGroupName);
+                        configuration.RegionName = resourceGroup.RegionName;
+
+                        var targetVersion = Utility.DelimitedTextToDictionary(Utility.GetFileContent("scripts", "env-00-coa-version.txt")).GetValueOrDefault("CromwellOnAzureVersion");
+
+                        ConsoleEx.WriteLine($"Upgrading Cromwell on Azure instance in resource group '{resourceGroup.Name}' to version {targetVersion}...");
+
+                        var existingVms = await azureSubscriptionClient.VirtualMachines.ListByResourceGroupAsync(configuration.ResourceGroupName);
+                        var existingAksCluster = await ValidateAndGetExistingAKSClusterAsync();
+                        configuration.UseAks = existingAksCluster != null;
+
+                        networkSecurityGroup = (await azureSubscriptionClient.NetworkSecurityGroups.ListByResourceGroupAsync(configuration.ResourceGroupName)).FirstOrDefault(g => g.NetworkInterfaceIds.Contains(linuxVm.GetPrimaryNetworkInterface().Id));
+
+                        Dictionary<string, string> accountNames = null;
+                        if (configuration.UseAks)
+                        {
+                            if (!string.IsNullOrEmpty(configuration.StorageAccountName))
+                            {
+                                storageAccount = await GetExistingStorageAccountAsync(configuration.StorageAccountName)
+                                    ?? throw new ValidationException($"Storage account {configuration.StorageAccountName}, does not exist in region {configuration.RegionName} or is not accessible to the current user.");
+
+                            }
+                            else
+                            {
+                                var storageAccounts = await azureSubscriptionClient.StorageAccounts.ListByResourceGroupAsync(configuration.ResourceGroupName);
+                                if (!storageAccounts.Any())
+                                {
+                                    throw new ValidationException($"Update was requested but resource group {configuration.ResourceGroupName} does not contain any storage accounts.");
+                                }
+                                if (storageAccounts.Count() > 1)
+                                {
+                                    throw new ValidationException($"Resource group {configuration.ResourceGroupName} contains multiple storage accounts. {nameof(configuration.StorageAccountName)} must be provided.");
+                                }
+                                storageAccount = storageAccounts.First();
+
+                            }
+
+                            accountNames = Utility.DelimitedTextToDictionary(await DownloadTextFromStorageAccountAsync(storageAccount, ConfigurationContainerName, CoASettingsFileName, cts), SettingsDelimiter);
+                        }   
+                        else
+                        {
+                            if (!existingVms.Any())
+                            {
+                                throw new ValidationException($"Update was requested but resource group {configuration.ResourceGroupName} does not contain any virtual machines.");
+                            }
+
+                            if (existingVms.Count() > 1 && string.IsNullOrWhiteSpace(configuration.VmName))
+                            {
+                                throw new ValidationException($"Resource group {configuration.ResourceGroupName} contains multiple virtual machines. {nameof(configuration.VmName)} must be provided.");
+                            }
+
+                            if (!string.IsNullOrWhiteSpace(configuration.VmName))
+                            {
+                                linuxVm = existingVms.FirstOrDefault(vm => vm.Name.Equals(configuration.VmName, StringComparison.OrdinalIgnoreCase));
+
+                                if (linuxVm == null)
+                                {
+                                    throw new ValidationException($"Virtual machine {configuration.VmName} does not exist in resource group {configuration.ResourceGroupName}.");
+                                }
+                            }
+                            else
+                            {
+                                linuxVm = existingVms.Single();
+                            }
+
+                            configuration.VmName = linuxVm.Name;
+                            configuration.RegionName = linuxVm.RegionName;
+                            configuration.PrivateNetworking = linuxVm.GetPrimaryPublicIPAddress() == null;
+
+                            if (!configuration.PrivateNetworking.GetValueOrDefault() && networkSecurityGroup == null)
+                            {
+                                if (string.IsNullOrWhiteSpace(configuration.NetworkSecurityGroupName))
+                                {
+                                    configuration.NetworkSecurityGroupName = SdkContext.RandomResourceName($"{configuration.MainIdentifierPrefix}", 15);
+                                }
+
+                                networkSecurityGroup = await CreateNetworkSecurityGroupAsync(resourceGroup, configuration.NetworkSecurityGroupName);
+                                await AssociateNicWithNetworkSecurityGroupAsync(linuxVm.GetPrimaryNetworkInterface(), networkSecurityGroup);
+                            }
+
+                            await EnableSsh(networkSecurityGroup);
+                            sshConnectionInfo = GetSshConnectionInfo(linuxVm, configuration.VmUsername, configuration.VmPassword);
+                            await WaitForSshConnectivityAsync(sshConnectionInfo);
+
+                            accountNames = Utility.DelimitedTextToDictionary((await ExecuteCommandOnVirtualMachineWithRetriesAsync(sshConnectionInfo, $"cat {CromwellAzureRootDir}/env-01-account-names.txt || echo ''")).Output);
+
+                            if (!accountNames.TryGetValue("DefaultStorageAccountName", out var storageAccountName))
+                            {
+                                throw new ValidationException($"Could not retrieve the default storage account name from virtual machine {configuration.VmName}.");
+                            }
+
+                            storageAccount = await GetExistingStorageAccountAsync(storageAccountName)
+                                ?? throw new ValidationException($"Storage account {storageAccountName}, referenced by the VM configuration, does not exist in region {configuration.RegionName} or is not accessible to the current user.");
+
+                            configuration.StorageAccountName = storageAccountName;
+                        }
+
+                        if (!accountNames.Any())
+                        {
+                            throw new ValidationException($"Could not retrieve account names from virtual machine {configuration.VmName}.");
+                        }
+
+                        if (!accountNames.TryGetValue("BatchAccountName", out var batchAccountName))
+                        {
+                            throw new ValidationException($"Could not retrieve the Batch account name from virtual machine {configuration.VmName}.");
+                        }
+
+                        batchAccount = await GetExistingBatchAccountAsync(batchAccountName)
+                            ?? throw new ValidationException($"Batch account {batchAccountName}, referenced by the VM configuration, does not exist in region {configuration.RegionName} or is not accessible to the current user.");
+
+                        configuration.BatchAccountName = batchAccountName;
+
+                        if (!accountNames.TryGetValue("CosmosDbAccountName", out var cosmosDbAccountName))
+                        {
+                            throw new ValidationException($"Could not retrieve the CosmosDb account name from virtual machine {configuration.VmName}.");
+                        }
+
+                        cosmosDb = (await azureSubscriptionClient.CosmosDBAccounts.ListByResourceGroupAsync(configuration.ResourceGroupName))
+                            .FirstOrDefault(a => a.Name.Equals(cosmosDbAccountName, StringComparison.OrdinalIgnoreCase))
+                                ?? throw new ValidationException($"CosmosDb account {cosmosDbAccountName} does not exist in resource group {configuration.ResourceGroupName}.");
+
+                        configuration.CosmosDbAccountName = cosmosDbAccountName;
+                        // Note: Current behavior is to block switching from Docker MySQL to Azure MySQL on Update.
+                        // However we do ancitipate including this change, this code is here to facilitate this future behavior.
+                        configuration.MySqlServerName = accountNames.GetValueOrDefault("MySqlServerName");
+                        //configuration.ProvisionMySqlOnAzure = !string.IsNullOrEmpty(MySqlServerName);
+
+                        if (existingAksCluster != null)
+                        {
+                            if (!accountNames.TryGetValue("ManagedIdentityClientId", out var managedIdentityClientId))
+                            {
+                                throw new ValidationException($"Could not retrieve ManagedIdentityClientId.");
+                            }
+                            
+                            managedIdentity = azureSubscriptionClient.Identities.ListByResourceGroup(configuration.ResourceGroupName).Where(id => id.ClientId == managedIdentityClientId).FirstOrDefault()
+                                ?? throw new ValidationException($"Managed Identity {managedIdentityClientId} does not exist in region {configuration.RegionName} or is not accessible to the current user.");
+
+                            await kubernetesManager.UpgradeAKSDeployment(accountNames, resourceGroup, storageAccount);
+                        }
+                        else
+                        {
+                            await UpgradeVMDeployment(resourceGroup, accountNames, sshConnectionInfo, storageAccount, cosmosDb);
+                        }
+                    }
+
+                    if (!configuration.Update)
+                    {
+                        ValidateRegionName(configuration.RegionName);
+                        ValidateMainIdentifierPrefix(configuration.MainIdentifierPrefix);
+                        storageAccount = await ValidateAndGetExistingStorageAccountAsync();
+                        batchAccount = await ValidateAndGetExistingBatchAccountAsync();
+                        aksCluster = await ValidateAndGetExistingAKSClusterAsync();
+
+                        // Configuration preferences not currently settable by user.
+                        configuration.MySqlServerName = configuration.ProvisionMySqlOnAzure.GetValueOrDefault() ? SdkContext.RandomResourceName($"{configuration.MainIdentifierPrefix}-", 15) : String.Empty;
+                        configuration.MySqlServerPassword = Utility.GeneratePassword();
+
+                        if (string.IsNullOrWhiteSpace(configuration.BatchAccountName))
+                        {
+                            configuration.BatchAccountName = SdkContext.RandomResourceName($"{configuration.MainIdentifierPrefix}", 15);
+                        }
+
+                        if (string.IsNullOrWhiteSpace(configuration.StorageAccountName))
+                        {
+                            configuration.StorageAccountName = SdkContext.RandomResourceName($"{configuration.MainIdentifierPrefix}", 24);
+                        }
+
+                        if (string.IsNullOrWhiteSpace(configuration.NetworkSecurityGroupName))
+                        {
+                            configuration.NetworkSecurityGroupName = SdkContext.RandomResourceName($"{configuration.MainIdentifierPrefix}", 15);
+                        }
+
+                        if (string.IsNullOrWhiteSpace(configuration.CosmosDbAccountName))
+                        {
+                            configuration.CosmosDbAccountName = SdkContext.RandomResourceName($"{configuration.MainIdentifierPrefix}-", 15);
+                        }
+
+                        if (string.IsNullOrWhiteSpace(configuration.ApplicationInsightsAccountName))
+                        {
+                            configuration.ApplicationInsightsAccountName = SdkContext.RandomResourceName($"{configuration.MainIdentifierPrefix}-", 15);
+                        }
+
+                        if (string.IsNullOrWhiteSpace(configuration.VmName))
+                        {
+                            configuration.VmName = SdkContext.RandomResourceName($"{configuration.MainIdentifierPrefix}-", 25);
+                        }
+
+                        if (string.IsNullOrWhiteSpace(configuration.VmPassword))
+                        {
+                            configuration.VmPassword = Utility.GeneratePassword();
+                        }
+
+                        if (string.IsNullOrWhiteSpace(configuration.AksClusterName))
+                        {
+                            configuration.AksClusterName = SdkContext.RandomResourceName($"{configuration.MainIdentifierPrefix}-", 25);
+                        }
+
+                        await RegisterResourceProvidersAsync();
+                        await ValidateVmAsync();
+
+                        if (batchAccount is null)
+                        {
+                            await ValidateBatchAccountQuotaAsync();
+                        }
+
+                        var vnetAndSubnet = await ValidateAndGetExistingVirtualNetworkAsync();
+
+                        if (string.IsNullOrWhiteSpace(configuration.ResourceGroupName))
+                        {
+                            configuration.ResourceGroupName = SdkContext.RandomResourceName($"{configuration.MainIdentifierPrefix}-", 15);
+                            resourceGroup = await CreateResourceGroupAsync();
+                            isResourceGroupCreated = true;
+                        }
+                        else
+                        {
+                            resourceGroup = await azureSubscriptionClient.ResourceGroups.GetByNameAsync(configuration.ResourceGroupName);
+                        }
+
+                        managedIdentity = await CreateUserManagedIdentityAsync(resourceGroup);
+
+                        if (vnetAndSubnet is not null)
+                        {
+                            ConsoleEx.WriteLine($"Creating VM in existing virtual network {vnetAndSubnet.Value.virtualNetwork.Name} and subnet {vnetAndSubnet.Value.vmSubnet.Name}");
+                        }
+
+                        if (storageAccount is not null)
+                        {
+                            ConsoleEx.WriteLine($"Using existing Storage Account {storageAccount.Name}");
+                        }
+                        
+                        if (batchAccount is not null)
+                        {
+                            ConsoleEx.WriteLine($"Using existing Batch Account {batchAccount.Name}");
+                        }
+
+                        if (vnetAndSubnet is null)
+                        {
+                            configuration.VnetName = SdkContext.RandomResourceName($"{configuration.MainIdentifierPrefix}-", 15);
+                            configuration.MySqlSubnetName = String.IsNullOrEmpty(configuration.MySqlSubnetName) && configuration.ProvisionMySqlOnAzure.GetValueOrDefault() ? configuration.DefaultMySqlSubnetName : configuration.MySqlSubnetName;
+                            configuration.VmSubnetName = String.IsNullOrEmpty(configuration.VmSubnetName) ? configuration.DefaultVmSubnetName : configuration.VmSubnetName;
+                            vnetAndSubnet = await CreateVnetAndSubnetsAsync(resourceGroup);
+                        }
+
+                        if (string.IsNullOrWhiteSpace(configuration.LogAnalyticsArmId))
+                        {
+                            var workspaceName = SdkContext.RandomResourceName(configuration.MainIdentifierPrefix, 15);
+                            logAnalyticsWorkspace = await CreateLogAnalyticsWorkspaceResourceAsync(workspaceName);
+                            configuration.LogAnalyticsArmId = logAnalyticsWorkspace.Id;
+                        }
+
+                        await Task.Run(async () =>
+                        {
+                            storageAccount ??= await CreateStorageAccountAsync();
+                            await CreateDefaultStorageContainersAsync(storageAccount);
+                            await WriteNonPersonalizedFilesToStorageAccountAsync(storageAccount);
+                            await WritePersonalizedFilesToStorageAccountAsync(storageAccount, managedIdentity.Name);
+                            await AssignVmAsContributorToStorageAccountAsync(managedIdentity, storageAccount);
+                            await AssignVmAsDataReaderToStorageAccountAsync(managedIdentity, storageAccount);
+                            await AssignManagedIdOperatorToResourceAsync(managedIdentity, resourceGroup);
+                        });
+
+                        Task compute = null;
+                        if (configuration.UseAks)
+                        {
+                            compute = Task.Run(async () =>
+                            {
+                                var settings = GetSettingsDict(managedIdentity);
+                                if (aksCluster == null)
+                                {
+                                    aksCluster = await ProvisionManagedCluster(resourceGroup, managedIdentity, logAnalyticsWorkspace, vnetAndSubnet?.virtualNetwork, vnetAndSubnet?.vmSubnet.Name);
+                                }
+                                kubernetesClient = await kubernetesManager.GetKubernetesClient(resourceGroup);
+                                await kubernetesManager.DeployCoAServicesToCluster(kubernetesClient, resourceGroup, settings, logAnalyticsWorkspace, vnetAndSubnet?.virtualNetwork, vnetAndSubnet?.vmSubnet.Name, storageAccount);
+                                await UploadTextToStorageAccountAsync(storageAccount, ConfigurationContainerName, CoASettingsFileName, Utility.DictionaryToDelimitedText(settings, SettingsDelimiter));
+                            });
+                        }
+                        else
+                        {
+                            ConsoleEx.WriteLine();
+                            ConsoleEx.WriteLine($"VM host: {configuration.VmName}.{configuration.RegionName}.cloudapp.azure.com");
+                            ConsoleEx.WriteLine($"VM username: {configuration.VmUsername}");
+                            ConsoleEx.WriteLine($"VM password: {configuration.VmPassword}");
+                            ConsoleEx.WriteLine();
+                            compute = CreateVirtualMachineAsync(managedIdentity, vnetAndSubnet?.virtualNetwork, vnetAndSubnet?.vmSubnet.Name)
+                                .ContinueWith(async t =>
+                                    {
+                                        linuxVm = t.Result;
+
+                                        if (!configuration.PrivateNetworking.GetValueOrDefault())
+                                        {
+                                            networkSecurityGroup = await CreateNetworkSecurityGroupAsync(resourceGroup, configuration.NetworkSecurityGroupName);
+                                            await AssociateNicWithNetworkSecurityGroupAsync(linuxVm.GetPrimaryNetworkInterface(), networkSecurityGroup);
+                                        }
+
+                                        sshConnectionInfo = GetSshConnectionInfo(linuxVm, configuration.VmUsername, configuration.VmPassword);
+                                        await WaitForSshConnectivityAsync(sshConnectionInfo);
+                                        await ConfigureVmAsync(sshConnectionInfo, managedIdentity);
+                                    },
+                                    TaskContinuationOptions.OnlyOnRanToCompletion)
+                                .Unwrap();
+                        }
+
+                        await Task.WhenAll(new Task[]
+                        {
+                            Task.Run(async () => batchAccount ??= await CreateBatchAccountAsync(storageAccount.Id)),
+                            Task.Run(async () => appInsights = await CreateAppInsightsResourceAsync(configuration.LogAnalyticsArmId)),
+                            Task.Run(async () => cosmosDb = await CreateCosmosDbAsync()),
+                            Task.Run(async () => { 
+                                if(configuration.ProvisionMySqlOnAzure == true) { mySQLServer = await CreateMySqlServerAndDatabaseAsync(mySQLManagementClient, vnetAndSubnet.Value.mySqlSubnet); }
+                            }),
+                            Task.Run(async () => await compute)
+                        }) ;
+
+                        await AssignVmAsContributorToAppInsightsAsync(managedIdentity, appInsights);
+                        await AssignVmAsContributorToCosmosDb(managedIdentity, cosmosDb);
+                        await AssignVmAsContributorToBatchAccountAsync(managedIdentity, batchAccount);
+
+                        if (!SkipBillingReaderRoleAssignment)
+                        {
+                            await AssignVmAsBillingReaderToSubscriptionAsync(managedIdentity);
+                        }
+
+                        if (configuration.ProvisionMySqlOnAzure.GetValueOrDefault())
+                        {
+                            await ExecuteQueriesOnAzureMySqlDb(sshConnectionInfo, mySQLServer);
+                        }
+                    }
+
+                    if (configuration.UseAks)
+                    {
+                        await kubernetesManager.WaitForCromwell(kubernetesClient);
+                    }
+                    else
+                    {
+                        await WriteCoaVersionToVmAsync(sshConnectionInfo);
+                        await RebootVmAsync(sshConnectionInfo);
+                        await WaitForSshConnectivityAsync(sshConnectionInfo);
+
+                        if (!await IsStartupSuccessfulAsync(sshConnectionInfo))
+                        {
+                            ConsoleEx.WriteLine($"Startup script on the VM failed. Check {CromwellAzureRootDir}/startup.log for details", ConsoleColor.Red);
+                            return 1;
+                        }
+
+                        if (await MountWarningsExistAsync(sshConnectionInfo))
+                        {
+                            ConsoleEx.WriteLine($"Found warnings in {CromwellAzureRootDir}/mount.blobfuse.log. Some storage containers may have failed to mount on the VM. Check the file for details.", ConsoleColor.Yellow);
+                        }
+
+                        await WaitForDockerComposeAsync(sshConnectionInfo);
+                        await WaitForCromwellAsync(sshConnectionInfo);
+                    }
+                }
+                finally
+                {
+                    if (!configuration.KeepSshPortOpen.GetValueOrDefault())
+                    {
+                        await DisableSsh(networkSecurityGroup);
+                    }
+                }
+
+                var maxPerFamilyQuota = batchAccount.DedicatedCoreQuotaPerVMFamilyEnforced ? batchAccount.DedicatedCoreQuotaPerVMFamily.Select(q => q.CoreQuota).Where(q => 0 != q) : Enumerable.Repeat(batchAccount.DedicatedCoreQuota ?? 0, 1);
+                var isBatchQuotaAvailable = batchAccount.LowPriorityCoreQuota > 0 || (batchAccount.DedicatedCoreQuota > 0 && maxPerFamilyQuota.Append(0).Max() > 0);
+
+                int exitCode;
+
+                if (isBatchQuotaAvailable)
+                {
+                    if (configuration.SkipTestWorkflow)
+                    {
+                        exitCode = 0;
+                    }
+                    else
+                    {
+                        var isTestWorkflowSuccessful = await RunTestWorkflow(storageAccount, usePreemptibleVm: batchAccount.LowPriorityCoreQuota > 0);
+
+                        if (!isTestWorkflowSuccessful)
+                        {
+                            await DeleteResourceGroupIfUserConsentsAsync();
+                        }
+
+                        exitCode = isTestWorkflowSuccessful ? 0 : 1;
+                    }
+                }
+                else
+                {
+                    if (!configuration.SkipTestWorkflow)
+                    {
+                        ConsoleEx.WriteLine($"Could not run the test workflow.", ConsoleColor.Yellow);
+                    }
+
+                    ConsoleEx.WriteLine($"Deployment was successful, but Batch account {configuration.BatchAccountName} does not have sufficient core quota to run workflows.", ConsoleColor.Yellow);
+                    ConsoleEx.WriteLine($"Request Batch core quota: https://docs.microsoft.com/en-us/azure/batch/batch-quota-limit", ConsoleColor.Yellow);
+                    ConsoleEx.WriteLine($"After receiving the quota, read the docs to run a test workflow and confirm successful deployment.", ConsoleColor.Yellow);
+                    exitCode = 2;
+                }
+
+                ConsoleEx.WriteLine($"Completed in {mainTimer.Elapsed.TotalMinutes:n1} minutes.");
+
+                return exitCode;
+            }
+            catch (ValidationException validationException)
+            {
+                DisplayValidationExceptionAndExit(validationException);
+                return 1;
+            }
+            catch (Exception exc)
+            {
+                if (exc is KubernetesException)
+                {
+                    var kExc = (KubernetesException)exc;
+                    ConsoleEx.WriteLine($"Kubenetes Status: {kExc.Status}");
+                }
+
+                if (exc is WebSocketException)
+                {
+                    var wExc = (WebSocketException)exc;
+                    ConsoleEx.WriteLine($"WebSocket ErrorCode: {wExc.WebSocketErrorCode}"); 
+                }
+
+                if (exc is HttpOperationException)
+                {
+                    var hExc = (HttpOperationException)exc;
+                    ConsoleEx.WriteLine($"HTTP Response: {hExc.Response.Content}");
+                }
+
+                if (!(exc is OperationCanceledException && cts.Token.IsCancellationRequested))
+                {
+                    ConsoleEx.WriteLine();
+                    ConsoleEx.WriteLine($"{exc.GetType().Name}: {exc.Message}", ConsoleColor.Red);
+                    ConsoleEx.WriteLine(exc.StackTrace, ConsoleColor.Red);
+                }
+                
+                ConsoleEx.WriteLine();
+                Debugger.Break();
+                WriteGeneralRetryMessageToConsole();
+                await DeleteResourceGroupIfUserConsentsAsync();
+                return 1;
+            }
+        }
+
+        private async Task<ManagedCluster> ValidateAndGetExistingAKSClusterAsync()
+        {
+            if (configuration.AksClusterName == null)
+            {
+                return null;
+            }
+
+            return (await GetExistingAKSClusterAsync(configuration.AksClusterName))
+                ?? throw new ValidationException($"If AKS cluster name is provided, the cluster must already exist in region {configuration.RegionName}, and be accessible to the current user.", displayExample: false);
+
+        }
+
+        private async Task<ManagedCluster> GetExistingAKSClusterAsync(string aksClusterName)
+        {
+            return (await Task.WhenAll(subscriptionIds.Select(s => new ContainerServiceClient(tokenCredentials) { SubscriptionId = s }.ManagedClusters.ListAsync())))
+                            .SelectMany(a => a)
+                            .SingleOrDefault(a => a.Name.Equals(aksClusterName, StringComparison.OrdinalIgnoreCase) && a.Location.Equals(configuration.RegionName, StringComparison.OrdinalIgnoreCase));
+
+        }
+
+        private async Task<ManagedCluster> ProvisionManagedCluster(IResource resourceGroupObject, IIdentity managedIdentity, IGenericResource logAnalyticsWorkspace, INetwork virtualNetwork, string subnetName)
+        {
+            string resourceGroup = resourceGroupObject.Name;
+            string nodePoolName = "nodepool1";
+            var containerServiceClient = new ContainerServiceClient(azureCredentials);
+            containerServiceClient.SubscriptionId = configuration.SubscriptionId;
+            var cluster = new ManagedCluster();
+            cluster.AddonProfiles = new Dictionary<string, ManagedClusterAddonProfile>();
+            cluster.AddonProfiles.Add("omsagent", new ManagedClusterAddonProfile(true, new Dictionary<string, string>() { { "logAnalyticsWorkspaceResourceID", logAnalyticsWorkspace.Id } }));
+            cluster.Location = configuration.RegionName;
+            cluster.DnsPrefix = configuration.AksClusterName;
+            cluster.NetworkProfile = new ContainerServiceNetworkProfile();
+            cluster.NetworkProfile.NetworkPlugin = NetworkPlugin.Azure;
+            cluster.NetworkProfile.ServiceCidr = configuration.KubernetesServiceCidr;
+            cluster.NetworkProfile.DnsServiceIP = configuration.KubernetesDnsServiceIP;
+            cluster.NetworkProfile.DockerBridgeCidr = configuration.KubernetesDockerBridgeCidr;
+            cluster.NetworkProfile.NetworkPolicy = NetworkPolicy.Azure;
+            cluster.Identity = new ManagedClusterIdentity(managedIdentity.PrincipalId, managedIdentity.TenantId, Microsoft.Azure.Management.ContainerService.Models.ResourceIdentityType.UserAssigned);
+            cluster.Identity.UserAssignedIdentities = new Dictionary<string, ManagedClusterIdentityUserAssignedIdentitiesValue>();
+            cluster.Identity.UserAssignedIdentities.Add(managedIdentity.Id, new ManagedClusterIdentityUserAssignedIdentitiesValue(managedIdentity.PrincipalId, managedIdentity.ClientId));
+            cluster.IdentityProfile = new Dictionary<string, ManagedClusterPropertiesIdentityProfileValue>();
+            cluster.IdentityProfile.Add("kubeletidentity", new ManagedClusterPropertiesIdentityProfileValue(managedIdentity.Id, managedIdentity.ClientId, managedIdentity.PrincipalId));
+            cluster.AgentPoolProfiles = new List<ManagedClusterAgentPoolProfile>();
+            cluster.AgentPoolProfiles.Add(new ManagedClusterAgentPoolProfile()
+            {
+                Name = nodePoolName,
+                Count = 2,
+                VmSize = "Standard_DS2_v2",
+                OsDiskSizeGB = 128,
+                OsDiskType = OSDiskType.Managed,
+                MaxPods = 110,
+                Type = "VirtualMachineScaleSets",
+                EnableAutoScaling = false,
+                EnableNodePublicIP = true,
+                OsType = "Linux",
+                Mode = "System",
+                VnetSubnetID = virtualNetwork.Subnets[subnetName].Inner.Id
+            });
+
+            return await Execute(
+                $"Creating AKS Cluster: {configuration.AksClusterName}...",
+                () => containerServiceClient.ManagedClusters.CreateOrUpdateAsync(resourceGroup, configuration.AksClusterName, cluster));
+        }
+
+        private async Task UpgradeVMDeployment(IResourceGroup resourceGroup, Dictionary<string, string> accountNames, ConnectionInfo sshConnectionInfo, IStorageAccount storageAccount, ICosmosDBAccount cosmosDb)
+        {
+            IVirtualMachine linuxVm = null;
+            IIdentity managedIdentity = null;
+
+            await ConfigureVmAsync(sshConnectionInfo, null);
+
+            if (!accountNames.TryGetValue("ManagedIdentityClientId", out var existingUserManagedIdentity))
+            {
+                managedIdentity = await ReplaceSystemManagedIdentityWithUserManagedIdentityAsync(resourceGroup, linuxVm);
+            }
+            else
+            {
+                managedIdentity = await linuxVm.UserAssignedManagedServiceIdentityIds.Select(GetIdentityByIdAsync).FirstOrDefault(MatchesClientId);
+
+                if (managedIdentity is null)
+                {
+                    throw new ValidationException($"The managed identity, referenced by the VM configuration retrieved from virtual machine {configuration.VmName}, does not exist or is not accessible to the current user. ");
+                }
+
+                Task<IIdentity> GetIdentityByIdAsync(string id) => azureSubscriptionClient.Identities.GetByIdAsync(id);
+
+                bool MatchesClientId(Task<IIdentity> identity)
+                {
+                    try
+                    {
+                        return existingUserManagedIdentity.Equals(identity.Result.ClientId, StringComparison.OrdinalIgnoreCase);
+                    }
+                    catch
+                    {
+                        _ = identity.Exception;
+                        return false;
+                    }
+                }
+            }
+
+            await WriteNonPersonalizedFilesToStorageAccountAsync(storageAccount);
+
+            var installedVersion = await GetInstalledCromwellOnAzureVersionAsync(sshConnectionInfo);
+
+            if (installedVersion == null)
+            {
+                // If upgrading from pre-2.1 version, patch the installed Cromwell configuration file (disable call caching and default to preemptible)
+                await PatchCromwellConfigurationFileV200Async(storageAccount);
+                await SetCosmosDbContainerAutoScaleAsync(cosmosDb);
+            }
+
+            if (installedVersion == null || installedVersion < new Version(2, 1))
+            {
+                await PatchContainersToMountFileV210Async(storageAccount, managedIdentity.Name);
+            }
+
+            if (installedVersion == null || installedVersion < new Version(2, 2))
+            {
+                await PatchContainersToMountFileV220Async(storageAccount);
+            }
+
+            if (installedVersion == null || installedVersion < new Version(2, 4))
+            {
+                await PatchContainersToMountFileV240Async(storageAccount);
+                await PatchAccountNamesFileV240Async(sshConnectionInfo, managedIdentity);
+            }
+
+            if (installedVersion == null || installedVersion < new Version(2, 5))
+            {
+                await MitigateChaosDbV250Async(cosmosDb);
+            }
+
+            if (installedVersion == null || installedVersion < new Version(3, 0))
+            {
+                await PatchCromwellConfigurationFileV300Async(storageAccount);
+                await AddNewSettingsV300Async(sshConnectionInfo);
+                await UpgradeBlobfuseV300Async(sshConnectionInfo);
+                await DisableDockerServiceV300Async(sshConnectionInfo);
+
+                ConsoleEx.WriteLine($"It's recommended to update the default CoA storage account to a General Purpose v2 account.", ConsoleColor.Yellow);
+                ConsoleEx.WriteLine($"To do that, navigate to the storage account in the Azure Portal,", ConsoleColor.Yellow);
+                ConsoleEx.WriteLine($"Configuration tab, and click 'Upgrade.'", ConsoleColor.Yellow);
+            }
+        }
+
+        private Dictionary<string, string> GetSettingsDict(IIdentity managedIdentity)
+        {
+            var files = new string[] { "env-00-coa-version.txt", "env-01-account-names.txt", "env-02-internal-images.txt", "env-03-external-images.txt", "env-04-settings.txt" };
+            var settings = new Dictionary<string, string>();
+            foreach (var file in files)
+            {
+                var fileContents = Utility.GetFileContent("scripts", file);
+                foreach (var line in fileContents.Split("\n"))
+                {
+                    var parts = line.Split("=");
+                    if (parts.Length == 2)
+                    {
+                        settings.Add(parts[0], parts[1]);
+                    }
+                }
+            }
+
+            // env 05-12
+            UpdateSettingsFromConfiguration(settings, configuration);
+            settings["BatchNodesSubnetId"] = configuration.BatchNodesSubnetId;
+            settings["DockerInDockerImageName"] = configuration.DockerInDockerImageName;
+            settings["BlobxferImageName"] = configuration.BlobxferImageName;
+            if (configuration.DisableBatchNodesPublicIpAddress.HasValue)
+            {
+                settings["DisableBatchNodesPublicIpAddress"] = configuration.DisableBatchNodesPublicIpAddress.Value.ToString();
+            }
+
+            if (configuration.KeepSshPortOpen.HasValue)
+            {
+                settings["KeepSshPortOpen"] = configuration.KeepSshPortOpen.Value.ToString();
+            }
+
+            settings["DefaultStorageAccountName"] = configuration.StorageAccountName;
+            settings["CosmosDbAccountName"] = configuration.CosmosDbAccountName;
+            settings["BatchAccountName"] = configuration.BatchAccountName;
+            settings["ApplicationInsightsAccountName"] = configuration.ApplicationInsightsAccountName;
+            settings["ManagedIdentityClientId"] = managedIdentity.ClientId;
+
+            settings["AzureServicesAuthConnectionString"] = $"RunAs=App;AppId={managedIdentity.ClientId}";
+
+            return settings;
+        }
+
+        public static void UpdateSettingsFromConfiguration(Dictionary<string, string> settings, Configuration configuration)
+        {
+            if (!string.IsNullOrWhiteSpace(configuration.CromwellVersion))
+            {
+                settings["CromwellImageName"] = $"broadinstitute/cromwell:{configuration.CromwellVersion}";
+            }
+
+            if (!string.IsNullOrWhiteSpace(configuration.TesImageName))
+            {
+                settings["TesImageName"] = configuration.TesImageName;
+            }
+
+            if (!string.IsNullOrWhiteSpace(configuration.TriggerServiceImageName))
+            {
+                settings["TriggerServiceImageName"] = configuration.TriggerServiceImageName;
+            }
+        }
+
+        private Task WaitForSshConnectivityAsync(ConnectionInfo sshConnectionInfo)
+        {
+            var timeout = System.TimeSpan.FromMinutes(10);
+
+            return Execute(
+                $"Waiting for VM to accept SSH connections at {sshConnectionInfo.Host}...",
+                async () =>
+                {
+                    var startTime = DateTime.UtcNow;
+
+                    while (!cts.IsCancellationRequested)
+                    {
+                        try
+                        {
+                            using var sshClient = new SshClient(sshConnectionInfo);
+                            sshClient.ConnectWithRetries();
+                            sshClient.Disconnect();
+                        }
+                        catch (SshAuthenticationException ex) when (ex.Message.StartsWith("Permission"))
+                        {
+                            throw new ValidationException($"Could not connect to VM '{sshConnectionInfo.Host}'. Reason: {ex.Message}", false);
+                        }
+                        catch
+                        {
+                            if (DateTime.UtcNow.Subtract(startTime) > timeout)
+                            {
+                                throw new Exception("Timeout occurred while waiting for VM to accept SSH connections");
+                            }
+                            else
+                            {
+                                await Task.Delay(System.TimeSpan.FromSeconds(5), cts.Token);
+                                continue;
+                            }
+                        }
+
+                        break;
+                    }
+                });
+        }
+
+        private Task WaitForDockerComposeAsync(ConnectionInfo sshConnectionInfo)
+            => Execute(
+                "Waiting for docker containers to download and start...",
+                async () =>
+                {
+                    while (!cts.IsCancellationRequested)
+                    {
+                        var totalNumberOfRunningDockerContainers = configuration.ProvisionMySqlOnAzure.GetValueOrDefault() ? "3" : "4";
+                        var (numberOfRunningContainers, _, _) = await ExecuteCommandOnVirtualMachineWithRetriesAsync(sshConnectionInfo, "sudo docker ps -a | grep -c 'Up ' || :");
+
+                        if (numberOfRunningContainers == totalNumberOfRunningDockerContainers)
+                        {
+                            break;
+                        }
+
+                        await Task.Delay(5000, cts.Token);
+                    }
+                });
+
+        private Task WaitForCromwellAsync(ConnectionInfo sshConnectionInfo)
+            => Execute(
+                "Waiting for Cromwell to perform one-time database preparation...",
+                async () =>
+                {
+                    while (!cts.IsCancellationRequested)
+                    {
+                        var (isCromwellAvailable, _, _) = await ExecuteCommandOnVirtualMachineWithRetriesAsync(sshConnectionInfo, $"[ $(sudo docker logs cromwellazure_triggerservice_1 | grep -c '{AvailabilityTracker.GetAvailabilityMessage(Constants.CromwellSystemName)}') -gt 0 ] && echo 1 || echo 0");
+
+                        if (isCromwellAvailable == "1")
+                        {
+                            break;
+                        }
+
+                        await Task.Delay(5000, cts.Token);
+                    }
+                });
+
+        private Task<bool> IsStartupSuccessfulAsync(ConnectionInfo sshConnectionInfo)
+            => Execute(
+                "Waiting for startup script completion...",
+                async () =>
+                {
+                    while (!cts.IsCancellationRequested)
+                    {
+                        var (startupLogContent, _, _) = await ExecuteCommandOnVirtualMachineWithRetriesAsync(sshConnectionInfo, $"cat {CromwellAzureRootDir}/startup.log || echo ''");
+
+                        if (startupLogContent.Contains("Startup complete"))
+                        {
+                            return true;
+                        }
+
+                        if (startupLogContent.Contains("Startup failed"))
+                        {
+                            return false;
+                        }
+
+                        await Task.Delay(5000, cts.Token);
+                    }
+
+                    return false;
+                });
+
+        private static async Task<bool> MountWarningsExistAsync(ConnectionInfo sshConnectionInfo)
+            => int.Parse((await ExecuteCommandOnVirtualMachineWithRetriesAsync(sshConnectionInfo, $"grep -c 'WARNING' {CromwellAzureRootDir}/mount.blobfuse.log || :")).Output) > 0;
+
+        private static Microsoft.Azure.Management.Fluent.Azure.IAuthenticated GetAzureClient(AzureCredentials azureCredentials)
+            => Microsoft.Azure.Management.Fluent.Azure
+                .Configure()
+                .WithLogLevel(HttpLoggingDelegatingHandler.Level.Basic)
+                .Authenticate(azureCredentials);
+
+        private IResourceManager GetResourceManagerClient(AzureCredentials azureCredentials)
+            => ResourceManager
+                .Configure()
+                .WithLogLevel(HttpLoggingDelegatingHandler.Level.Basic)
+                .Authenticate(azureCredentials)
+                .WithSubscription(configuration.SubscriptionId);
+
+        private async Task RegisterResourceProvidersAsync()
+        {
+            var unregisteredResourceProviders = await GetRequiredResourceProvidersNotRegisteredAsync();
+
+            if (unregisteredResourceProviders.Count == 0)
+            {
+                return;
+            }
+
+            try
+            {
+                await Execute(
+                    $"Registering resource providers...",
+                    async () =>
+                    {
+                        await Task.WhenAll(
+                            unregisteredResourceProviders.Select(rp =>
+                                resourceManagerClient.Providers.RegisterAsync(rp))
+                        );
+
+                        // RP registration takes a few minutes; poll until done registering
+
+                        while (!cts.IsCancellationRequested)
+                        {
+                            unregisteredResourceProviders = await GetRequiredResourceProvidersNotRegisteredAsync();
+
+                            if (unregisteredResourceProviders.Count == 0)
+                            {
+                                break;
+                            }
+
+                            await Task.Delay(System.TimeSpan.FromSeconds(15));
+                        }
+                    });
+            }
+            catch (Microsoft.Rest.Azure.CloudException ex) when (ex.ToCloudErrorType() == CloudErrorType.AuthorizationFailed)
+            {
+                ConsoleEx.WriteLine();
+                ConsoleEx.WriteLine("Unable to programatically register the required resource providers.", ConsoleColor.Red);
+                ConsoleEx.WriteLine("This can happen if you don't have the Owner or Contributor role assignment for the subscription.", ConsoleColor.Red);
+                ConsoleEx.WriteLine();
+                ConsoleEx.WriteLine("Please contact the Owner or Contributor of your Azure subscription, and have them:", ConsoleColor.Yellow);
+                ConsoleEx.WriteLine();
+                ConsoleEx.WriteLine("1. Navigate to https://portal.azure.com", ConsoleColor.Yellow);
+                ConsoleEx.WriteLine("2. Select Subscription -> Resource Providers", ConsoleColor.Yellow);
+                ConsoleEx.WriteLine("3. Select each of the following and click Register:", ConsoleColor.Yellow);
+                ConsoleEx.WriteLine();
+                unregisteredResourceProviders.ForEach(rp => ConsoleEx.WriteLine($"- {rp}", ConsoleColor.Yellow));
+                ConsoleEx.WriteLine();
+                ConsoleEx.WriteLine("After completion, please re-attempt deployment.");
+
+                Environment.Exit(1);
+            }
+        }
+
+        private async Task<List<string>> GetRequiredResourceProvidersNotRegisteredAsync()
+        {
+            var cloudResourceProviders = await resourceManagerClient.Providers.ListAsync();
+
+            var notRegisteredResourceProviders = requiredResourceProviders
+                .Intersect(cloudResourceProviders
+                    .Where(rp => !rp.RegistrationState.Equals("Registered", StringComparison.OrdinalIgnoreCase))
+                    .Select(rp => rp.Namespace), StringComparer.OrdinalIgnoreCase)
+                .ToList();
+
+            return notRegisteredResourceProviders;
+        }
+
+        private async Task ConfigureVmAsync(ConnectionInfo sshConnectionInfo, IIdentity managedIdentity)
+        {
+            // If the user was added or password reset via Azure portal, assure that the user will not be prompted
+            // for password on each command and make bash the default shell.
+            await ExecuteCommandOnVirtualMachineAsync(sshConnectionInfo, $"echo '{configuration.VmPassword}' | sudo -S -p '' /bin/bash -c \"echo '{configuration.VmUsername} ALL=(ALL) NOPASSWD:ALL' > /etc/sudoers.d/z_{configuration.VmUsername}\"");
+            await ExecuteCommandOnVirtualMachineAsync(sshConnectionInfo, $"sudo usermod --shell /bin/bash {configuration.VmUsername}");
+
+            if (configuration.Update)
+            {
+                await ExecuteCommandOnVirtualMachineAsync(sshConnectionInfo, $"sudo docker-compose down");
+            }
+
+            await MountDataDiskOnTheVirtualMachineAsync(sshConnectionInfo);
+            await ExecuteCommandOnVirtualMachineAsync(sshConnectionInfo, $"sudo mkdir -p {CromwellAzureRootDir} && sudo chown {configuration.VmUsername} {CromwellAzureRootDir} && sudo chmod ug=rwx,o= {CromwellAzureRootDir}");
+            await WriteNonPersonalizedFilesToVmAsync(sshConnectionInfo);
+            await RunInstallationScriptAsync(sshConnectionInfo);
+            await HandleCustomImagesAsync(sshConnectionInfo);
+            await HandleConfigurationPropertiesAsync(sshConnectionInfo);
+
+            if (!configuration.Update)
+            {
+                await WritePersonalizedFilesToVmAsync(sshConnectionInfo, managedIdentity);
+            }
+        }
+
+        private static async Task<Version> GetInstalledCromwellOnAzureVersionAsync(ConnectionInfo sshConnectionInfo)
+        {
+            var versionString = (await ExecuteCommandOnVirtualMachineWithRetriesAsync(sshConnectionInfo, $@"grep -sPo 'CromwellOnAzureVersion=\K(.*)$' {CromwellAzureRootDir}/env-00-coa-version.txt || :")).Output;
+
+            return !string.IsNullOrEmpty(versionString) && Version.TryParse(versionString, out var version) ? version : null;
+        }
+
+        private Task MountDataDiskOnTheVirtualMachineAsync(ConnectionInfo sshConnectionInfo)
+            => Execute(
+                $"Mounting data disk to the VM...",
+                async () =>
+                {
+                    await UploadFilesToVirtualMachineAsync(sshConnectionInfo, (Utility.GetFileContent("scripts", "mount-data-disk.sh"), $"/tmp/mount-data-disk.sh", true));
+                    await ExecuteCommandOnVirtualMachineWithRetriesAsync(sshConnectionInfo, $"/tmp/mount-data-disk.sh");
+                });
+
+        private Task WriteNonPersonalizedFilesToVmAsync(ConnectionInfo sshConnectionInfo)
+            => Execute(
+                $"Writing files to the VM...",
+                () => UploadFilesToVirtualMachineAsync(
+                    sshConnectionInfo,
+                    new[] {
+                        (Utility.GetFileContent("scripts", "startup.sh"), $"{CromwellAzureRootDir}/startup.sh", true),
+                        (Utility.GetFileContent("scripts", "wait-for-it.sh"), $"{CromwellAzureRootDir}/wait-for-it/wait-for-it.sh", true),
+                        (Utility.GetFileContent("scripts", "install-cromwellazure.sh"), $"{CromwellAzureRootDir}/install-cromwellazure.sh", true),
+                        (Utility.GetFileContent("scripts", "mount_containers.sh"), $"{CromwellAzureRootDir}/mount_containers.sh", true),
+                        (Utility.GetFileContent("scripts", "env-02-internal-images.txt"), $"{CromwellAzureRootDir}/env-02-internal-images.txt", false),
+                        (Utility.GetFileContent("scripts", "env-03-external-images.txt"), $"{CromwellAzureRootDir}/env-03-external-images.txt", false),
+                        (Utility.GetFileContent("scripts", "docker-compose.yml"), $"{CromwellAzureRootDir}/docker-compose.yml", false),
+                        (Utility.GetFileContent("scripts", "cromwellazure.service"), "/lib/systemd/system/cromwellazure.service", false),
+                        (Utility.GetFileContent("scripts", "mount.blobfuse"), "/usr/sbin/mount.blobfuse", true)
+                    }.Concat(!configuration.ProvisionMySqlOnAzure.GetValueOrDefault()
+                        ? new[] {
+                        (Utility.GetFileContent("scripts", "env-12-local-my-sql-db.txt"), $"{CromwellAzureRootDir}/env-12-local-my-sql-db.txt", false),
+                        (Utility.GetFileContent("scripts", "docker-compose.mysql.yml"), $"{CromwellAzureRootDir}/docker-compose.mysql.yml", false),
+                        (Utility.GetFileContent("scripts", "mysql", "init-user.sql"), $"{CromwellAzureRootDir}/mysql-init/init-user.sql", false),
+                        (Utility.GetFileContent("scripts", "mysql", "unlock-change-log.sql"), $"{CromwellAzureRootDir}/mysql-init/unlock-change-log.sql", false)
+                        }
+                        : Array.Empty<(string, string, bool)>())
+                     .ToArray()
+                    ));
+
+        private Task WriteCoaVersionToVmAsync(ConnectionInfo sshConnectionInfo)
+            => Execute(
+                $"Writing CoA version file to the VM...",
+                () => UploadFilesToVirtualMachineAsync(sshConnectionInfo, (Utility.GetFileContent("scripts", "env-00-coa-version.txt"), $"{CromwellAzureRootDir}/env-00-coa-version.txt", false)));
+
+        private Task RunInstallationScriptAsync(ConnectionInfo sshConnectionInfo)
+            => Execute(
+                $"Running installation script on the VM...",
+                async () =>
+                {
+                    await ExecuteCommandOnVirtualMachineAsync(sshConnectionInfo, $"sudo {CromwellAzureRootDir}/install-cromwellazure.sh");
+                    await ExecuteCommandOnVirtualMachineAsync(sshConnectionInfo, $"sudo usermod -aG docker {configuration.VmUsername}");
+                });
+
+
+        private string GetAccountNames(IIdentity managedIdentity)
+        {
+            return Utility.GetFileContent("scripts", "env-01-account-names.txt")
+                        .Replace("{DefaultStorageAccountName}", configuration.StorageAccountName)
+                        .Replace("{CosmosDbAccountName}", configuration.CosmosDbAccountName)
+                        .Replace("{BatchAccountName}", configuration.BatchAccountName)
+                        .Replace("{ApplicationInsightsAccountName}", configuration.ApplicationInsightsAccountName)
+                        .Replace("{ManagedIdentityClientId}", managedIdentity.ClientId)
+                        .Replace("{MySqlServerName}", configuration.ProvisionMySqlOnAzure.GetValueOrDefault() ? configuration.MySqlServerName : String.Empty);
+        }
+
+        private async Task WritePersonalizedFilesToVmAsync(ConnectionInfo sshConnectionInfo, IIdentity managedIdentity)
+            => await UploadFilesToVirtualMachineAsync(
+                sshConnectionInfo,
+                new[] {
+                    (GetAccountNames(managedIdentity),
+                    $"{CromwellAzureRootDir}/env-01-account-names.txt", false),
+                    (Utility.GetFileContent("scripts", "env-04-settings.txt"),
+                    $"{CromwellAzureRootDir}/env-04-settings.txt", false),
+                    (Utility.PersonalizeContent(new []
+                    {
+                        new Utility.ConfigReplaceTextItem("{MySqlServerPassword}", configuration.ProvisionMySqlOnAzure.GetValueOrDefault() ? configuration.MySqlServerPassword : String.Empty),
+                    }, "scripts", "env-04-settings.txt"),
+                    $"{CromwellAzureRootDir}/env-04-settings.txt", false),
+                });
+
+        private async Task HandleCustomImagesAsync(ConnectionInfo sshConnectionInfo)
+        {
+            await HandleCustomImageAsync(sshConnectionInfo, configuration.CromwellVersion, configuration.CustomCromwellImagePath, "env-05-custom-cromwell-image-name.txt", "CromwellImageName", cromwellVersion => $"broadinstitute/cromwell:{cromwellVersion}");
+            await HandleCustomImageAsync(sshConnectionInfo, configuration.TesImageName, configuration.CustomTesImagePath, "env-06-custom-tes-image-name.txt", "TesImageName");
+            await HandleCustomImageAsync(sshConnectionInfo, configuration.TriggerServiceImageName, configuration.CustomTriggerServiceImagePath, "env-07-custom-trigger-service-image-name.txt", "TriggerServiceImageName");
+        }
+
+        private static async Task HandleCustomImageAsync(ConnectionInfo sshConnectionInfo, string imageNameOrTag, string customImagePath, string envFileName, string envFileKey, Func<string, string> imageNameFactory = null)
+        {
+            async Task CopyCustomDockerImageAsync(string customImagePath)
+            {
+                var startTime = DateTime.UtcNow;
+                var line = ConsoleEx.WriteLine($"Copying custom image from {customImagePath} to the VM...");
+                var remotePath = $"{CromwellAzureRootDir}/{Path.GetFileName(customImagePath)}";
+                await UploadFilesToVirtualMachineAsync(sshConnectionInfo, (File.OpenRead(customImagePath), remotePath, false));
+                WriteExecutionTime(line, startTime);
+            }
+
+            async Task<string> LoadCustomDockerImageAsync(string customImagePath)
+            {
+                var startTime = DateTime.UtcNow;
+                var line = ConsoleEx.WriteLine($"Loading custom image {customImagePath} on the VM...");
+                var remotePath = $"{CromwellAzureRootDir}/{Path.GetFileName(customImagePath)}";
+                var (loadedImageName, _, _) = await ExecuteCommandOnVirtualMachineAsync(sshConnectionInfo, $"imageName=$(sudo docker load -i {remotePath}) && rm {remotePath} && imageName=$(expr \"$imageName\" : 'Loaded.*: \\(.*\\)') && echo $imageName");
+                WriteExecutionTime(line, startTime);
+
+                return loadedImageName;
+            }
+
+            if (imageNameOrTag is not null && imageNameOrTag.Equals(string.Empty))
+            {
+                await DeleteFileFromVirtualMachineAsync(sshConnectionInfo, $"{CromwellAzureRootDir}/{envFileName}");
+            }
+            else if (!string.IsNullOrEmpty(imageNameOrTag))
+            {
+                var actualImageName = imageNameFactory is not null ? imageNameFactory(imageNameOrTag) : imageNameOrTag;
+                await UploadFilesToVirtualMachineAsync(sshConnectionInfo, ($"{envFileKey}={actualImageName}", $"{CromwellAzureRootDir}/{envFileName}", false));
+            }
+            else if (!string.IsNullOrEmpty(customImagePath))
+            {
+                await CopyCustomDockerImageAsync(customImagePath);
+                var loadedImageName = await LoadCustomDockerImageAsync(customImagePath);
+                await UploadFilesToVirtualMachineAsync(sshConnectionInfo, ($"{envFileKey}={loadedImageName}", $"{CromwellAzureRootDir}/{envFileName}", false));
+            }
+        }
+
+        private async Task HandleConfigurationPropertiesAsync(ConnectionInfo sshConnectionInfo)
+        {
+            await HandleConfigurationPropertyAsync(sshConnectionInfo, "BatchNodesSubnetId", configuration.BatchNodesSubnetId, "env-08-batch-nodes-subnet-id.txt");
+            await HandleConfigurationPropertyAsync(sshConnectionInfo, "DockerInDockerImageName", configuration.DockerInDockerImageName, "env-09-docker-in-docker-image-name.txt");
+            await HandleConfigurationPropertyAsync(sshConnectionInfo, "BlobxferImageName", configuration.BlobxferImageName, "env-10-blobxfer-image-name.txt");
+            await HandleConfigurationPropertyAsync(sshConnectionInfo, "DisableBatchNodesPublicIpAddress", configuration.DisableBatchNodesPublicIpAddress, "env-11-disable-batch-nodes-public-ip-address.txt");
+        }
+
+        private static async Task HandleConfigurationPropertyAsync(ConnectionInfo sshConnectionInfo, string key, string value, string envFileName)
+        {
+            // If the value is provided and empty, remove the property from the VM
+            // If the value is not empty, create/update the property on the VM
+            // If the value is not provided, don't do anything, the property may or may not exist on the VM
+            // Properties are kept in env-* files, aggregated to .env file at VM startup, and used in docker-compose.yml as environment variables
+            if (!string.IsNullOrEmpty(value))
+            {
+                await UploadFilesToVirtualMachineAsync(sshConnectionInfo, ($"{key}={value}", $"{CromwellAzureRootDir}/{envFileName}", false));
+            }
+            else if (value is not null)
+            {
+                await DeleteFileFromVirtualMachineAsync(sshConnectionInfo, $"{CromwellAzureRootDir}/{envFileName}");
+            }
+        }
+
+        private static async Task HandleConfigurationPropertyAsync(ConnectionInfo sshConnectionInfo, string key, bool? value, string envFileName)
+        {
+            if (value.HasValue)
+            {
+                await HandleConfigurationPropertyAsync(sshConnectionInfo, key, value.Value.ToString(), envFileName);
+            }
+        }
+
+        private Task RebootVmAsync(ConnectionInfo sshConnectionInfo)
+            => Execute(
+                "Rebooting VM...",
+                async () =>
+                {
+                    try
+                    {
+                        await ExecuteCommandOnVirtualMachineAsync(sshConnectionInfo, "nohup sudo -b bash -c 'reboot' &>/dev/null");
+                    }
+                    catch (SshConnectionException)
+                    {
+                        return;
+                    }
+                });
+
+
+        private Task AssignManagedIdOperatorToResourceAsync(IIdentity managedIdentity, IResource resource)
+        {
+            // https://docs.microsoft.com/en-us/azure/role-based-access-control/built-in-roles#managed-identity-operator
+            var roleDefinitionId = $"/subscriptions/{configuration.SubscriptionId}/providers/Microsoft.Authorization/roleDefinitions/f1a07417-d97a-45cb-824c-7a7467783830";
+
+            return Execute(
+                $"Assigning Storage Blob Data Reader role for VM to Storage Account resource scope...",
+                () => roleAssignmentHashConflictRetryPolicy.ExecuteAsync(
+                    () => azureSubscriptionClient.AccessManagement.RoleAssignments
+                        .Define(Guid.NewGuid().ToString())
+                        .ForObjectId(managedIdentity.PrincipalId)
+                        .WithRoleDefinition(roleDefinitionId)
+                        .WithResourceScope(resource)
+                        .CreateAsync(cts.Token)));
+        }
+
+        private Task AssignVmAsDataReaderToStorageAccountAsync(IIdentity managedIdentity, IStorageAccount storageAccount)
+        {
+            // https://docs.microsoft.com/en-us/azure/role-based-access-control/built-in-roles#storage-blob-data-reader
+            var roleDefinitionId = $"/subscriptions/{configuration.SubscriptionId}/providers/Microsoft.Authorization/roleDefinitions/2a2b9908-6ea1-4ae2-8e65-a410df84e7d1";
+
+            return Execute(
+                $"Assigning Storage Blob Data Reader role for VM to Storage Account resource scope...",
+                () => roleAssignmentHashConflictRetryPolicy.ExecuteAsync(
+                    () => azureSubscriptionClient.AccessManagement.RoleAssignments
+                        .Define(Guid.NewGuid().ToString())
+                        .ForObjectId(managedIdentity.PrincipalId)
+                        .WithRoleDefinition(roleDefinitionId)
+                        .WithResourceScope(storageAccount)
+                        .CreateAsync(cts.Token)));
+        }
+
+        private Task AssignVmAsContributorToStorageAccountAsync(IIdentity managedIdentity, IResource storageAccount)
+            => Execute(
+                $"Assigning {BuiltInRole.Contributor} role for VM to Storage Account resource scope...",
+                () => roleAssignmentHashConflictRetryPolicy.ExecuteAsync(
+                    () => azureSubscriptionClient.AccessManagement.RoleAssignments
+                        .Define(Guid.NewGuid().ToString())
+                        .ForObjectId(managedIdentity.PrincipalId)
+                        .WithBuiltInRole(BuiltInRole.Contributor)
+                        .WithResourceScope(storageAccount)
+                        .CreateAsync(cts.Token)));
+
+        private Task<IStorageAccount> CreateStorageAccountAsync()
+            => Execute(
+                $"Creating Storage Account: {configuration.StorageAccountName}...",
+                () => azureSubscriptionClient.StorageAccounts
+                    .Define(configuration.StorageAccountName)
+                    .WithRegion(configuration.RegionName)
+                    .WithExistingResourceGroup(configuration.ResourceGroupName)
+                    .WithGeneralPurposeAccountKindV2()
+                    .WithOnlyHttpsTraffic()
+                    .CreateAsync(cts.Token));
+
+
+        private async Task<IStorageAccount> GetExistingStorageAccountAsync(string storageAccountName)
+            => await GetExistingStorageAccountAsync(storageAccountName, azureClient, subscriptionIds, configuration);
+
+        public static async Task<IStorageAccount> GetExistingStorageAccountAsync(string storageAccountName, Microsoft.Azure.Management.Fluent.Azure.IAuthenticated azureClient, IEnumerable<string> subscriptionIds, Configuration configuration)
+            => (await Task.WhenAll(subscriptionIds.Select(s =>
+            {
+                try
+                {
+                    return azureClient.WithSubscription(s).StorageAccounts.ListAsync();
+                }
+                catch (Exception)
+                {
+                    // Ignore exception if a user does not have the required role to list storage accounts in a subscription
+                    return null;
+                }
+            })))
+                .SelectMany(a => a)
+                .Where(a => a is not null)
+                .SingleOrDefault(a => a.Name.Equals(storageAccountName, StringComparison.OrdinalIgnoreCase) && a.RegionName.Equals(configuration.RegionName, StringComparison.OrdinalIgnoreCase));
+
+        private async Task<BatchAccount> GetExistingBatchAccountAsync(string batchAccountName)
+            => (await Task.WhenAll(subscriptionIds.Select(s => new BatchManagementClient(tokenCredentials) { SubscriptionId = s }.BatchAccount.ListAsync())))
+                .SelectMany(a => a)
+                .SingleOrDefault(a => a.Name.Equals(batchAccountName, StringComparison.OrdinalIgnoreCase) && a.Location.Equals(configuration.RegionName, StringComparison.OrdinalIgnoreCase));
+
+        private async Task CreateDefaultStorageContainersAsync(IStorageAccount storageAccount)
+        {
+            var blobClient = await GetBlobClientAsync(storageAccount);
+
+            var defaultContainers = new List<string> { WorkflowsContainerName, InputsContainerName, "cromwell-executions", "cromwell-workflow-logs", "outputs", ConfigurationContainerName };
+            await Task.WhenAll(defaultContainers.Select(c => blobClient.GetBlobContainerClient(c).CreateIfNotExistsAsync(cancellationToken: cts.Token)));
+        }
+
+        private Task WriteNonPersonalizedFilesToStorageAccountAsync(IStorageAccount storageAccount)
+            => Execute(
+                $"Writing readme.txt files to '{WorkflowsContainerName}' storage container...",
+                async () =>
+                {
+                    await UploadTextToStorageAccountAsync(storageAccount, WorkflowsContainerName, "new/readme.txt", "Upload a trigger file to this virtual directory to create a new workflow. Additional information here: https://github.com/microsoft/CromwellOnAzure");
+                    await UploadTextToStorageAccountAsync(storageAccount, WorkflowsContainerName, "abort/readme.txt", "Upload an empty file to this virtual directory to abort an existing workflow. The empty file's name shall be the Cromwell workflow ID you wish to cancel.  Additional information here: https://github.com/microsoft/CromwellOnAzure");
+                });
+
+        private Task WritePersonalizedFilesToStorageAccountAsync(IStorageAccount storageAccount, string managedIdentityName)
+            => Execute(
+                $"Writing {ContainersToMountFileName} and {CromwellConfigurationFileName} files to '{ConfigurationContainerName}' storage container...",
+                async () =>
+                {
+                    await UploadTextToStorageAccountAsync(storageAccount, ConfigurationContainerName, ContainersToMountFileName, Utility.PersonalizeContent(new[]
+                    {
+                        new Utility.ConfigReplaceTextItem("{DefaultStorageAccountName}", configuration.StorageAccountName),
+                        new Utility.ConfigReplaceTextItem("{ManagedIdentityName}", managedIdentityName)
+                    }, "scripts", ContainersToMountFileName));
+                    await UploadTextToStorageAccountAsync(storageAccount, ConfigurationContainerName, CromwellConfigurationFileName, Utility.PersonalizeContent(new[]
+                    {
+                        new Utility.ConfigReplaceTextItem("{MySqlServerName}", configuration.ProvisionMySqlOnAzure.GetValueOrDefault() ? $"{configuration.MySqlServerName}.mysql.database.azure.com" : "mysqldb"),
+                        new Utility.ConfigReplaceTextItem("{MySqlServerPassword}", configuration.ProvisionMySqlOnAzure.GetValueOrDefault() ? configuration.MySqlServerPassword : "cromwell"),
+                        new Utility.ConfigReplaceTextItem("{MySqlUseSSL}", configuration.ProvisionMySqlOnAzure.GetValueOrDefault() ? "true" : "false"),
+                    }, "scripts", CromwellConfigurationFileName));
+                    await UploadTextToStorageAccountAsync(storageAccount, ConfigurationContainerName, AllowedVmSizesFileName, Utility.GetFileContent("scripts", AllowedVmSizesFileName));
+                    await UploadTextToStorageAccountAsync(storageAccount, ConfigurationContainerName, "init-user.sql", Utility.GetFileContent("scripts", "mysql", "init-user.sql"));
+                    await UploadTextToStorageAccountAsync(storageAccount, ConfigurationContainerName, "unlock-change-log.sql", Utility.GetFileContent("scripts", "mysql", "unlock-change-log.sql"));
+                });
+
+        private Task AssignVmAsContributorToBatchAccountAsync(IIdentity managedIdentity, BatchAccount batchAccount)
+            => Execute(
+                $"Assigning {BuiltInRole.Contributor} role for VM to Batch Account resource scope...",
+                () => roleAssignmentHashConflictRetryPolicy.ExecuteAsync(
+                    () => azureSubscriptionClient.AccessManagement.RoleAssignments
+                        .Define(Guid.NewGuid().ToString())
+                        .ForObjectId(managedIdentity.PrincipalId)
+                        .WithBuiltInRole(BuiltInRole.Contributor)
+                        .WithScope(batchAccount.Id)
+                        .CreateAsync(cts.Token)));
+
+        private Task AssignVmAsContributorToCosmosDb(IIdentity managedIdentity, IResource cosmosDb)
+            => Execute(
+                $"Assigning {BuiltInRole.Contributor} role for VM to Cosmos DB resource scope...",
+                () => roleAssignmentHashConflictRetryPolicy.ExecuteAsync(
+                    () => azureSubscriptionClient.AccessManagement.RoleAssignments
+                        .Define(Guid.NewGuid().ToString())
+                        .ForObjectId(managedIdentity.PrincipalId)
+                        .WithBuiltInRole(BuiltInRole.Contributor)
+                        .WithResourceScope(cosmosDb)
+                        .CreateAsync(cts.Token)));
+
+        private Task<ICosmosDBAccount> CreateCosmosDbAsync()
+            => Execute(
+                $"Creating Cosmos DB: {configuration.CosmosDbAccountName}...",
+                () => azureSubscriptionClient.CosmosDBAccounts
+                    .Define(configuration.CosmosDbAccountName)
+                    .WithRegion(configuration.RegionName)
+                    .WithExistingResourceGroup(configuration.ResourceGroupName)
+                    .WithDataModelSql()
+                    .WithSessionConsistency()
+                    .WithWriteReplication(Region.Create(configuration.RegionName))
+                    .CreateAsync(cts.Token));
+
+        private async Task<Server> CreateMySqlServerAndDatabaseAsync(IMySQLManagementClient mySqlManagementClient, ISubnet subnet)
+        {
+            // Confirm subnet has MySQL delegation.
+            if (!subnet.Inner.Delegations.Any())
+            {
+                subnet.Parent.Update().UpdateSubnet(subnet.Name).WithDelegation("Microsoft.DBforMySQL/flexibleServers");
+                await subnet.Parent.Update().ApplyAsync();
+            }
+
+            // Create Server.
+            Server server = null;
+            await Execute(
+                $"Creating MySQL On Azure Server Instance: {configuration.MySqlServerName} With Password: {configuration.MySqlServerPassword}...",
+                async () =>
+                {
+                    server = await mySqlManagementClient.Servers.CreateAsync(
+                        configuration.ResourceGroupName, configuration.MySqlServerName,
+                        new Server(
+                           location: configuration.RegionName,
+                           version: configuration.MySqlVersion,
+                           sku: new Sku(configuration.MySqlSkuName, configuration.MySqlTier),
+                           administratorLogin: "cromwell",
+                           administratorLoginPassword: configuration.MySqlServerPassword,
+                           network: new Network(publicNetworkAccess: "Disabled", delegatedSubnetResourceId: subnet.Inner.Id)
+                        ));
+                });
+
+            // Create Database.
+            await Execute(
+                $"Creating MySQL On Azure Server Database: cromwell_db...",
+                () => mySqlManagementClient.Databases.CreateOrUpdateAsync(
+               configuration.ResourceGroupName, configuration.MySqlServerName, configuration.MySqlDatabaseName,
+               new Database()));
+ 
+            return server;
+        }
+
+        private Task AssignVmAsBillingReaderToSubscriptionAsync(IIdentity managedIdentity)
+        {
+            try
+            {
+                return Execute(
+                    $"Assigning {BuiltInRole.BillingReader} role for VM to Subscription scope...",
+                    () => roleAssignmentHashConflictRetryPolicy.ExecuteAsync(
+                        () => azureSubscriptionClient.AccessManagement.RoleAssignments
+                            .Define(Guid.NewGuid().ToString())
+                            .ForObjectId(managedIdentity.PrincipalId)
+                            .WithBuiltInRole(BuiltInRole.BillingReader)
+                            .WithSubscriptionScope(configuration.SubscriptionId)
+                            .CreateAsync(cts.Token)));
+            }
+            catch (Microsoft.Rest.Azure.CloudException)
+            {
+                DisplayBillingReaderInsufficientAccessLevelWarning();
+                return Task.CompletedTask;
+            }
+        }
+
+        private Task AssignVmAsContributorToAppInsightsAsync(IIdentity managedIdentity, IResource appInsights)
+            => Execute(
+                $"Assigning {BuiltInRole.Contributor} role for VM to App Insights resource scope...",
+                () => roleAssignmentHashConflictRetryPolicy.ExecuteAsync(
+                    () => azureSubscriptionClient.AccessManagement.RoleAssignments
+                        .Define(Guid.NewGuid().ToString())
+                        .ForObjectId(managedIdentity.PrincipalId)
+                        .WithBuiltInRole(BuiltInRole.Contributor)
+                        .WithResourceScope(appInsights)
+                        .CreateAsync(cts.Token)));
+
+        private Task<IVirtualMachine> CreateVirtualMachineAsync(IIdentity managedIdentity, INetwork vnet, string subnetName)
+        {
+            const int dataDiskSizeGiB = 32;
+            const int dataDiskLun = 0;
+
+            var vmDefinitionPart1 = azureSubscriptionClient.VirtualMachines.Define(configuration.VmName)
+                .WithRegion(configuration.RegionName)
+                .WithExistingResourceGroup(configuration.ResourceGroupName)
+                .WithExistingPrimaryNetwork(vnet)
+                .WithSubnet(subnetName)
+                .WithPrimaryPrivateIPAddressDynamic();
+
+            var vmDefinitionPart2 = (configuration.PrivateNetworking.GetValueOrDefault() ? vmDefinitionPart1.WithoutPrimaryPublicIPAddress() : vmDefinitionPart1.WithNewPrimaryPublicIPAddress(configuration.VmName))
+                .WithLatestLinuxImage(configuration.VmOsProvider, configuration.VmOsName, configuration.VmOsVersion)
+                .WithRootUsername(configuration.VmUsername)
+                .WithRootPassword(configuration.VmPassword)
+                .WithNewDataDisk(dataDiskSizeGiB, dataDiskLun, CachingTypes.None)
+                .WithSize(configuration.VmSize)
+                .WithExistingUserAssignedManagedServiceIdentity(managedIdentity);
+
+            return Execute($"Creating Linux VM: {configuration.VmName}...", () => vmDefinitionPart2.CreateAsync(cts.Token));
+        }
+
+        private Task<(INetwork virtualNetwork, ISubnet vmSubnet, ISubnet mySqlSubnet)> CreateVnetAndSubnetsAsync(IResourceGroup resourceGroup)
+          => Execute(
+                $"Creating virtual network and subnets: {configuration.VnetName} ...",
+            async () =>
+            {
+                var vnetDefinition = azureSubscriptionClient.Networks
+                    .Define(configuration.VnetName)
+                    .WithRegion(configuration.RegionName)
+                    .WithExistingResourceGroup(resourceGroup)
+                    .WithAddressSpace(configuration.VnetAddressSpace)
+                    .DefineSubnet(configuration.VmSubnetName).WithAddressPrefix(configuration.VmSubnetAddressSpace).Attach();
+
+                vnetDefinition = configuration.ProvisionMySqlOnAzure.GetValueOrDefault()
+                    ? vnetDefinition.DefineSubnet(configuration.MySqlSubnetName).WithAddressPrefix(configuration.MySqlSubnetAddressSpace).WithDelegation("Microsoft.DBforMySQL/flexibleServers").Attach()
+                    : vnetDefinition;
+
+                var vnet = await vnetDefinition.CreateAsync();
+
+                return (vnet, vnet.Subnets.FirstOrDefault(s => s.Key.Equals(configuration.VmSubnetName, StringComparison.OrdinalIgnoreCase)).Value, vnet.Subnets.FirstOrDefault(s => s.Key.Equals(configuration.MySqlSubnetName, StringComparison.OrdinalIgnoreCase)).Value);
+            });
+
+        private Task<INetworkSecurityGroup> CreateNetworkSecurityGroupAsync(IResourceGroup resourceGroup, string networkSecurityGroupName)
+        {
+            const int SshAllowedPort = 22;
+            const int SshDefaultPriority = 300;
+
+            return Execute(
+                $"Creating Network Security Group: {networkSecurityGroupName}...",
+                () => azureSubscriptionClient.NetworkSecurityGroups.Define(networkSecurityGroupName)
+                    .WithRegion(configuration.RegionName)
+                    .WithExistingResourceGroup(resourceGroup)
+                    .DefineRule(SshNsgRuleName)
+                    .AllowInbound()
+                    .FromAnyAddress()
+                    .FromAnyPort()
+                    .ToAnyAddress()
+                    .ToPort(SshAllowedPort)
+                    .WithProtocol(SecurityRuleProtocol.Tcp)
+                    .WithPriority(SshDefaultPriority)
+                    .Attach()
+                    .CreateAsync(cts.Token)
+            );
+        }
+
+        private Task EnableSsh(INetworkSecurityGroup networkSecurityGroup)
+        {
+            try
+            {
+                return networkSecurityGroup?.SecurityRules[SshNsgRuleName]?.Access switch
+                {
+                    null => Task.CompletedTask,
+                    var x when SecurityRuleAccess.Allow.Equals(x) => SetKeepSshPortOpen(true),
+                    _ => Execute(
+                        "Enabling SSH on VM...",
+                        () => EnableSshPort()),
+                };
+            }
+            catch (KeyNotFoundException)
+            {
+                return Task.CompletedTask;
+            }
+
+            Task<INetworkSecurityGroup> EnableSshPort()
+            {
+                _ = SetKeepSshPortOpen(false);
+                return networkSecurityGroup.Update().UpdateRule(SshNsgRuleName).AllowInbound().Parent().ApplyAsync();
+            }
+
+            Task SetKeepSshPortOpen(bool value)
+            {
+                configuration.KeepSshPortOpen = value;
+                return Task.CompletedTask;
+            }
+        }
+
+        private Task DisableSsh(INetworkSecurityGroup networkSecurityGroup)
+            => networkSecurityGroup is null ? Task.CompletedTask : Execute(
+                "Disabling SSH on VM...",
+                () => networkSecurityGroup.Update().UpdateRule(SshNsgRuleName).DenyInbound().Parent().ApplyAsync()
+            );
+
+        private Task<INetworkInterface> AssociateNicWithNetworkSecurityGroupAsync(INetworkInterface networkInterface, INetworkSecurityGroup networkSecurityGroup)
+            => Execute(
+                $"Associating VM NIC with Network Security Group {networkSecurityGroup.Name}...",
+                () => networkInterface.Update().WithExistingNetworkSecurityGroup(networkSecurityGroup).ApplyAsync()
+            );
+
+        private Task ExecuteQueriesOnAzureMySqlDb(ConnectionInfo sshConnectionInfo, Server mySQLServer)
+        => Execute(
+            $"Executing scripts on cromwell_db.",
+            async () => {
+                await ExecuteCommandOnVirtualMachineAsync(sshConnectionInfo, $"sudo apt install -y mysql-client");
+                var initScript = Utility.PersonalizeContent(new[]
+                {
+                    new Utility.ConfigReplaceRegExItemText("^CREATE USER 'cromwell'@'%'.*$", String.Empty, RegexOptions.Multiline),
+                }, "scripts", "mysql", "init-user.sql");
+                return await ExecuteCommandOnVirtualMachineAsync(sshConnectionInfo, $"mysql -u cromwell -p'{configuration.MySqlServerPassword}' -h {mySQLServer.FullyQualifiedDomainName} -P 3306 -D cromwell_db -e \"{initScript}\"");
+            });
+
+        private Task<IGenericResource> CreateLogAnalyticsWorkspaceResourceAsync(string workspaceName)
+            => Execute(
+                $"Creating Log Analytics Workspace: {workspaceName}...",
+                () => ResourceManager
+                    .Configure()
+                    .Authenticate(azureCredentials)
+                    .WithSubscription(configuration.SubscriptionId)
+                    .GenericResources.Define(workspaceName)
+                    .WithRegion(configuration.RegionName)
+                    .WithExistingResourceGroup(configuration.ResourceGroupName)
+                    .WithResourceType("workspaces")
+                    .WithProviderNamespace("Microsoft.OperationalInsights")
+                    .WithoutPlan()
+                    .WithApiVersion("2020-08-01")
+                    .WithParentResource(string.Empty)
+                    .CreateAsync(cts.Token));
+
+        private Task<IGenericResource> CreateAppInsightsResourceAsync(string logAnalyticsArmId)
+            => Execute(
+                $"Creating Application Insights: {configuration.ApplicationInsightsAccountName}...",
+                () => ResourceManager
+                    .Configure()
+                    .Authenticate(azureCredentials)
+                    .WithSubscription(configuration.SubscriptionId)
+                    .GenericResources.Define(configuration.ApplicationInsightsAccountName)
+                    .WithRegion(configuration.RegionName)
+                    .WithExistingResourceGroup(configuration.ResourceGroupName)
+                    .WithResourceType("components")
+                    .WithProviderNamespace("microsoft.insights")
+                    .WithoutPlan()
+                    .WithApiVersion("2020-02-02")
+                    .WithParentResource(string.Empty)
+                    .WithProperties(new Dictionary<string, string>() { 
+                        { "Application_Type", "other" } ,
+                        { "WorkspaceResourceId", logAnalyticsArmId }
+                    })
+                    .CreateAsync(cts.Token));
+
+        private Task<BatchAccount> CreateBatchAccountAsync(string storageAccountId)
+            => Execute(
+                $"Creating Batch Account: {configuration.BatchAccountName}...",
+                () => new BatchManagementClient(tokenCredentials) { SubscriptionId = configuration.SubscriptionId }
+                    .BatchAccount
+                    .CreateAsync(
+                        configuration.ResourceGroupName,
+                        configuration.BatchAccountName,
+                        new BatchAccountCreateParameters(
+                            configuration.RegionName,
+                            autoStorage: configuration.PrivateNetworking.GetValueOrDefault() ? new AutoStorageBaseProperties { StorageAccountId = storageAccountId } : null),
+                        cts.Token));
+
+        private Task<IResourceGroup> CreateResourceGroupAsync()
+        {
+            var tags = !string.IsNullOrWhiteSpace(configuration.Tags) ? Utility.DelimitedTextToDictionary(configuration.Tags, "=", ",") : null;
+
+            var resourceGroupDefinition = azureSubscriptionClient
+                .ResourceGroups
+                .Define(configuration.ResourceGroupName)
+                .WithRegion(configuration.RegionName);
+
+            resourceGroupDefinition = tags is not null ? resourceGroupDefinition.WithTags(tags) : resourceGroupDefinition;
+
+            return Execute(
+                $"Creating Resource Group: {configuration.ResourceGroupName}...",
+                () => resourceGroupDefinition.CreateAsync());
+        }
+
+        private Task<IIdentity> CreateUserManagedIdentityAsync(IResourceGroup resourceGroup)
+        {
+            // Resource group name supports periods and parenthesis but identity doesn't. Replacing them with hyphens.
+            var managedIdentityName = $"{resourceGroup.Name.Replace(".", "-").Replace("(", "-").Replace(")", "-")}-identity";
+
+            return Execute(
+                $"Creating user-managed identity: {managedIdentityName}...",
+                () => azureSubscriptionClient.Identities.Define(managedIdentityName)
+                    .WithRegion(configuration.RegionName)
+                    .WithExistingResourceGroup(resourceGroup)
+                    .CreateAsync());
+        }
+
+        private Task<IIdentity> GetUserManagedIdentityAsync(string resourceGroup, string managedIdentityName)
+        {
+            return Execute(
+                $"Creating user-managed identity: {managedIdentityName}...",
+                () => azureSubscriptionClient.Identities.GetByResourceGroupAsync(resourceGroup, managedIdentityName));
+        }
+
+        private Task<IIdentity> ReplaceSystemManagedIdentityWithUserManagedIdentityAsync(IResourceGroup resourceGroup, IVirtualMachine linuxVm)
+            => Execute(
+                "Replacing VM system-managed identity with user-managed identity for easier VM upgrades in the future...",
+                async () =>
+                {
+                    var userManagedIdentity = await CreateUserManagedIdentityAsync(resourceGroup);
+
+                    var existingVmRoles = (await azureSubscriptionClient.AccessManagement.RoleAssignments.Inner.ListForScopeWithHttpMessagesAsync(
+                            $"/subscriptions/{configuration.SubscriptionId}",
+                            new ODataQuery<RoleAssignmentFilter>($"assignedTo('{linuxVm.SystemAssignedManagedServiceIdentityPrincipalId}')"))).Body
+                        .AsContinuousCollection(link => Extensions.Synchronize(() => azureSubscriptionClient.AccessManagement.RoleAssignments.Inner.ListForScopeNextWithHttpMessagesAsync(link)).Body)
+                        .ToList();
+
+                    foreach (var role in existingVmRoles)
+                    {
+                        await azureSubscriptionClient.AccessManagement.RoleAssignments
+                            .Define(Guid.NewGuid().ToString())
+                            .ForObjectId(userManagedIdentity.PrincipalId)
+                            .WithRoleDefinition(role.RoleDefinitionId)
+                            .WithScope(role.Scope)
+                            .CreateAsync();
+                    }
+
+                    foreach (var role in existingVmRoles)
+                    {
+                        await azureSubscriptionClient.AccessManagement.RoleAssignments.DeleteByIdAsync(role.Id);
+                    }
+
+                    await Execute(
+                        "Removing existing system-managed identity and assigning new user-managed identity to the VM...",
+                        () => linuxVm.Update().WithoutSystemAssignedManagedServiceIdentity().WithExistingUserAssignedManagedServiceIdentity(userManagedIdentity).ApplyAsync());
+
+                    return userManagedIdentity;
+                });
+
+        private async Task DeleteResourceGroupAsync()
+        {
+            var startTime = DateTime.UtcNow;
+            var line = ConsoleEx.WriteLine("Deleting resource group...");
+            await azureSubscriptionClient.ResourceGroups.DeleteByNameAsync(configuration.ResourceGroupName, CancellationToken.None);
+            WriteExecutionTime(line, startTime);
+        }
+
+        private Task PatchCromwellConfigurationFileV200Async(IStorageAccount storageAccount)
+            => Execute(
+                $"Patching '{CromwellConfigurationFileName}' in '{ConfigurationContainerName}' storage container...",
+                async () =>
+                {
+                    await UploadTextToStorageAccountAsync(storageAccount, ConfigurationContainerName, CromwellConfigurationFileName, Utility.PersonalizeContent(new[]
+                    {
+                        // Replace "enabled = true" with "enabled = false" in call-caching element
+                        (Utility.ConfigReplaceTextItemBase)new Utility.ConfigReplaceRegExItemText(@"^(\s*call-caching\s*{[^}]*enabled\s*[=:]{1}\s*)(true)$", "$1false", RegexOptions.Multiline),
+                        // Add "preemptible: true" to default-runtime-attributes element, if preemptible is not already present
+                        new Utility.ConfigReplaceRegExItemEvaluator(@"(?![\s\S]*preemptible)^(\s*default-runtime-attributes\s*{)([^}]*$)(\s*})$", match => $"{match.Groups[1].Value}{match.Groups[2].Value}\n          preemptible: true{match.Groups[3].Value}", RegexOptions.Multiline),
+                    }, (await DownloadTextFromStorageAccountAsync(storageAccount, ConfigurationContainerName, CromwellConfigurationFileName, cts)) ?? Utility.GetFileContent("scripts", CromwellConfigurationFileName)));
+                });
+
+        private Task PatchContainersToMountFileV210Async(IStorageAccount storageAccount, string managedIdentityName)
+            => Execute(
+                $"Adding public datasettestinputs/dataset container to '{ContainersToMountFileName}' file in '{ConfigurationContainerName}' storage container...",
+                async () =>
+                {
+                    var containersToMountText = await DownloadTextFromStorageAccountAsync(storageAccount, ConfigurationContainerName, ContainersToMountFileName, cts);
+
+                    if (containersToMountText is not null)
+                    {
+                        // Add datasettestinputs container if not already present
+                        if (!containersToMountText.Contains("datasettestinputs.blob.core.windows.net/dataset"))
+                        {
+                            // [SuppressMessage("Microsoft.Security", "CS002:SecretInNextLine", Justification="SAS token for public use")]
+                            var dataSetUrl = "https://datasettestinputs.blob.core.windows.net/dataset?sv=2018-03-28&sr=c&si=coa&sig=nKoK6dxjtk5172JZfDH116N6p3xTs7d%2Bs5EAUE4qqgM%3D";
+                            containersToMountText = $"{containersToMountText.TrimEnd()}\n{dataSetUrl}";
+                        }
+
+                        containersToMountText = containersToMountText
+                            .Replace("where the VM has Contributor role", $"where the identity '{managedIdentityName}' has 'Contributor' role")
+                            .Replace("where VM's identity", "where CoA VM")
+                            .Replace("that the VM's identity has Contributor role", $"that the identity '{managedIdentityName}' has 'Contributor' role");
+
+                        await UploadTextToStorageAccountAsync(storageAccount, ConfigurationContainerName, ContainersToMountFileName, containersToMountText);
+                    }
+                });
+
+        private Task PatchContainersToMountFileV220Async(IStorageAccount storageAccount)
+            => Execute(
+                $"Commenting out msgenpublicdata/inputs in '{ContainersToMountFileName}' file in '{ConfigurationContainerName}' storage container. It will be removed in v2.3",
+                async () =>
+                {
+                    var containersToMountText = await DownloadTextFromStorageAccountAsync(storageAccount, ConfigurationContainerName, ContainersToMountFileName, cts);
+
+                    if (containersToMountText is not null)
+                    {
+                        containersToMountText = containersToMountText.Replace("https://msgenpublicdata", $"#https://msgenpublicdata");
+
+                        await UploadTextToStorageAccountAsync(storageAccount, ConfigurationContainerName, ContainersToMountFileName, containersToMountText);
+                    }
+                });
+
+        private Task PatchContainersToMountFileV240Async(IStorageAccount storageAccount)
+            => Execute(
+                $"Removing reference to msgenpublicdata/inputs in '{ContainersToMountFileName}' file in '{ConfigurationContainerName}' storage container.",
+                async () =>
+                {
+                    var containersToMountText = await DownloadTextFromStorageAccountAsync(storageAccount, ConfigurationContainerName, ContainersToMountFileName, cts);
+
+                    if (containersToMountText is not null)
+                    {
+                        var regex = new Regex("^.*msgenpublicdata.blob.core.windows.net/inputs.*(\n|\r|\r\n)", RegexOptions.Multiline);
+                        containersToMountText = regex.Replace(containersToMountText, string.Empty);
+
+                        await UploadTextToStorageAccountAsync(storageAccount, ConfigurationContainerName, ContainersToMountFileName, containersToMountText);
+                    }
+                });
+
+        private Task PatchAccountNamesFileV240Async(ConnectionInfo sshConnectionInfo, IIdentity managedIdentity)
+            => Execute(
+                $"Adding Managed Identity ClientId to 'env-01-account-names.txt' file on the VM...",
+                async () =>
+                {
+                    var accountNames = Utility.DelimitedTextToDictionary((await ExecuteCommandOnVirtualMachineWithRetriesAsync(sshConnectionInfo, $"cat {CromwellAzureRootDir}/env-01-account-names.txt")).Output);
+                    accountNames["ManagedIdentityClientId"] = managedIdentity.ClientId;
+
+                    await UploadFilesToVirtualMachineAsync(sshConnectionInfo, (Utility.DictionaryToDelimitedText(accountNames), $"{CromwellAzureRootDir}/env-01-account-names.txt", false));
+                });
+
+        private Task PatchCromwellConfigurationFileV300Async(IStorageAccount storageAccount)
+            => Execute(
+                $"Patching '{CromwellConfigurationFileName}' in '{ConfigurationContainerName}' storage container...",
+                async () =>
+                {
+                    var cromwellConfigText = await DownloadTextFromStorageAccountAsync(storageAccount, ConfigurationContainerName, CromwellConfigurationFileName, cts);
+                    var tesBackendParametersRegex = new Regex(@"^(\s*endpoint.*)([\s\S]*)", RegexOptions.Multiline);
+
+                    // Add "use_tes_11_preview_backend_parameters = true" to TES config, after endpoint setting, if use_tes_11_preview_backend_parameters is not already present
+                    if (!cromwellConfigText.Contains("use_tes_11_preview_backend_parameters", StringComparison.OrdinalIgnoreCase))
+                    {
+                        cromwellConfigText = tesBackendParametersRegex.Replace(cromwellConfigText, match => $"{match.Groups[1].Value}\n        use_tes_11_preview_backend_parameters = true{match.Groups[2].Value}");
+                    }
+
+                    await UploadTextToStorageAccountAsync(storageAccount, ConfigurationContainerName, CromwellConfigurationFileName, cromwellConfigText);
+                });
+
+        private Task AddNewSettingsV300Async(ConnectionInfo sshConnectionInfo)
+            => Execute(
+                $"Adding new settings to 'env-04-settings.txt' file on the VM...",
+                async () =>
+                {
+                    var existingFileContent = await ExecuteCommandOnVirtualMachineAsync(sshConnectionInfo, $"cat {CromwellAzureRootDir}/env-04-settings.txt");
+                    var existingSettings = Utility.DelimitedTextToDictionary(existingFileContent.Output.Trim());
+                    var newSettings = Utility.DelimitedTextToDictionary(Utility.GetFileContent("scripts", "env-04-settings.txt"));
+
+                    foreach (var key in newSettings.Keys.Except(existingSettings.Keys))
+                    {
+                        existingSettings.Add(key, newSettings[key]);
+                    }
+
+                    var newFileContent = Utility.DictionaryToDelimitedText(existingSettings);
+
+                    await UploadFilesToVirtualMachineAsync(
+                        sshConnectionInfo,
+                        new[] {
+                            (newFileContent, $"{CromwellAzureRootDir}/env-04-settings.txt", false)
+                        });
+                });
+
+        private async Task MitigateChaosDbV250Async(ICosmosDBAccount cosmosDb)
+            => await Execute("#ChaosDB remedition (regenerating CosmosDB primary key)",
+                () => cosmosDb.RegenerateKeyAsync(KeyKind.Primary.Value));
+
+        private async Task UpgradeBlobfuseV300Async(ConnectionInfo sshConnectionInfo)
+            => await Execute("Upgrading blobfuse to 1.4.3...",
+                () => ExecuteCommandOnVirtualMachineWithRetriesAsync(sshConnectionInfo, "sudo apt-get update ; sudo apt-get --only-upgrade install blobfuse=1.4.3"));
+
+        private async Task DisableDockerServiceV300Async(ConnectionInfo sshConnectionInfo)
+            => await Execute("Disabling auto-start of Docker service...",
+                () => ExecuteCommandOnVirtualMachineWithRetriesAsync(sshConnectionInfo, "sudo systemctl disable docker"));
+
+        private async Task SetCosmosDbContainerAutoScaleAsync(ICosmosDBAccount cosmosDb)
+        {
+            var tesDb = await cosmosDb.GetSqlDatabaseAsync(Constants.CosmosDbDatabaseId);
+            var taskContainer = await tesDb.GetSqlContainerAsync(Constants.CosmosDbContainerId);
+            var requestThroughput = await taskContainer.GetThroughputSettingsAsync();
+
+            if (requestThroughput is not null && requestThroughput.Throughput is not null && requestThroughput.AutopilotSettings?.MaxThroughput is null)
+            {
+                var key = (await cosmosDb.ListKeysAsync()).PrimaryMasterKey;
+                var cosmosClient = new CosmosRestClient(cosmosDb.DocumentEndpoint, key);
+
+                // If the container has request throughput setting configured, and it is currently manual, set it to auto
+                await Execute(
+                    $"Switching the throughput setting for CosmosDb container 'Tasks' in database 'TES' from Manual to Autoscale...",
+                    () => cosmosClient.SwitchContainerRequestThroughputToAutoAsync(Constants.CosmosDbDatabaseId, Constants.CosmosDbContainerId));
+            }
+        }
+
+        private static ConnectionInfo GetSshConnectionInfo(IVirtualMachine linuxVm, string vmUsername, string vmPassword)
+        {
+            var publicIPAddress = linuxVm.GetPrimaryPublicIPAddress();
+
+            return new ConnectionInfo(
+                publicIPAddress is not null ? publicIPAddress.Fqdn : linuxVm.GetPrimaryNetworkInterface().PrimaryPrivateIP,
+                vmUsername,
+                new PasswordAuthenticationMethod(vmUsername, vmPassword));
+        }
+
+        private static void ValidateMainIdentifierPrefix(string prefix)
+        {
+            const int maxLength = 12;
+
+            if (prefix.Any(c => !char.IsLetter(c)))
+            {
+                throw new ValidationException($"MainIdentifierPrefix must only contain letters.");
+            }
+
+            if (prefix.Length > maxLength)
+            {
+                throw new ValidationException($"MainIdentifierPrefix too long - must be {maxLength} characters or less.");
+            }
+        }
+
+        private void ValidateRegionName(string regionName)
+        {
+            var validRegionNames = azureSubscriptionClient.GetCurrentSubscription().ListLocations().Select(loc => loc.Region.Name);
+
+            if (!validRegionNames.Contains(regionName, StringComparer.OrdinalIgnoreCase))
+            {
+                throw new ValidationException($"Invalid region name '{regionName}'. Valid names are: {string.Join(", ", validRegionNames)}");
+            }
+        }
+
+        private async Task ValidateSubscriptionAndResourceGroupAsync(Configuration configuration)
+        {
+            const string ownerRoleId = "8e3af657-a8ff-443c-a75c-2fe8c4bcb635";
+            const string contributorRoleId = "b24988ac-6180-42a0-ab88-20f7382dd24c";
+            const string userAccessAdministratorRoleId = "18d7d88d-d35e-4fb5-a5c3-7773c20a72d9";
+
+            var azure = Microsoft.Azure.Management.Fluent.Azure
+                .Configure()
+                .WithLogLevel(HttpLoggingDelegatingHandler.Level.Basic)
+                .Authenticate(azureCredentials);
+
+            var subscriptionExists = (await azure.Subscriptions.ListAsync()).Any(sub => sub.SubscriptionId.Equals(configuration.SubscriptionId, StringComparison.OrdinalIgnoreCase));
+
+            if (!subscriptionExists)
+            {
+                throw new ValidationException($"Invalid or inaccessible subcription id '{configuration.SubscriptionId}'. Make sure that subscription exists and that you are either an Owner or have Contributor and User Access Administrator roles on the subscription.", displayExample: false);
+            }
+
+            var rgExists = !string.IsNullOrEmpty(configuration.ResourceGroupName) && await azureSubscriptionClient.ResourceGroups.ContainAsync(configuration.ResourceGroupName);
+
+            if (!string.IsNullOrEmpty(configuration.ResourceGroupName) && !rgExists)
+            {
+                throw new ValidationException($"If ResourceGroupName is provided, the resource group must already exist.", displayExample: false);
+            }
+
+            var token = await new AzureServiceTokenProvider().GetAccessTokenAsync("https://management.azure.com/");
+            var currentPrincipalObjectId = new JwtSecurityTokenHandler().ReadJwtToken(token).Claims.FirstOrDefault(c => c.Type == "oid").Value;
+
+            var currentPrincipalSubscriptionRoleIds = (await azureSubscriptionClient.AccessManagement.RoleAssignments.Inner.ListForScopeWithHttpMessagesAsync($"/subscriptions/{configuration.SubscriptionId}", new ODataQuery<RoleAssignmentFilter>($"atScope() and assignedTo('{currentPrincipalObjectId}')")))
+                .Body.AsContinuousCollection(link => Extensions.Synchronize(() => azureSubscriptionClient.AccessManagement.RoleAssignments.Inner.ListForScopeNextWithHttpMessagesAsync(link)).Body)
+                .Select(b => b.RoleDefinitionId.Split(new[] { '/' }).Last());
+
+            var isuserAccessAdministrator = currentPrincipalSubscriptionRoleIds.Contains(userAccessAdministratorRoleId);
+
+            if (!currentPrincipalSubscriptionRoleIds.Contains(ownerRoleId) && !(currentPrincipalSubscriptionRoleIds.Contains(contributorRoleId) && isuserAccessAdministrator))
+            {
+                if (!rgExists)
+                {
+                    throw new ValidationException($"Insufficient access to deploy. You must be: 1) Owner of the subscription, or 2) Contributor and User Access Administrator of the subscription, or 3) Owner of the resource group", displayExample: false);
+                }
+
+                var currentPrincipalRgRoleIds = (await azureSubscriptionClient.AccessManagement.RoleAssignments.Inner.ListForScopeWithHttpMessagesAsync($"/subscriptions/{configuration.SubscriptionId}/resourceGroups/{configuration.ResourceGroupName}", new ODataQuery<RoleAssignmentFilter>($"atScope() and assignedTo('{currentPrincipalObjectId}')")))
+                    .Body.AsContinuousCollection(link => Extensions.Synchronize(() => azureSubscriptionClient.AccessManagement.RoleAssignments.Inner.ListForScopeNextWithHttpMessagesAsync(link)).Body)
+                    .Select(b => b.RoleDefinitionId.Split(new[] { '/' }).Last());
+
+                if (!currentPrincipalRgRoleIds.Contains(ownerRoleId))
+                {
+                    throw new ValidationException($"Insufficient access to deploy. You must be: 1) Owner of the subscription, or 2) Contributor and User Access Administrator of the subscription, or 3) Owner of the resource group", displayExample: false);
+                }
+
+                if (!isuserAccessAdministrator)
+                {
+                    SkipBillingReaderRoleAssignment = true;
+                    DisplayBillingReaderInsufficientAccessLevelWarning();
+                }
+            }
+        }
+
+        private async Task<IStorageAccount> ValidateAndGetExistingStorageAccountAsync()
+        {
+            if (configuration.StorageAccountName is null)
+            {
+                return null;
+            }
+
+            return (await GetExistingStorageAccountAsync(configuration.StorageAccountName))
+                ?? throw new ValidationException($"If StorageAccountName is provided, the storage account must already exist in region {configuration.RegionName}, and be accessible to the current user.", displayExample: false);
+        }
+
+        private async Task<BatchAccount> ValidateAndGetExistingBatchAccountAsync()
+        {
+            if (configuration.BatchAccountName is null)
+            {
+                return null;
+            }
+
+            return (await GetExistingBatchAccountAsync(configuration.BatchAccountName))
+                ?? throw new ValidationException($"If BatchAccountName is provided, the batch account must already exist in region {configuration.RegionName}, and be accessible to the current user.", displayExample: false);
+        }
+
+        private async Task<(INetwork virtualNetwork, ISubnet vmSubnet, ISubnet mySqlSubnet)?> ValidateAndGetExistingVirtualNetworkAsync()
+        {
+            static bool AllOrNoneSet(params string[] values) => values.All(v => !string.IsNullOrEmpty(v)) || values.All(v => string.IsNullOrEmpty(v));
+            static bool NoneSet(params string[] values) => values.All(v => string.IsNullOrEmpty(v));
+
+            if (NoneSet(configuration.VnetResourceGroupName, configuration.VnetName, configuration.VmSubnetName))
+            {
+                if (configuration.PrivateNetworking.GetValueOrDefault())
+                {
+                    throw new ValidationException($"{nameof(configuration.VnetResourceGroupName)}, {nameof(configuration.VnetName)} and {nameof(configuration.VmSubnetName)} are required when using private networking.");
+                }
+
+                return null;
+            }
+
+            if (configuration.ProvisionMySqlOnAzure == true && !AllOrNoneSet(configuration.VnetResourceGroupName, configuration.VnetName, configuration.VmSubnetName, configuration.MySqlSubnetName))
+            {
+                throw new ValidationException($"{nameof(configuration.VnetResourceGroupName)}, {nameof(configuration.VnetName)}, {nameof(configuration.VmSubnetName)} and {nameof(configuration.MySqlSubnetName)} are required when using an existing virtual network and {nameof(configuration.ProvisionMySqlOnAzure)} is set.");
+            }
+
+            if (!AllOrNoneSet(configuration.VnetResourceGroupName, configuration.VnetName, configuration.VmSubnetName))
+            {
+                throw new ValidationException($"{nameof(configuration.VnetResourceGroupName)}, {nameof(configuration.VnetName)} and {nameof(configuration.VmSubnetName)} are required when using an existing virtual network.");
+            }
+
+            if (!(await azureSubscriptionClient.ResourceGroups.ListAsync(true)).Any(rg => rg.Name.Equals(configuration.VnetResourceGroupName, StringComparison.OrdinalIgnoreCase)))
+            {
+                throw new ValidationException($"Resource group '{configuration.VnetResourceGroupName}' does not exist.");
+            }
+
+            var vnet = await azureSubscriptionClient.Networks.GetByResourceGroupAsync(configuration.VnetResourceGroupName, configuration.VnetName);
+
+            if (vnet is null)
+            {
+                throw new ValidationException($"Virtual network '{configuration.VnetName}' does not exist in resource group '{configuration.VnetResourceGroupName}'.");
+            }
+
+            if (!vnet.RegionName.Equals(configuration.RegionName, StringComparison.OrdinalIgnoreCase))
+            {
+                throw new ValidationException($"Virtual network '{configuration.VnetName}' must be in the same region that you are deploying to ({configuration.RegionName}).");
+            }
+
+            var vmSubnet = vnet.Subnets.FirstOrDefault(s => s.Key.Equals(configuration.VmSubnetName, StringComparison.OrdinalIgnoreCase)).Value;
+
+            if (vmSubnet == null)
+            {
+                throw new ValidationException($"Virtual network '{configuration.VnetName}' does not contain subnet '{configuration.VmSubnetName}'");
+            }
+
+            var resourceGraphClient = new ResourceGraphClient(tokenCredentials);
+            var mySqlSubnet = vnet.Subnets.FirstOrDefault(s => s.Key.Equals(configuration.MySqlSubnetName, StringComparison.OrdinalIgnoreCase)).Value;
+
+            if (configuration.ProvisionMySqlOnAzure == true)
+            {
+                if (mySqlSubnet == null)
+                {
+                    throw new ValidationException($"Virtual network '{configuration.VnetName}' does not contain subnet '{configuration.MySqlSubnetName}'");
+                }
+
+                var delegatedServices = mySqlSubnet.Inner.Delegations.Select(d => d.ServiceName);
+                var hasOtherDelegations = delegatedServices.Any(s => s != "Microsoft.DBforMySQL/flexibleServers");
+                var hasNoDelegations = delegatedServices.Count() == 0;
+
+                if (hasOtherDelegations)
+                {
+                    throw new ValidationException($"Subnet '{configuration.MySqlSubnetName}' can have 'Microsoft.DBforMySQL/flexibleServers' delegation only.");
+                }
+
+                var resourcesInMySqlSubnetQuery = $"where type =~ 'Microsoft.Network/networkInterfaces' | where properties.ipConfigurations[0].properties.subnet.id == '{mySqlSubnet.Inner.Id}'";
+                var resourcesExist = (await resourceGraphClient.ResourcesAsync(new QueryRequest(new[] { configuration.SubscriptionId }, resourcesInMySqlSubnetQuery))).TotalRecords > 0;
+
+                if (hasNoDelegations && resourcesExist)
+                {
+                    throw new ValidationException($"Subnet '{configuration.MySqlSubnetName}' must be either empty or have 'Microsoft.DBforMySQL/flexibleServers' delegation.");
+                }
+            }
+
+            return (vnet, vmSubnet, mySqlSubnet);
+        }
+
+        private async Task ValidateBatchAccountQuotaAsync()
+        {
+            var accountQuota = (await new BatchManagementClient(tokenCredentials) { SubscriptionId = configuration.SubscriptionId }.Location.GetQuotasAsync(configuration.RegionName)).AccountQuota;
+            var existingBatchAccountCount = (await new BatchManagementClient(tokenCredentials) { SubscriptionId = configuration.SubscriptionId }.BatchAccount.ListAsync()).AsEnumerable().Count(b => b.Location.Equals(configuration.RegionName));
+
+            if (existingBatchAccountCount >= accountQuota)
+            {
+                throw new ValidationException($"The regional Batch account quota ({accountQuota} account(s) per region) for the specified subscription has been reached. Submit a support request to increase the quota or choose another region.", displayExample: false);
+            }
+        }
+
+        private async Task ValidateVmAsync()
+        {
+            var computeSkus = (await azureSubscriptionClient.ComputeSkus.ListByRegionAsync(configuration.RegionName))
+                .Where(s => s.ResourceType == ComputeResourceType.VirtualMachines && !s.Restrictions.Any())
+                .Select(s => s.Name.ToString())
+                .ToList();
+
+            if (!computeSkus.Any())
+            {
+                throw new ValidationException($"Your subscription doesn't support virtual machine creation in {configuration.RegionName}.  Please create an Azure Support case: https://docs.microsoft.com/en-us/azure/azure-portal/supportability/how-to-create-azure-support-request", displayExample: false);
+            }
+            else if (!computeSkus.Any(s => s.Equals(configuration.VmSize, StringComparison.OrdinalIgnoreCase)))
+            {
+                throw new ValidationException($"The VmSize {configuration.VmSize} is not available or does not exist in {configuration.RegionName}.  You can use 'az vm list-skus --location {configuration.RegionName} --output table' to find an available VM.", displayExample: false);
+            }
+        }
+
+        private static async Task<BlobServiceClient> GetBlobClientAsync(IStorageAccount storageAccount)
+            => new(
+                new Uri($"https://{storageAccount.Name}.blob.core.windows.net"),
+                new StorageSharedKeyCredential(
+                    storageAccount.Name,
+                    (await storageAccount.GetKeysAsync())[0].Value));
+
+        private async Task ValidateTokenProviderAsync()
+        {
+            try
+            {
+                await Execute("Retrieving Azure management token...", () => new AzureServiceTokenProvider().GetAccessTokenAsync("https://management.azure.com/"));
+            }
+            catch (AzureServiceTokenProviderException ex)
+            {
+                ConsoleEx.WriteLine("No access token found.  Please install the Azure CLI and login with 'az login'", ConsoleColor.Red);
+                ConsoleEx.WriteLine("Link: https://docs.microsoft.com/en-us/cli/azure/install-azure-cli");
+                ConsoleEx.WriteLine($"Error details: {ex.Message}");
+                Environment.Exit(1);
+            }
+        }
+
+        private void ValidateInitialCommandLineArgsAsync()
+        {
+            void ThrowIfProvidedForUpdate(object attributeValue, string attributeName)
+            {
+                if (configuration.Update && attributeValue is not null)
+                {
+                    throw new ValidationException($"{attributeName} must not be provided when updating", false);
+                }
+            }
+
+            void ThrowIfNotProvidedForUpdate(string attributeValue, string attributeName)
+            {
+                if (configuration.Update && string.IsNullOrWhiteSpace(attributeValue))
+                {
+                    throw new ValidationException($"{attributeName} is required for update.", false);
+                }
+            }
+
+            void ThrowIfEitherNotProvidedForUpdate(string attributeValue1, string attributeName1, string attributeValue2, string attributeName2)
+            {
+                if (configuration.Update && string.IsNullOrWhiteSpace(attributeValue1) && string.IsNullOrWhiteSpace(attributeValue2))
+                {
+                    throw new ValidationException($"Either {attributeName1} or {attributeName2} is required for update.", false);
+                }
+            }
+
+            void ThrowIfNotProvided(string attributeValue, string attributeName)
+            {
+                if (string.IsNullOrWhiteSpace(attributeValue))
+                {
+                    throw new ValidationException($"{attributeName} is required.", false);
+                }
+            }
+
+            void ThrowIfNotProvidedForInstall(string attributeValue, string attributeName)
+            {
+                if (!configuration.Update && string.IsNullOrWhiteSpace(attributeValue))
+                {
+                    throw new ValidationException($"{attributeName} is required.", false);
+                }
+            }
+
+            void ThrowIfTagsFormatIsUnacceptable(string attributeValue, string attributeName)
+            {
+                if (string.IsNullOrWhiteSpace(attributeValue))
+                {
+                    return;
+                }
+
+                try
+                {
+                    Utility.DelimitedTextToDictionary(attributeValue, "=", ",");
+                }
+                catch
+                {
+                    throw new ValidationException($"{attributeName} is specified in incorrect format. Try as TagName=TagValue,TagName=TagValue in double quotes", false);
+                }
+            }
+
+            ThrowIfNotProvided(configuration.SubscriptionId, nameof(configuration.SubscriptionId));
+
+            ThrowIfNotProvidedForInstall(configuration.RegionName, nameof(configuration.RegionName));
+
+            ThrowIfNotProvidedForUpdate(configuration.ResourceGroupName, nameof(configuration.ResourceGroupName));
+            ThrowIfEitherNotProvidedForUpdate(configuration.VmPassword, nameof(configuration.VmPassword), configuration.AksClusterName, nameof(configuration.AksClusterName));
+
+            ThrowIfProvidedForUpdate(configuration.RegionName, nameof(configuration.RegionName));
+            ThrowIfProvidedForUpdate(configuration.BatchAccountName, nameof(configuration.BatchAccountName));
+            ThrowIfProvidedForUpdate(configuration.CosmosDbAccountName, nameof(configuration.CosmosDbAccountName));
+            ThrowIfProvidedForUpdate(configuration.ProvisionMySqlOnAzure, nameof(configuration.ProvisionMySqlOnAzure));
+            ThrowIfProvidedForUpdate(configuration.ApplicationInsightsAccountName, nameof(configuration.ApplicationInsightsAccountName));
+            ThrowIfProvidedForUpdate(configuration.PrivateNetworking, nameof(configuration.PrivateNetworking));
+            ThrowIfProvidedForUpdate(configuration.VnetName, nameof(configuration.VnetName));
+            ThrowIfProvidedForUpdate(configuration.VnetResourceGroupName, nameof(configuration.VnetResourceGroupName));
+            ThrowIfProvidedForUpdate(configuration.SubnetName, nameof(configuration.SubnetName));
+            ThrowIfProvidedForUpdate(configuration.Tags, nameof(configuration.Tags));
+            ThrowIfTagsFormatIsUnacceptable(configuration.Tags, nameof(configuration.Tags));
+        }
+
+        private static void DisplayBillingReaderInsufficientAccessLevelWarning()
+        {
+            ConsoleEx.WriteLine("Warning: insufficient subscription access level to assign the Billing Reader", ConsoleColor.Yellow);
+            ConsoleEx.WriteLine("role for the VM to your Azure Subscription.", ConsoleColor.Yellow);
+            ConsoleEx.WriteLine("Deployment will continue, but only default VM prices will be used for your workflows,", ConsoleColor.Yellow);
+            ConsoleEx.WriteLine("since the Billing Reader role is required to access RateCard API pricing data.", ConsoleColor.Yellow);
+            ConsoleEx.WriteLine("To resolve this in the future, have your Azure subscription Owner or Contributor", ConsoleColor.Yellow);
+            ConsoleEx.WriteLine("assign the Billing Reader role for the VM's managed identity to your Azure Subscription scope.", ConsoleColor.Yellow);
+            ConsoleEx.WriteLine("More info: https://github.com/microsoft/CromwellOnAzure/blob/master/docs/troubleshooting-guide.md#dynamic-cost-optimization-and-ratecard-api-access", ConsoleColor.Yellow);
+        }
+
+        private static void DisplayValidationExceptionAndExit(ValidationException validationException)
+        {
+            ConsoleEx.WriteLine(validationException.Reason, ConsoleColor.Red);
+
+            if (validationException.DisplayExample)
+            {
+                ConsoleEx.WriteLine();
+                ConsoleEx.WriteLine($"Example: ", ConsoleColor.Green).Write($"deploy-cromwell-on-azure --subscriptionid {Guid.NewGuid()} --regionname westus2 --mainidentifierprefix coa", ConsoleColor.White);
+            }
+
+            Environment.Exit(1);
+        }
+
+        private async Task DeleteResourceGroupIfUserConsentsAsync()
+        {
+            if (!isResourceGroupCreated)
+            {
+                return;
+            }
+
+            var userResponse = string.Empty;
+
+            if (!configuration.Silent)
+            {
+                ConsoleEx.WriteLine();
+                ConsoleEx.Write("Delete the resource group?  Type 'yes' and press enter, or, press any key to exit: ");
+                userResponse = ConsoleEx.ReadLine();
+            }
+
+            if (userResponse.Equals("yes", StringComparison.OrdinalIgnoreCase) || (configuration.Silent && configuration.DeleteResourceGroupOnFailure))
+            {
+                await DeleteResourceGroupAsync();
+            }
+        }
+
+        private async Task<bool> RunTestWorkflow(IStorageAccount storageAccount, bool usePreemptibleVm = true)
+        {
+            var startTime = DateTime.UtcNow;
+            var line = ConsoleEx.WriteLine("Running a test workflow...");
+            var isTestWorkflowSuccessful = await TestWorkflowAsync(storageAccount, usePreemptibleVm);
+            WriteExecutionTime(line, startTime);
+
+            if (isTestWorkflowSuccessful)
+            {
+                ConsoleEx.WriteLine();
+                ConsoleEx.WriteLine($"Test workflow succeeded.", ConsoleColor.Green);
+                ConsoleEx.WriteLine();
+                ConsoleEx.WriteLine("Learn more about how to use Cromwell on Azure: https://github.com/microsoft/CromwellOnAzure");
+                ConsoleEx.WriteLine();
+            }
+            else
+            {
+                ConsoleEx.WriteLine();
+                ConsoleEx.WriteLine($"Test workflow failed.", ConsoleColor.Red);
+                ConsoleEx.WriteLine();
+                WriteGeneralRetryMessageToConsole();
+                ConsoleEx.WriteLine();
+            }
+
+            return isTestWorkflowSuccessful;
+        }
+
+        private static void WriteGeneralRetryMessageToConsole()
+            => ConsoleEx.WriteLine("Please try deployment again, and create an issue if this continues to fail: https://github.com/microsoft/CromwellOnAzure/issues");
+
+        private async Task<bool> TestWorkflowAsync(IStorageAccount storageAccount, bool usePreemptibleVm = true)
+        {
+            const string testDirectoryName = "test";
+            const string wdlFileName = "test.wdl";
+            const string workflowInputsFileName = "testInputs.json";
+            const string inputFileName = "inputFile.txt";
+            const string inputFileContent = "Hello from inputFile.txt!";
+
+            var id = Guid.NewGuid();
+            var wdlFileContent = Utility.GetFileContent(wdlFileName);
+            var workflowInputsFileContent = Utility.GetFileContent(workflowInputsFileName).Replace("{InputFilePath}", $"/{storageAccount.Name}/{InputsContainerName}/{testDirectoryName}/{inputFileName}");
+
+            if (!usePreemptibleVm)
+            {
+                wdlFileContent = wdlFileContent.Replace("preemptible: true", "preemptible: false", StringComparison.OrdinalIgnoreCase);
+            }
+
+            var workflowTrigger = new Workflow
+            {
+                WorkflowUrl = $"/{storageAccount.Name}/{InputsContainerName}/{testDirectoryName}/{wdlFileName}",
+                WorkflowInputsUrl = $"/{storageAccount.Name}/{InputsContainerName}/{testDirectoryName}/{workflowInputsFileName}"
+            };
+
+            await UploadTextToStorageAccountAsync(storageAccount, InputsContainerName, $"{testDirectoryName}/{wdlFileName}", wdlFileContent);
+            await UploadTextToStorageAccountAsync(storageAccount, InputsContainerName, $"{testDirectoryName}/{workflowInputsFileName}", workflowInputsFileContent);
+            await UploadTextToStorageAccountAsync(storageAccount, InputsContainerName, $"{testDirectoryName}/{inputFileName}", inputFileContent);
+            await UploadTextToStorageAccountAsync(storageAccount, WorkflowsContainerName, $"new/{id}.json", JsonConvert.SerializeObject(workflowTrigger, Formatting.Indented));
+
+            return await IsWorkflowSuccessfulAfterLongPollingAsync(storageAccount, WorkflowsContainerName, id);
+        }
+
+        private static async Task<bool> IsWorkflowSuccessfulAfterLongPollingAsync(IStorageAccount storageAccount, string containerName, Guid id)
+        {
+            var container = (await GetBlobClientAsync(storageAccount)).GetBlobContainerClient(containerName);
+
+            while (true)
+            {
+                try
+                {
+                    var succeeded = container.GetBlobs(prefix: $"succeeded/{id}").Count() == 1;
+                    var failed = container.GetBlobs(prefix: $"failed/{id}").Count() == 1;
+
+                    if (succeeded || failed)
+                    {
+                        return succeeded && !failed;
+                    }
+                }
+                catch (Exception exc)
+                {
+                    // "Server is busy" occasionally can be ignored
+                    ConsoleEx.WriteLine(exc.Message);
+                }
+
+                await Task.Delay(System.TimeSpan.FromSeconds(10));
+            }
+        }
+
+        public Task Execute(string message, Func<Task> func)
+            => Execute(message, async () => { await func(); return false; });
+
+        private async Task<T> Execute<T>(string message, Func<Task<T>> func)
+        {
+            const int retryCount = 3;
+
+            var startTime = DateTime.UtcNow;
+            var line = ConsoleEx.WriteLine(message);
+
+            for (var i = 0; i < retryCount; i++)
+            {
+                try
+                {
+                    cts.Token.ThrowIfCancellationRequested();
+                    var result = await func();
+                    WriteExecutionTime(line, startTime);
+                    return result;
+                }
+                catch (Microsoft.Rest.Azure.CloudException cloudException) when (cloudException.ToCloudErrorType() == CloudErrorType.ExpiredAuthenticationToken)
+                {
+                }
+                catch (OperationCanceledException) when (cts.Token.IsCancellationRequested)
+                {
+                    line.Write(" Cancelled", ConsoleColor.Red);
+                    return await Task.FromCanceled<T>(cts.Token);
+                }
+                catch (Exception ex)
+                {
+                    line.Write($" Failed. {ex.GetType().Name}: {ex.Message}", ConsoleColor.Red);
+                    cts.Cancel();
+                    throw;
+                }
+            }
+
+            line.Write($" Failed", ConsoleColor.Red);
+            cts.Cancel();
+            throw new Exception($"Failed after {retryCount} attempts");
+        }
+
+        private static void WriteExecutionTime(ConsoleEx.Line line, DateTime startTime)
+            => line.Write($" Completed in {DateTime.UtcNow.Subtract(startTime).TotalSeconds:n0}s", ConsoleColor.Green);
+
+        private static async Task<(string Output, string Error, int ExitStatus)> ExecuteCommandOnVirtualMachineAsync(ConnectionInfo sshConnectionInfo, string command)
+        {
+            using var sshClient = new SshClient(sshConnectionInfo);
+            sshClient.ConnectWithRetries();
+            var (output, error, exitStatus) = await sshClient.ExecuteCommandAsync(command);
+            sshClient.Disconnect();
+
+            return (output, error, exitStatus);
+        }
+
+        private static Task<(string Output, string Error, int ExitStatus)> ExecuteCommandOnVirtualMachineWithRetriesAsync(ConnectionInfo sshConnectionInfo, string command)
+            => sshCommandRetryPolicy.ExecuteAsync(() => ExecuteCommandOnVirtualMachineAsync(sshConnectionInfo, command));
+
+        private static async Task UploadFilesToVirtualMachineAsync(ConnectionInfo sshConnectionInfo, params (string fileContent, string remoteFilePath, bool makeExecutable)[] files)
+            => await UploadFilesToVirtualMachineAsync(sshConnectionInfo, files.Select(f => ((Stream)new MemoryStream(Encoding.UTF8.GetBytes(f.fileContent)), f.remoteFilePath, f.makeExecutable)).ToArray());
+
+        private static async Task UploadFilesToVirtualMachineAsync(ConnectionInfo sshConnectionInfo, params (Stream input, string remoteFilePath, bool makeExecutable)[] files)
+        {
+            using var sshClient = new SshClient(sshConnectionInfo);
+            using var sftpClient = new SftpClient(sshConnectionInfo);
+
+            try
+            {
+                sshClient.ConnectWithRetries();
+                sftpClient.Connect();
+
+                foreach (var (input, remoteFilePath, makeExecutable) in files)
+                {
+                    var dir = GetLinuxParentPath(remoteFilePath);
+
+                    // Create destination directory if needed and make it writable for the current user
+                    var (output, _, _) = await sshClient.ExecuteCommandAsync($"sudo mkdir -p {dir} && owner=$(stat -c '%U' {dir}) && mask=$(stat -c '%a' {dir}) && ownerCanWrite=$(( (16#$mask & 16#200) > 0 )) && othersCanWrite=$(( (16#$mask & 16#002) > 0 )) && ( [[ $owner == $(whoami) && $ownerCanWrite == 1 || $othersCanWrite == 1 ]] && echo 0 || ( sudo chmod o+w {dir} && echo 1 ))");
+                    var dirWasMadeWritableToOthers = output == "1";
+
+                    // Make the destination file writable for the current user. The user running the update might not be the same user that created the file.
+                    await sshClient.ExecuteCommandAsync($"sudo touch {remoteFilePath} && sudo chmod o+w {remoteFilePath}");
+                    await sftpClient.UploadFileAsync(input, remoteFilePath, true);
+                    await sshClient.ExecuteCommandAsync($"sudo chmod o-w {remoteFilePath}");
+
+                    if (makeExecutable)
+                    {
+                        await sshClient.ExecuteCommandAsync($"sudo chmod +x {remoteFilePath}");
+                    }
+
+                    if (dirWasMadeWritableToOthers)
+                    {
+                        await sshClient.ExecuteCommandAsync($"sudo chmod o-w {dir}");
+                    }
+                }
+            }
+            finally
+            {
+                sshClient.Disconnect();
+                sftpClient.Disconnect();
+
+                foreach (var (input, _, _) in files)
+                {
+                    await input.DisposeAsync();
+                }
+
+                sshClient.Dispose();
+                sftpClient.Dispose();
+            }
+        }
+
+        private static async Task DeleteFileFromVirtualMachineAsync(ConnectionInfo sshConnectionInfo, string filePath)
+        {
+            using var sshClient = new SshClient(sshConnectionInfo);
+            sshClient.ConnectWithRetries();
+            await sshClient.ExecuteCommandAsync($"sudo rm -f {filePath}");
+            sshClient.Disconnect();
+        }
+
+        public static async Task<string> DownloadTextFromStorageAccountAsync(IStorageAccount storageAccount, string containerName, string blobName, CancellationTokenSource cts)
+        {
+            var blobClient = await GetBlobClientAsync(storageAccount);
+            var container = blobClient.GetBlobContainerClient(containerName);
+
+            return (await container.GetBlobClient(blobName).DownloadContentAsync(cts.Token)).Value.Content.ToString();
+        }
+
+        private async Task UploadTextToStorageAccountAsync(IStorageAccount storageAccount, string containerName, string blobName, string content)
+        {
+            var blobClient = await GetBlobClientAsync(storageAccount);
+            var container = blobClient.GetBlobContainerClient(containerName);
+
+            await container.CreateIfNotExistsAsync();
+            await container.GetBlobClient(blobName).UploadAsync(BinaryData.FromString(content), true, cts.Token);
+        }
+
+        private static string GetLinuxParentPath(string path)
+        {
+            const char dirSeparator = '/';
+
+            if (string.IsNullOrEmpty(path))
+            {
+                return null;
+            }
+
+            var pathComponents = path.TrimEnd(dirSeparator).Split(dirSeparator);
+
+            return string.Join(dirSeparator, pathComponents.Take(pathComponents.Length - 1));
+        }
+
+        private class ValidationException : Exception
+        {
+            public string Reason { get; set; }
+            public bool DisplayExample { get; set; }
+
+            public ValidationException(string reason, bool displayExample = true)
+            {
+                Reason = reason;
+                DisplayExample = displayExample;
+            }
+        }
+    }
+}