--- conflicted
+++ resolved
@@ -1927,15 +1927,10 @@
                 () => networkInterface.Update().WithExistingNetworkSecurityGroup(networkSecurityGroup).ApplyAsync()
             );
 
-<<<<<<< HEAD
         private string GetCreateCromwellUserString()
         {
             return $"CREATE USER {configuration.PostgreSqlCromwellUserLogin} WITH PASSWORD '{configuration.PostgreSqlCromwellUserPassword}'; GRANT ALL PRIVILEGES ON DATABASE {configuration.PostgreSqlCromwellDatabaseName} TO {configuration.PostgreSqlCromwellUserLogin};";
         }
-=======
-        private string GetInitSqlString()
-            => $"CREATE USER {configuration.PostgreSqlCromwellUserLogin} WITH PASSWORD '{configuration.PostgreSqlCromwellUserPassword}'; GRANT ALL PRIVILEGES ON DATABASE {configuration.PostgreSqlCromwellDatabaseName} TO {configuration.PostgreSqlCromwellUserLogin};";
->>>>>>> 8df64758
 
         private string GetCreateTesUserString()
         {
@@ -1994,13 +1989,8 @@
 
         private Task ExecuteQueriesOnAzurePostgreSQLDbFromK8()
             => Execute(
-<<<<<<< HEAD
-                $"Executing scripts on postgesql...",
+                $"Executing scripts on cromwell_db...",
                 async () => 
-=======
-                $"Executing scripts on cromwell_db...",
-                async () =>
->>>>>>> 8df64758
                 {
                     var cromwellScript = GetCreateCromwellUserString();
                     var tesScript = GetCreateTesUserString();
