--- conflicted
+++ resolved
@@ -213,13 +213,8 @@
                                 storageAccount = storageAccounts.First();
                             }
 
-<<<<<<< HEAD
-                            accountNames = Utility.DelimitedTextToDictionary(await DownloadTextFromStorageAccountAsync(storageAccount, ConfigurationContainerName, PersonalizedSettingsFileName, cts), SettingsDelimiter);
-                        }
-=======
                             accountNames = await kubernetesManager.GetAKSSettings(storageAccount);
-                        }   
->>>>>>> 9e85a9e3
+                        }
                         else
                         {
                             var existingVms = await azureSubscriptionClient.VirtualMachines.ListByResourceGroupAsync(configuration.ResourceGroupName);
@@ -1980,17 +1975,7 @@
                 async () =>
                 {
                     var initScript = GetInitSqlString();
-
-<<<<<<< HEAD
-                    var commands = new List<string[]>()
-                    {
-                        new string[] { "apt", "update" },
-                        new string[] { "apt", "install", "-y", "postgresql-client" },
-                    };
-=======
                     var commands = new List<string[]>() {};
->>>>>>> 9e85a9e3
-
                     var serverPath = $"{configuration.PostgreSqlServerName}.postgres.database.azure.com";
                     var username = configuration.PostgreSqlAdministratorLogin;
 
@@ -2789,11 +2774,11 @@
             ThrowIfBothProvided(configuration.UseAks, nameof(configuration.UseAks), configuration.CustomTesImagePath != null, nameof(configuration.CustomTesImagePath));
             ThrowIfBothProvided(configuration.UseAks, nameof(configuration.UseAks), configuration.CustomTriggerServiceImagePath != null, nameof(configuration.CustomTriggerServiceImagePath));
             ThrowIfBothProvided(configuration.UseAks, nameof(configuration.UseAks), configuration.CustomCromwellImagePath != null, nameof(configuration.CustomCromwellImagePath));
-            
+
             if (configuration.UseAks)
             {
                 ThrowIfNotProvidedForUpdate(configuration.AksClusterName, nameof(configuration.AksClusterName));
-                
+
                 if (!configuration.ManualHelmDeployment)
                 {
                     ValidateDependantFeature(configuration.UseAks, nameof(configuration.UseAks), !string.IsNullOrWhiteSpace(configuration.HelmBinaryPath), nameof(configuration.HelmBinaryPath));
