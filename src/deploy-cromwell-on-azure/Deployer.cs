--- conflicted
+++ resolved
@@ -609,12 +609,8 @@
                             configuration.BatchNodesSubnetId = vnetAndSubnet.Value.batchSubnet.Id;
                         }
 
-<<<<<<< HEAD
-                        var settings = ConfigureSettings(managedIdentity.ClientId);
-=======
                         var clientId = managedIdentity.Data.ClientId;
                         var settings = ConfigureSettings(clientId?.ToString("D"));
->>>>>>> 7f1ac525
 
                         await kubernetesManager.UpdateHelmValuesAsync(storageAccountData, keyVaultUri, resourceGroup.Id.Name, settings, managedIdentity.Data, containersToMount);
                         kubernetesClient = await PerformHelmDeploymentAsync(aksCluster,
@@ -1410,14 +1406,10 @@
                         new Utility.ConfigReplaceTextItem("{DatabasePassword}", $"\"{configuration.PostgreSqlCromwellUserPassword}\""),
                         new Utility.ConfigReplaceTextItem("{DatabaseDriver}", $"\"org.postgresql.Driver\""),
                         new Utility.ConfigReplaceTextItem("{DatabaseProfile}", "\"slick.jdbc.PostgresProfile$\""),
-<<<<<<< HEAD
                         new Utility.ConfigReplaceTextItem("{StorageAccount}", configuration.StorageAccountName),
                         new Utility.ConfigReplaceTextItem("{Subscription}", configuration.SubscriptionId),
                         new Utility.ConfigReplaceTextItem("{StorageSuffix}", azureCloudConfig.Suffixes.StorageSuffix),
-                    }, "scripts", CromwellConfigurationFileName));
-=======
                     ], "scripts", CromwellConfigurationFileName), cts.Token);
->>>>>>> 7f1ac525
 
                     await UploadTextToStorageAccountAsync(GetBlobClient(storageAccount, TesInternalContainerName, $"{ConfigurationContainerName}/{AllowedVmSizesFileName}"), Utility.GetFileContent("scripts", AllowedVmSizesFileName), cts.Token);
                 });
