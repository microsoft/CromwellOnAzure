﻿<Project Sdk="Microsoft.NET.Sdk">

  <PropertyGroup>
    <OutputType>Exe</OutputType>
    <TargetFramework>net8.0</TargetFramework>
    <!-- Avoids "Couldn't find a valid ICU package installed on the system." error. -->
    <InvariantGlobalization Condition="'$(Configuration)' == 'linux'">true</InvariantGlobalization>
    <PublishSingleFile>true</PublishSingleFile>
    <SelfContained>true</SelfContained>
    <IncludeNativeLibrariesForSelfExtract>true</IncludeNativeLibrariesForSelfExtract>
  </PropertyGroup>

  <PropertyGroup>
    <GenerateAssemblyInfo>false</GenerateAssemblyInfo>
  </PropertyGroup>

  <PropertyGroup>
    <AssemblyName Condition="'$(Configuration)' == 'win'">deploy-cromwell-on-azure-win</AssemblyName>
    <AssemblyName Condition="'$(Configuration)' == 'linux'">deploy-cromwell-on-azure-linux</AssemblyName>
    <AssemblyName Condition="'$(Configuration)' == 'osx'">deploy-cromwell-on-azure-osx.app</AssemblyName>
  </PropertyGroup>

  <ItemGroup>
    <Compile Include="..\CommonAssemblyInfo.cs" Link="Properties\CommonAssemblyInfo.cs" />
  </ItemGroup>

  <ItemGroup>
    <PackageReference Include="Azure.Identity" Version="1.10.4" />
    <PackageReference Include="Azure.ResourceManager.ContainerService" Version="1.2.0" />
    <PackageReference Include="Azure.ResourceManager.ManagedServiceIdentities" Version="1.2.0" />
    <PackageReference Include="Azure.ResourceManager.Network" Version="1.7.0" />
    <PackageReference Include="Azure.Security.KeyVault.Secrets" Version="4.5.0" />
    <PackageReference Include="KubernetesClient" Version="13.0.11" />
    <PackageReference Include="Microsoft.Azure.Management.KeyVault" Version="4.0.0-preview.1" />
    <PackageReference Include="Azure.Storage.Blobs" Version="12.19.1" />
    <PackageReference Include="Microsoft.Azure.Management.Batch" Version="15.0.0" />
    <PackageReference Include="Microsoft.Azure.Management.Fluent" Version="1.38.1" />
    <PackageReference Include="Microsoft.Azure.Management.PostgreSQL" Version="2.0.0" />
    <PackageReference Include="Microsoft.Azure.Management.ContainerService" Version="1.2.0" />
    <PackageReference Include="Microsoft.Azure.Management.ResourceGraph" Version="2.1.0" />
    <PackageReference Include="Microsoft.Azure.Services.AppAuthentication" Version="1.6.2" />
    <PackageReference Include="Microsoft.Extensions.CommandLineUtils" Version="1.1.1" />
    <PackageReference Include="Microsoft.Extensions.Configuration" Version="8.0.0" />
    <PackageReference Include="Microsoft.Extensions.Configuration.Binder" Version="8.0.1" />
    <PackageReference Include="Microsoft.Extensions.Configuration.CommandLine" Version="8.0.0" />
    <PackageReference Include="Microsoft.Extensions.Configuration.FileExtensions" Version="8.0.0" />
    <PackageReference Include="Microsoft.Extensions.Configuration.Json" Version="8.0.0" />
    <PackageReference Include="Microsoft.Extensions.DependencyInjection" Version="8.0.0" />
    <PackageReference Include="Microsoft.Extensions.Logging" Version="8.0.0" />
    <PackageReference Include="Microsoft.IdentityModel.Clients.ActiveDirectory" Version="5.3.0" />
    <!--Mitigate reported security issues-->
<<<<<<< HEAD
    <PackageReference Include="System.Drawing.Common" Version="7.0.0" />
    <!--Mitigate reported security issues-->
    <PackageReference Include="Newtonsoft.Json" Version="13.0.2" />
    <PackageReference Include="Polly" Version="7.2.3" />
    <PackageReference Include="SSH.NET" Version="2020.0.2" />
    <!--Mitigate reported security issues-->
    <PackageReference Include="System.IdentityModel.Tokens.Jwt" Version="6.35.0" />
=======
    <PackageReference Include="System.Drawing.Common" Version="8.0.1" />
    <PackageReference Include="Newtonsoft.Json" Version="13.0.3" />
    <PackageReference Include="Polly" Version="7.2.4" />
    <PackageReference Include="SSH.NET" Version="2023.0.1" />
    <PackageReference Include="System.IdentityModel.Tokens.Jwt" Version="7.3.1" />
>>>>>>> 5985f866
  </ItemGroup>

  <ItemGroup>
    <ProjectReference Include="..\Common\Common.csproj" />
    <ProjectReference Include="..\ga4gh-tes\src\CommonUtilities\CommonUtilities.csproj" />
  </ItemGroup>

  <ItemGroup>
    <EmbeddedResource Include="scripts\allowed-vm-sizes" />
    <EmbeddedResource Include="scripts\cromwell-application.conf" />
    <EmbeddedResource Include="scripts\env-00-coa-version.txt" />
    <EmbeddedResource Include="scripts\env-01-account-names.txt" />
    <EmbeddedResource Include="scripts\env-02-internal-images.txt" />
    <EmbeddedResource Include="scripts\env-03-external-images.txt" />
    <EmbeddedResource Include="scripts\env-04-settings.txt" />
    <EmbeddedResource Include="test.wdl" />
    <EmbeddedResource Include="testInputs.json" />
    <Content Update="samples\config.json">
        <CopyToOutputDirectory>PreserveNewest</CopyToOutputDirectory>
    </Content>
    <EmbeddedResource Include="scripts\helm\Chart.yaml" />
    <EmbeddedResource Include="scripts\helm\values-template.yaml" />
    <EmbeddedResource Include="scripts\helm\README.md" />
    <EmbeddedResource Include="scripts\helm\templates\cromwell-deployment.yaml" />
    <EmbeddedResource Include="scripts\helm\templates\identity.yaml" />
    <EmbeddedResource Include="scripts\helm\templates\persistence.yaml" />
    <EmbeddedResource Include="scripts\helm\templates\service.yaml" />
    <EmbeddedResource Include="scripts\helm\templates\tes-deployment.yaml" />
    <EmbeddedResource Include="scripts\helm\templates\triggerservice-deployment.yaml" />
  </ItemGroup>

</Project><|MERGE_RESOLUTION|>--- conflicted
+++ resolved
@@ -49,21 +49,13 @@
     <PackageReference Include="Microsoft.Extensions.Logging" Version="8.0.0" />
     <PackageReference Include="Microsoft.IdentityModel.Clients.ActiveDirectory" Version="5.3.0" />
     <!--Mitigate reported security issues-->
-<<<<<<< HEAD
-    <PackageReference Include="System.Drawing.Common" Version="7.0.0" />
+    <PackageReference Include="System.Drawing.Common" Version="8.0.1" />
     <!--Mitigate reported security issues-->
-    <PackageReference Include="Newtonsoft.Json" Version="13.0.2" />
-    <PackageReference Include="Polly" Version="7.2.3" />
-    <PackageReference Include="SSH.NET" Version="2020.0.2" />
-    <!--Mitigate reported security issues-->
-    <PackageReference Include="System.IdentityModel.Tokens.Jwt" Version="6.35.0" />
-=======
-    <PackageReference Include="System.Drawing.Common" Version="8.0.1" />
     <PackageReference Include="Newtonsoft.Json" Version="13.0.3" />
     <PackageReference Include="Polly" Version="7.2.4" />
     <PackageReference Include="SSH.NET" Version="2023.0.1" />
+    <!--Mitigate reported security issues-->
     <PackageReference Include="System.IdentityModel.Tokens.Jwt" Version="7.3.1" />
->>>>>>> 5985f866
   </ItemGroup>
 
   <ItemGroup>
