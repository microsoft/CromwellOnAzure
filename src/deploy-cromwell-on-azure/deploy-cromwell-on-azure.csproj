--- conflicted
+++ resolved
@@ -45,12 +45,8 @@
     <!--Mitigate reported security issues-->
     <PackageReference Include="Newtonsoft.Json" Version="13.0.3" />
     <PackageReference Include="Polly" Version="7.2.4" />
-<<<<<<< HEAD
     <!--Mitigate reported security issues-->
-    <PackageReference Include="System.IdentityModel.Tokens.Jwt" Version="7.5.1" />
-=======
     <PackageReference Include="System.IdentityModel.Tokens.Jwt" Version="7.6.2" />
->>>>>>> 9f09204f
   </ItemGroup>
 
   <ItemGroup>
