﻿<Project Sdk="Microsoft.NET.Sdk">

  <PropertyGroup>
    <OutputType>Exe</OutputType>
    <TargetFramework>net5.0</TargetFramework>
    <!-- Avoids "Couldn't find a valid ICU package installed on the system." error. -->
    <InvariantGlobalization Condition="'$(Configuration)' == 'linux'">true</InvariantGlobalization>
  </PropertyGroup>

  <PropertyGroup>
    <GenerateAssemblyInfo>false</GenerateAssemblyInfo>
  </PropertyGroup>

  <PropertyGroup>
    <AssemblyName Condition="'$(Configuration)' == 'win'">deploy-cromwell-on-azure-win</AssemblyName>
    <AssemblyName Condition="'$(Configuration)' == 'linux'">deploy-cromwell-on-azure-linux</AssemblyName>
    <AssemblyName Condition="'$(Configuration)' == 'osx'">deploy-cromwell-on-azure-osx.app</AssemblyName>
  </PropertyGroup>

  <ItemGroup>
    <None Remove="scripts\k8s\cromwell-deployment.yaml" />
    <None Remove="scripts\k8s\cromwell-service.yaml" />
    <None Remove="scripts\k8s\cromwell-tmp-claim.yaml" />
    <None Remove="scripts\k8s\csi\blobfuse-proxy.yaml" />
    <None Remove="scripts\k8s\csi\csi-blob-controller.yaml" />
    <None Remove="scripts\k8s\csi\csi-blob-driver.yaml" />
    <None Remove="scripts\k8s\csi\csi-blob-node.yaml" />
    <None Remove="scripts\k8s\csi\pv-blobfuse-csi-dataset.yaml" />
    <None Remove="scripts\k8s\csi\pvc-blob-csi-dataset.yaml" />
    <None Remove="scripts\k8s\csi\rbac-csi-blob-controller.yaml" />
    <None Remove="scripts\k8s\csi\rbac-csi-blob-node.yaml" />
    <None Remove="scripts\k8s\mysqldb-data-claim.yaml" />
    <None Remove="scripts\k8s\mysqldb-deployment.yaml" />
    <None Remove="scripts\k8s\mysqldb-service.yaml" />
    <None Remove="scripts\k8s\noncaching-azure-disk.yaml" />
    <None Remove="scripts\k8s\tes-deployment.yaml" />
    <None Remove="scripts\k8s\tes-service.yaml" />
    <None Remove="scripts\k8s\triggerservice-deployment.yaml" />
  </ItemGroup>

  <ItemGroup>
    <Compile Include="..\CommonAssemblyInfo.cs" Link="Properties\CommonAssemblyInfo.cs" />
  </ItemGroup>

  <ItemGroup>
    <PackageReference Include="Azure.Storage.Blobs" Version="12.11.0" />
    <PackageReference Include="KubernetesClient" Version="7.0.9" />
    <PackageReference Include="Microsoft.Azure.Management.Batch" Version="14.0.0" />
    <PackageReference Include="Microsoft.Azure.Management.Fluent" Version="1.38.0" />
<<<<<<< HEAD
    <PackageReference Include="Microsoft.Azure.Management.MySQL" Version="1.0.0" />
    <PackageReference Include="Microsoft.Azure.Management.ContainerService" Version="1.2.0" />
=======
    <PackageReference Include="Microsoft.Azure.Management.PostgreSQL" Version="2.0.0" />
>>>>>>> bc55ec83
    <PackageReference Include="Microsoft.Azure.Management.ResourceGraph" Version="2.1.0" />
    <PackageReference Include="Microsoft.Azure.Services.AppAuthentication" Version="1.6.2" />
    <PackageReference Include="Microsoft.Extensions.CommandLineUtils" Version="1.1.1" />
    <PackageReference Include="Microsoft.Extensions.Configuration" Version="6.0.0" />
    <PackageReference Include="Microsoft.Extensions.Configuration.Binder" Version="6.0.0" />
    <PackageReference Include="Microsoft.Extensions.Configuration.CommandLine" Version="6.0.0" />
    <PackageReference Include="Microsoft.Extensions.Configuration.FileExtensions" Version="6.0.0" />
    <PackageReference Include="Microsoft.Extensions.Configuration.Json" Version="6.0.0" />
    <PackageReference Include="Microsoft.Extensions.DependencyInjection" Version="6.0.0" />
    <PackageReference Include="Microsoft.Extensions.Logging" Version="6.0.0" />
    <PackageReference Include="Microsoft.IdentityModel.Clients.ActiveDirectory" Version="5.2.9" />
    <PackageReference Include="MySql.Data" Version="8.0.28" />
    <PackageReference Include="Newtonsoft.Json" Version="13.0.1" />
    <PackageReference Include="Polly" Version="7.2.3" />
<<<<<<< HEAD
    <PackageReference Include="SharpZipLib" Version="1.3.3" />
    <PackageReference Include="SSH.NET" Version="2020.0.1" />
=======
    <PackageReference Include="SSH.NET" Version="2020.0.2" />
>>>>>>> bc55ec83
    <PackageReference Include="System.IdentityModel.Tokens.Jwt" Version="6.15.1" />
  </ItemGroup>

  <ItemGroup>
    <ProjectReference Include="..\Common\Common.csproj" />
  </ItemGroup>

  <ItemGroup>
    <None Update="samples\config.json">
      <CopyToOutputDirectory>PreserveNewest</CopyToOutputDirectory>
    </None>
  </ItemGroup>
  
  <ItemGroup>
    <EmbeddedResource Include="scripts\containers-to-mount" />
    <EmbeddedResource Include="scripts\allowed-vm-sizes" />
    <EmbeddedResource Include="scripts\cromwell-application.conf" />
    <EmbeddedResource Include="scripts\cromwellazure.service" />
    <EmbeddedResource Include="scripts\docker-compose.yml" />
    <EmbeddedResource Include="scripts\docker-compose.mysql.yml" />
    <EmbeddedResource Include="scripts\env-00-coa-version.txt" />
    <EmbeddedResource Include="scripts\env-01-account-names.txt" />
    <EmbeddedResource Include="scripts\env-02-internal-images.txt" />
    <EmbeddedResource Include="scripts\env-03-external-images.txt" />
    <EmbeddedResource Include="scripts\env-04-settings.txt" />
    <EmbeddedResource Include="scripts\env-12-local-my-sql-db.txt" />
    <EmbeddedResource Include="scripts\env-13-postgre-sql-db.txt" />
    <EmbeddedResource Include="scripts\install-cromwellazure.sh" />
    <EmbeddedResource Include="scripts\k8s\cromwell-deployment.yaml" />
    <EmbeddedResource Include="scripts\k8s\cromwell-service.yaml" />
    <EmbeddedResource Include="scripts\k8s\cromwell-tmp-claim.yaml" />
    <EmbeddedResource Include="scripts\k8s\csi\blobfuse-proxy.yaml" />
    <EmbeddedResource Include="scripts\k8s\csi\csi-blob-controller.yaml" />
    <EmbeddedResource Include="scripts\k8s\csi\csi-blob-driver.yaml" />
    <EmbeddedResource Include="scripts\k8s\csi\csi-blob-node.yaml" />
    <EmbeddedResource Include="scripts\k8s\csi\pv-blobfuse-csi-dataset.yaml" />
    <EmbeddedResource Include="scripts\k8s\csi\pvc-blob-csi-dataset.yaml" />
    <EmbeddedResource Include="scripts\k8s\csi\rbac-csi-blob-controller.yaml" />
    <EmbeddedResource Include="scripts\k8s\csi\rbac-csi-blob-node.yaml" />
    <EmbeddedResource Include="scripts\k8s\mysqldb-data-claim.yaml" />
    <EmbeddedResource Include="scripts\k8s\mysqldb-deployment.yaml" />
    <EmbeddedResource Include="scripts\k8s\mysqldb-service.yaml" />
    <EmbeddedResource Include="scripts\k8s\noncaching-azure-disk.yaml" />
    <EmbeddedResource Include="scripts\k8s\tes-deployment.yaml" />
    <EmbeddedResource Include="scripts\k8s\tes-service.yaml" />
    <EmbeddedResource Include="scripts\k8s\triggerservice-deployment.yaml" />
    <EmbeddedResource Include="scripts\mount-data-disk.sh" />
    <EmbeddedResource Include="scripts\mount.blobfuse" />
    <EmbeddedResource Include="scripts\mount_containers.sh" />
    <EmbeddedResource Include="scripts\mysql\init-user.sql" />
    <EmbeddedResource Include="scripts\mysql\unlock-change-log.sql" />
    <EmbeddedResource Include="scripts\startup.sh" />
    <EmbeddedResource Include="scripts\wait-for-it.sh" />
    <EmbeddedResource Include="test.wdl" />
    <EmbeddedResource Include="testInputs.json" />
  </ItemGroup>

  <ItemGroup>
    <Folder Include="Properties\PublishProfiles\" />
  </ItemGroup>

</Project><|MERGE_RESOLUTION|>--- conflicted
+++ resolved
@@ -47,12 +47,8 @@
     <PackageReference Include="KubernetesClient" Version="7.0.9" />
     <PackageReference Include="Microsoft.Azure.Management.Batch" Version="14.0.0" />
     <PackageReference Include="Microsoft.Azure.Management.Fluent" Version="1.38.0" />
-<<<<<<< HEAD
-    <PackageReference Include="Microsoft.Azure.Management.MySQL" Version="1.0.0" />
+    <PackageReference Include="Microsoft.Azure.Management.PostgreSQL" Version="2.0.0" />
     <PackageReference Include="Microsoft.Azure.Management.ContainerService" Version="1.2.0" />
-=======
-    <PackageReference Include="Microsoft.Azure.Management.PostgreSQL" Version="2.0.0" />
->>>>>>> bc55ec83
     <PackageReference Include="Microsoft.Azure.Management.ResourceGraph" Version="2.1.0" />
     <PackageReference Include="Microsoft.Azure.Services.AppAuthentication" Version="1.6.2" />
     <PackageReference Include="Microsoft.Extensions.CommandLineUtils" Version="1.1.1" />
@@ -67,12 +63,8 @@
     <PackageReference Include="MySql.Data" Version="8.0.28" />
     <PackageReference Include="Newtonsoft.Json" Version="13.0.1" />
     <PackageReference Include="Polly" Version="7.2.3" />
-<<<<<<< HEAD
     <PackageReference Include="SharpZipLib" Version="1.3.3" />
-    <PackageReference Include="SSH.NET" Version="2020.0.1" />
-=======
     <PackageReference Include="SSH.NET" Version="2020.0.2" />
->>>>>>> bc55ec83
     <PackageReference Include="System.IdentityModel.Tokens.Jwt" Version="6.15.1" />
   </ItemGroup>
 
