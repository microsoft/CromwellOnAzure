# Copyright (c) Microsoft Corporation.
# Licensed under the MIT License.

version: "3.6"
services:
  tes:
    image: "$TesImageName"
    environment:
      - ASPNETCORE_URLS=http://0.0.0.0:80/
      - DefaultStorageAccountName=$DefaultStorageAccountName
      - CosmosDbAccountName=$CosmosDbAccountName
      - BatchAccountName=$BatchAccountName
      - ApplicationInsightsAccountName=$ApplicationInsightsAccountName
      - AzureServicesAuthConnectionString=RunAs=App;AppId=$ManagedIdentityClientId
      - UsePreemptibleVmsOnly=$UsePreemptibleVmsOnly
      - AzureOfferDurableId=$AzureOfferDurableId
      - CromwellOnAzureVersion=$CromwellOnAzureVersion
      - CromwellImageName=$CromwellImageName
      - TesImageName=$TesImageName
      - TriggerServiceImageName=$TriggerServiceImageName
      - CromwellImageSha=$CromwellImageSha
      - TesImageSha=$TesImageSha
      - TriggerServiceImageSha=$TriggerServiceImageSha
      - DisableBatchScheduling=$DisableBatchScheduling
      - BatchNodesSubnetId=$BatchNodesSubnetId
      - DockerInDockerImageName=$DockerInDockerImageName
      - BlobxferImageName=$BlobxferImageName
      - DisableBatchNodesPublicIpAddress=$DisableBatchNodesPublicIpAddress
      - BatchImageOffer=$BatchImageOffer
      - BatchImagePublisher=$BatchImagePublisher
      - BatchImageSku=$BatchImageSku
      - BatchImageVersion=$BatchImageVersion
      - BatchNodeAgentSkuId=$BatchNodeAgentSkuId
      - CromwellDrsLocalizerImageName=$CromwellDrsLocalizerImageName
      - UseLegacyBatchImplementationWithAutopools=$UseLegacyBatchImplementationWithAutopools
      - MarthaUrl=$MarthaUrl
      - MarthaKeyVaultName=$MarthaKeyVaultName
      - MarthaSecretName=$MarthaSecretName
<<<<<<< HEAD
      - BatchPoolRotationForcedDays=$BatchPoolRotationForcedDays
      - Name=$Name
=======
      - GlobalStartTaskPath=$GlobalStartTaskPath
>>>>>>> d190e7a3
      - PostgreSqlServerName=$PostgreSqlServerName
      - PostgreSqlTesDatabaseName=$PostgreSqlTesDatabaseName
      - PostgreSqlTesUserLogin=$PostgreSqlTesUserLogin
      - PostgreSqlTesUserPassword=$PostgreSqlTesUserPassword
    expose:
      - "80"
    volumes:
      - type: bind
        source: /mnt/cromwell-tmp
        target: /cromwell-tmp
    restart: unless-stopped
  cromwell:
    image: "$CromwellImageName"
    volumes:
      - type: bind
        source: /data/cromwellazure/wait-for-it
        target: /wait-for-it
      - type: bind
        source: /mnt/cromwell-tmp
        target: /cromwell-tmp
    entrypoint:
      - /bin/sh
      - -c
    command: ["$WaitForMySqlDbCommand java -Djava.io.tmpdir=/cromwell-tmp/ -Dconfig.file=/configuration/cromwell-application.conf -jar /app/cromwell.jar server"]
    ports:
      - "8000:8000"
    depends_on:
      - "tes"
    restart: unless-stopped
  triggerservice:
    image: "$TriggerServiceImageName"
    environment:
      - DefaultStorageAccountName=$DefaultStorageAccountName
      - CosmosDbAccountName=$CosmosDbAccountName
      - ApplicationInsightsAccountName=$ApplicationInsightsAccountName
      - AzureServicesAuthConnectionString=RunAs=App;AppId=$ManagedIdentityClientId
    depends_on:
      - "cromwell"
    restart: unless-stopped<|MERGE_RESOLUTION|>--- conflicted
+++ resolved
@@ -36,12 +36,9 @@
       - MarthaUrl=$MarthaUrl
       - MarthaKeyVaultName=$MarthaKeyVaultName
       - MarthaSecretName=$MarthaSecretName
-<<<<<<< HEAD
       - BatchPoolRotationForcedDays=$BatchPoolRotationForcedDays
       - Name=$Name
-=======
       - GlobalStartTaskPath=$GlobalStartTaskPath
->>>>>>> d190e7a3
       - PostgreSqlServerName=$PostgreSqlServerName
       - PostgreSqlTesDatabaseName=$PostgreSqlTesDatabaseName
       - PostgreSqlTesUserLogin=$PostgreSqlTesUserLogin
