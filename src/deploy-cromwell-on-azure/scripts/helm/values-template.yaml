﻿service:
  tesPort: 80
  cromwellPort: 8000

config:
  coaNamespace: RUNTIME_PARAMETER
  resourceGroup: RUNTIME_PARAMETER
  azureServicesAuthConnectionString: RUNTIME_PARAMETER
  applicationInsightsAccountName: RUNTIME_PARAMETER
  azureCloudName: RUNTIME_PARAMETER
  batchAccount:
    accountName: RUNTIME_PARAMETER
  batchNodes:
    subnetId: RUNTIME_PARAMETER
    disablePublicIpAddress: RUNTIME_PARAMETER
    globalStartTask: /configuration/start-task.sh
  batchScheduling:
    usePreemptibleVmsOnly: RUNTIME_PARAMETER
    useLegacyAutopools: "False"
    poolRotationForcedDays: "7"
    prefix: RUNTIME_PARAMETER
<<<<<<< HEAD
  deployment:
    organizationName: RUNTIME_PARAMETER
    organizationUrl: RUNTIME_PARAMETER
    contactUri: RUNTIME_PARAMETER
    environment: RUNTIME_PARAMETER
    created: RUNTIME_PARAMETER
    updated: RUNTIME_PARAMETER
  nodeImages:
    docker: RUNTIME_PARAMETER
=======
>>>>>>> 523a5e72
  batchImageGen2:
    offer: RUNTIME_PARAMETER
    publisher: RUNTIME_PARAMETER
    sku: RUNTIME_PARAMETER
    version: RUNTIME_PARAMETER
    nodeAgentSkuId: RUNTIME_PARAMETER
  batchImageGen1:
    offer: RUNTIME_PARAMETER
    publisher: RUNTIME_PARAMETER
    sku: RUNTIME_PARAMETER
    version: RUNTIME_PARAMETER
    nodeAgentSkuId: RUNTIME_PARAMETER
  martha:
    url: RUNTIME_PARAMETER
    keyVaultName: RUNTIME_PARAMETER
    secretName: RUNTIME_PARAMETER

tesDatabase:
  serverName: RUNTIME_PARAMETER
  serverNameSuffix: RUNTIME_PARAMETER
  serverPort: RUNTIME_PARAMETER
  serverSslMode: RUNTIME_PARAMETER
  databaseName: RUNTIME_PARAMETER
  databaseUserLogin: RUNTIME_PARAMETER
  databaseUserPassword: RUNTIME_PARAMETER

cromwellDatabase:
  serverName: RUNTIME_PARAMETER
  serverNameSuffix: RUNTIME_PARAMETER
  serverPort: RUNTIME_PARAMETER
  serverSslMode: RUNTIME_PARAMETER
  databaseName: RUNTIME_PARAMETER
  databaseUserLogin: RUNTIME_PARAMETER
  databaseUserPassword: RUNTIME_PARAMETER

images:
  cromwell: RUNTIME_PARAMETER
  tes: RUNTIME_PARAMETER
  triggerservice: RUNTIME_PARAMETER

# Mounted as /containername as expected by Cromwell
cromwellContainers:
  - configuration
  - cromwell-executions
  - cromwell-workflow-logs
  - outputs

# Mounted as /accountname/containername 
defaultContainers:
  - inputs

internalContainersMIAuth:
#  - accountName: storageAccount
#    containerName: dataset1
#    resourceGroup: resourceGroup1

internalContainersKeyVaultAuth:
#  - accountName: storageAccount
#    containerName: dataset1
#    keyVaultURL:
#    keyVaultSecretName:

externalContainers:
#  - accountName: storageAccount
#    accountKey: <key>
#    containerName: dataset1
#    resourceGroup: resourceGroup1

externalSasContainers:
  - accountName: datasettestinputssouthc
#[SuppressMessage("Microsoft.Security", "CS002:SecretInNextLine", Justification="Public example, not confidential")]
    sasToken: "si=coa&spr=https&sv=2022-11-02&sr=c&sig=Updk4aRmzWJai%2BhtQaLjNJAVq5jwc5M4frsCBTjIj%2FM%3D"
    containerName: dataset
  - accountName: datasettestinputs
#[SuppressMessage("Microsoft.Security", "CS002:SecretInNextLine", Justification="Public example, not confidential")]
    sasToken: "sv=2018-03-28&sr=c&si=coa&sig=nKoK6dxjtk5172JZfDH116N6p3xTs7d%2Bs5EAUE4qqgM%3D"
    containerName: dataset
# - accountName: storageAccount
#   sasToken: ""
#   containerName: test-inputs
#   isAdlsGen2: true

persistence:
  blobPvcSize: 32Gi
  cromwellTmpSize: 32Gi
  storageAccount: RUNTIME_PARAMETER
  executionsContainerName: RUNTIME_PARAMETER
  storageEndpointSuffix: RUNTIME_PARAMETER

identity:
  name: RUNTIME_PARAMETER
  resourceId: RUNTIME_PARAMETER
  clientId: RUNTIME_PARAMETER<|MERGE_RESOLUTION|>--- conflicted
+++ resolved
@@ -19,7 +19,6 @@
     useLegacyAutopools: "False"
     poolRotationForcedDays: "7"
     prefix: RUNTIME_PARAMETER
-<<<<<<< HEAD
   deployment:
     organizationName: RUNTIME_PARAMETER
     organizationUrl: RUNTIME_PARAMETER
@@ -27,10 +26,6 @@
     environment: RUNTIME_PARAMETER
     created: RUNTIME_PARAMETER
     updated: RUNTIME_PARAMETER
-  nodeImages:
-    docker: RUNTIME_PARAMETER
-=======
->>>>>>> 523a5e72
   batchImageGen2:
     offer: RUNTIME_PARAMETER
     publisher: RUNTIME_PARAMETER
