﻿{{- $storageEndpointSuffix  := .Values.persistence.storageEndpointSuffix -}}
{{- $namespace := .Values.config.coaNamespace -}}
apiVersion: v1
kind: PersistentVolumeClaim
metadata:
  creationTimestamp: null
  labels:
    io.kompose.service: cromwell-tmp-claim
  name: cromwell-tmp-claim
spec:
  accessModes:
    - ReadWriteOnce
  resources:
    requests:
      storage: {{ .Values.persistence.cromwellTmpSize }}
status: {}
---
apiVersion: storage.k8s.io/v1
kind: StorageClass
metadata:
  name: {{ $namespace }}-blob-fuse
provisioner: blob.csi.azure.com
parameters:
<<<<<<< HEAD
  skuName: Premium_LRS  # available values: Standard_LRS, Premium_LRS, Standard_GRS, Standard_RAGRS
  storageEndpointSuffix: {{ $storageEndpointSuffix }}
=======
  skuName: Standard_LRS  # available values: Standard_LRS, Premium_LRS, Standard_GRS, Standard_RAGRS
>>>>>>> 65cefc46
reclaimPolicy: Retain
volumeBindingMode: Immediate
allowVolumeExpansion: true
mountOptions:
  - -o allow_other
  - --file-cache-timeout-in-seconds=120
  - --use-attr-cache=true
  - --cancel-list-on-mount-seconds=10  # prevent billing charges on mounting
  - -o attr_timeout=120
  - -o entry_timeout=120
  - -o negative_timeout=120
  - --log-level=LOG_WARNING  # LOG_WARNING, LOG_INFO, LOG_DEBUG
  - --cache-size-mb=1000  # Default will be 80% of available memory, eviction will happen beyond that.
---
{{- $rg  := .Values.config.resourceGroup -}}

{{- $storageAccount  := .Values.persistence.storageAccount -}}
{{- $size  := .Values.persistence.blobPvcSize -}}
{{- $cromwellContainers  := .Values.cromwellContainers -}}

{{- range .Values.internalContainersMIAuth }}
{{- $storageClassName := printf "blob-%s-%s" .accountName .containerName }}
{{- $claimName := printf "%s-%s-claim1" .accountName .containerName }}
{{- if and (eq (lower $storageAccount) (lower .accountName)) (has (lower .containerName) $cromwellContainers)}}
  {{- $storageClassName = printf "blob-%s" .containerName}}
  {{- $claimName = printf "%s-claim1" .containerName }}
{{- end}}

apiVersion: storage.k8s.io/v1
kind: StorageClass
metadata:
  name: {{ $namespace }}-{{ $storageClassName }}
provisioner: blob.csi.azure.com
reclaimPolicy: Retain
volumeBindingMode: Immediate
parameters:
  resourceGroup: {{ .resourceGroup }}
  storageAccount: {{ .accountName }}
  containerName: {{ .containerName }}
  storageEndpointSuffix: {{ $storageEndpointSuffix }}
mountOptions:
  - -o allow_other
  {{- if .isAdlsGen2 }} 
  - --use-adls=true
  {{- end }}
  - --file-cache-timeout-in-seconds=120
---
apiVersion: v1
kind: PersistentVolumeClaim
metadata:
  name: {{ $namespace }}-{{ $claimName }}
spec:
  accessModes:
    - ReadWriteMany
  resources:
    requests:
      storage: {{ $size }}
  storageClassName: {{ $namespace }}-{{ $storageClassName }}
---
{{- end }}

{{- range .Values.internalContainersKeyVaultAuth }}
{{- $pvName := printf "pv-blob-%s-%s" .accountName .containerName }}
{{- $claimName := printf "%s-%s-claim1" .accountName .containerName }}
{{- $handleName := printf "pv-handle-%s-%s" .accountName .containerName }}
{{- if and (eq (lower $storageAccount) (lower .accountName)) (has (lower .containerName) $cromwellContainers)}}
  {{- $pvName = printf "pv-blob-%s" .containerName}}
  {{- $claimName = printf "%s-claim1" .containerName }}
  {{- $handleName = printf "pv-handle-%s" .containerName }}
{{- end}}

apiVersion: v1
kind: PersistentVolume
metadata:
  name: {{ $namespace }}-{{ $pvName }}
spec:
  capacity:
    storage: {{ $size }}
  accessModes:
    - ReadWriteMany
  persistentVolumeReclaimPolicy: Retain  # If set as "Delete" container would be removed after pvc deletion
  storageClassName: {{ $namespace }}-blob-fuse
  mountOptions:
    - -o allow_other
    {{- if .isAdlsGen2 }} 
    - --use-adls=true
    {{- end }}
    - --file-cache-timeout-in-seconds=120
  csi:
    driver: blob.csi.azure.com
    readOnly: false
    # make sure this volumeid is unique in the cluster
    # `#` is not allowed in self defined volumeHandle
    volumeHandle: {{ $handleName }}
    volumeAttributes:
      storageAccountName: {{ .accountName }}
      containerName: {{ .containerName }}
      keyVaultURL: {{ .keyVaultURL | quote }}
      keyVaultSecretName: {{ .keyVaultSecretName }}
---
apiVersion: v1
kind: PersistentVolumeClaim
metadata:
  name: {{ $namespace }}-{{ $claimName }}
spec:
  accessModes:
    - ReadWriteMany
  resources:
    requests:
      storage: {{ $size }}
  volumeName: {{ $namespace }}-{{ $pvName }}
  storageClassName: {{ $namespace }}-blob-fuse
---
{{- end }}

{{- range .Values.externalContainers }}
apiVersion: v1
data:
  azurestorageaccountname: {{.accountName | b64enc}}
  azurestorageaccountkey: {{.accountKey | b64enc}}
kind: Secret
metadata:
  name: {{ $namespace }}-sa-secret-{{ .accountName }}-{{.containerName}}
type: Opaque
---
apiVersion: storage.k8s.io/v1
kind: StorageClass
metadata:
  name: {{ $namespace }}-blob-{{ .accountName }}-{{.containerName}}
provisioner: blob.csi.azure.com
reclaimPolicy: Retain
volumeBindingMode: Immediate
parameters:
  resourceGroup: {{ .resourceGroup }}
  storageAccount: {{ .accountName }}
  containerName: {{ .containerName }}
  storageEndpointSuffix: {{ $storageEndpointSuffix }}
mountOptions:
  - -o allow_other
  {{- if .isAdlsGen2 }} 
  - --use-adls=true
  {{- end }}
  - --file-cache-timeout-in-seconds=120
---
apiVersion: v1
kind: PersistentVolumeClaim
metadata:
  name: {{ $namespace }}-{{ .accountName }}-{{ .containerName }}-claim1
spec:
  accessModes:
    - ReadWriteMany
  resources:
    requests:
      storage: {{ $size }}
  storageClassName: {{ $namespace }}-blob-{{ .accountName }}-{{.containerName}}
---
{{- end }}

{{- range .Values.externalSasContainers }}
apiVersion: v1
data:
  azurestorageaccountname: {{.accountName | b64enc}}
  azurestorageaccountsastoken: {{.sasToken | b64enc}}
kind: Secret
metadata:
  name: {{ $namespace }}-sa-secret-{{ .accountName }}-{{ .containerName }}
type: Opaque
---
apiVersion: v1
kind: PersistentVolume
metadata:
  name: {{ $namespace }}-pv-blob-{{ .accountName }}-{{ .containerName }}
spec:
  capacity:
    storage: {{ $size }}
  accessModes:
    - ReadWriteMany
  persistentVolumeReclaimPolicy: Retain
  mountOptions:
    - -o allow_other
    {{- if .isAdlsGen2 }} 
    - --use-adls=true
    {{- end }}
    - --file-cache-timeout-in-seconds=120
  csi:
    driver: blob.csi.azure.com
    readOnly: false
    volumeHandle: {{ $namespace }}-pv-handle-{{ .accountName }}-{{ .containerName }}
    volumeAttributes:
      containerName: {{ .containerName }}
    nodeStageSecretRef:
      name: {{ $namespace }}-sa-secret-{{ .accountName }}-{{.containerName}}
      namespace: {{ $namespace }}
---
kind: PersistentVolumeClaim
apiVersion: v1
metadata:
  name: {{ $namespace }}-{{ .accountName }}-{{ .containerName }}-claim1
spec:
  accessModes:
    - ReadWriteMany
  resources:
    requests:
      storage: {{ $size }}
  volumeName: {{ $namespace }}-pv-blob-{{ .accountName }}-{{ .containerName }}
  storageClassName: ""
---
{{- end }}<|MERGE_RESOLUTION|>--- conflicted
+++ resolved
@@ -21,12 +21,8 @@
   name: {{ $namespace }}-blob-fuse
 provisioner: blob.csi.azure.com
 parameters:
-<<<<<<< HEAD
-  skuName: Premium_LRS  # available values: Standard_LRS, Premium_LRS, Standard_GRS, Standard_RAGRS
+  skuName: Standard_LRS  # available values: Standard_LRS, Premium_LRS, Standard_GRS, Standard_RAGRS
   storageEndpointSuffix: {{ $storageEndpointSuffix }}
-=======
-  skuName: Standard_LRS  # available values: Standard_LRS, Premium_LRS, Standard_GRS, Standard_RAGRS
->>>>>>> 65cefc46
 reclaimPolicy: Retain
 volumeBindingMode: Immediate
 allowVolumeExpansion: true
