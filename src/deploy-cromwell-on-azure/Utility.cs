﻿// Copyright (c) Microsoft Corporation.
// Licensed under the MIT License.

using System;
using System.Collections.Generic;
using System.IO;
using System.Linq;
using System.Security.Cryptography;
using System.Text.RegularExpressions;

namespace CromwellOnAzureDeployer
{
    public static class Utility
    {
        public static Dictionary<string, string> DelimitedTextToDictionary(string text, string fieldDelimiter = "=", string rowDelimiter = "\n")
            => text.Trim().Split(rowDelimiter)
                .Select(r => r.Trim().Split(fieldDelimiter))
                .ToDictionary(f => f[0].Trim(), f => f[1].Trim());

        public static string PersonalizeContent(IEnumerable<ConfigReplaceTextItemBase> replacements, params string[] pathComponentsRelativeToAppBase)
            => PersonalizeContent(replacements, GetFileContent(pathComponentsRelativeToAppBase));

        public static string PersonalizeContent(IEnumerable<ConfigReplaceTextItemBase> replacements, string source)
        {
            foreach (var replacement in replacements)
            {
                source = replacement.Replace(source);
            }

            return source;
        }

        public abstract class ConfigReplaceTextItemBase
        {
            public abstract string Replace(string input);

            public bool Skip { get; set; }
        }

        public sealed class ConfigReplaceTextItem : ConfigReplaceTextItemBase
        {
            private readonly string _match;
            private readonly string _replacement;

            public ConfigReplaceTextItem(string match, string replacement)
            {
                _match = match ?? throw new ArgumentNullException(nameof(match));
                _replacement = replacement ?? throw new ArgumentNullException(nameof(replacement));
            }

            public override string Replace(string input) => Skip ? input : input.Replace(_match, _replacement);
        }

        public sealed class ConfigReplaceRegExItemText : ConfigReplaceTextItemBase
        {
            private readonly string _match;
            private readonly string _replacement;
            private readonly RegexOptions _options;

            public ConfigReplaceRegExItemText(string match, string replacement, RegexOptions options)
            {
                _match = match ?? throw new ArgumentNullException(nameof(match));
                _replacement = replacement ?? throw new ArgumentNullException(nameof(replacement));
                _options = options;
            }

            public override string Replace(string input) => Skip ? input : Regex.Replace(input, _match, _replacement, _options);
        }

        public sealed class ConfigReplaceRegExItemEvaluator : ConfigReplaceTextItemBase
        {
            private readonly string _match;
            private readonly MatchEvaluator _replacement;
            private readonly RegexOptions _options;

            public ConfigReplaceRegExItemEvaluator(string match, MatchEvaluator replacement, RegexOptions options)
            {
                _match = match ?? throw new ArgumentNullException(nameof(match));
                _replacement = replacement ?? throw new ArgumentNullException(nameof(replacement));
                _options = options;
            }

            public override string Replace(string input) => Skip ? input : Regex.Replace(input, _match, _replacement, _options);
        }

        public static string DictionaryToDelimitedText(Dictionary<string, string> dictionary, string fieldDelimiter = "=", string rowDelimiter = "\n")
            => string.Join(rowDelimiter, dictionary.Select(kv => $"{kv.Key}{fieldDelimiter}{kv.Value}"));

        public static string GetFileContent(params string[] pathComponentsRelativeToAppBase)
        {
            using var embeddedResourceStream = GetBinaryFileContent(pathComponentsRelativeToAppBase);
            using var reader = new StreamReader(embeddedResourceStream);
            return reader.ReadToEnd().Replace("\r\n", "\n");
        }

        private static Stream GetBinaryFileContent(params string[] pathComponentsRelativeToAppBase)
            => typeof(Deployer).Assembly.GetManifestResourceStream($"deploy-cromwell-on-azure.{string.Join(".", pathComponentsRelativeToAppBase)}");

        /// <summary>
        /// Generates a secure password with one lowercase letter, one uppercase letter, and one number
        /// </summary>
        /// <param name="length">Length of the password</param>
        /// <returns>The password</returns>
        public static string GeneratePassword(int length = 16)
        {
            // one lower, one upper, one number, min length
            var regex = new Regex(@"^(?=.*[a-z])(?=.*[A-Z])(?=.*\d)[a-zA-Z\d]{" + length.ToString() + ",}$");

            while (true)
            {
<<<<<<< HEAD
                var buffer = new byte[length];
                RandomNumberGenerator.Fill(buffer);
=======
                var buffer = RandomNumberGenerator.GetBytes(length);
>>>>>>> 3126aaad

                var password = Convert.ToBase64String(buffer)
                    .Replace("+", "-")
                    .Replace("/", "_")
                    [..length];

                if (regex.IsMatch(password))
                {
                    return password;
                }
            }
        }
    }
}<|MERGE_RESOLUTION|>--- conflicted
+++ resolved
@@ -108,12 +108,7 @@
 
             while (true)
             {
-<<<<<<< HEAD
-                var buffer = new byte[length];
-                RandomNumberGenerator.Fill(buffer);
-=======
                 var buffer = RandomNumberGenerator.GetBytes(length);
->>>>>>> 3126aaad
 
                 var password = Convert.ToBase64String(buffer)
                     .Replace("+", "-")
