﻿namespace Common
{
    public static class Constants
    {
<<<<<<< HEAD
        public const string CromwellSystemName = "Cromwell";
=======
        public static string CromwellIsAvailableMessage = "Cromwell is available.";

        public static string CosmosDbDatabaseId = "TES";

        public static string CosmosDbContainerId = "Tasks";

        public static string CosmosDbPartitionId = "01";
>>>>>>> 5f2db8ca
    }
}<|MERGE_RESOLUTION|>--- conflicted
+++ resolved
@@ -1,10 +1,9 @@
-﻿namespace Common
+namespace Common
 {
     public static class Constants
     {
-<<<<<<< HEAD
         public const string CromwellSystemName = "Cromwell";
-=======
+
         public static string CromwellIsAvailableMessage = "Cromwell is available.";
 
         public static string CosmosDbDatabaseId = "TES";
@@ -12,6 +11,5 @@
         public static string CosmosDbContainerId = "Tasks";
 
         public static string CosmosDbPartitionId = "01";
->>>>>>> 5f2db8ca
     }
 }