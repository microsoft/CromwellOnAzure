# Copyright (c) Microsoft Corporation.
# Licensed under the MIT License.

FROM mcr.microsoft.com/dotnet/sdk:6.0 AS build-env
WORKDIR /app

# Restore packages in separate layer
COPY TesApi.Web/TesApi.Web.csproj TesApi.Web/
COPY Tes/Tes.csproj Tes/
COPY Common/Common.csproj Common/
RUN dotnet restore TesApi.Web/TesApi.Web.csproj

# Copy the rest of the files and publish
COPY . ./
RUN dotnet publish -c Release -o out --no-restore TesApi.Web/TesApi.Web.csproj

# Build runtime image
FROM mcr.microsoft.com/dotnet/aspnet:6.0
WORKDIR /app
COPY --from=build-env /app/out .
<<<<<<< HEAD

RUN apt update
RUN apt full-upgrade -y && apt autoremove -y
RUN apt install -y postgresql-client 
RUN adduser --home /home/tes -u 1000 tes
RUN apt install -y libcap2-bin
RUN setcap CAP_NET_BIND_SERVICE=+eip /usr/share/dotnet/dotnet

=======
RUN apt update && apt full-upgrade -y && apt autoremove -y
>>>>>>> 4e3d4346
ENTRYPOINT ["dotnet", "tesapi.dll"]<|MERGE_RESOLUTION|>--- conflicted
+++ resolved
@@ -18,16 +18,11 @@
 FROM mcr.microsoft.com/dotnet/aspnet:6.0
 WORKDIR /app
 COPY --from=build-env /app/out .
-<<<<<<< HEAD
-
 RUN apt update
 RUN apt full-upgrade -y && apt autoremove -y
 RUN apt install -y postgresql-client 
 RUN adduser --home /home/tes -u 1000 tes
 RUN apt install -y libcap2-bin
 RUN setcap CAP_NET_BIND_SERVICE=+eip /usr/share/dotnet/dotnet
-
-=======
 RUN apt update && apt full-upgrade -y && apt autoremove -y
->>>>>>> 4e3d4346
 ENTRYPOINT ["dotnet", "tesapi.dll"]