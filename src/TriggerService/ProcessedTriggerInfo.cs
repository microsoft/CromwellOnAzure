<<<<<<< HEAD
﻿using System.Collections.Generic;
=======
﻿// Copyright (c) Microsoft Corporation.
// Licensed under the MIT License.

using System.Collections.Generic;
>>>>>>> 8df64758

namespace CromwellApiClient
{
    public class ProcessedTriggerInfo
    {
        public ProcessedWorkflowItem WorkflowSource { get; private set; }
        public List<ProcessedWorkflowItem> WorkflowInputs { get; private set; }
        public ProcessedWorkflowItem WorkflowOptions { get; private set; }
        public ProcessedWorkflowItem WorkflowDependencies { get; private set; }
        public ProcessedWorkflowItem WorkflowLabels { get; private set; }

        public ProcessedTriggerInfo(ProcessedWorkflowItem workflowSource, List<ProcessedWorkflowItem> workflowInputs,
            ProcessedWorkflowItem workflowOptions, ProcessedWorkflowItem workflowDependencies, ProcessedWorkflowItem workflowLabels)
        {
            this.WorkflowSource = workflowSource;
            this.WorkflowInputs = workflowInputs;
            this.WorkflowOptions = workflowOptions;
            this.WorkflowDependencies = workflowDependencies;
            this.WorkflowLabels = workflowLabels;
        }
    }

    public class ProcessedWorkflowItem
    {
        public string Filename { get; private set; }
        public byte[] Data { get; private set; }

        public ProcessedWorkflowItem(string filename, byte[] data)
        {
            this.Filename = filename;
            this.Data = data;
        }
    }
}<|MERGE_RESOLUTION|>--- conflicted
+++ resolved
@@ -1,11 +1,7 @@
-<<<<<<< HEAD
-﻿using System.Collections.Generic;
-=======
-﻿// Copyright (c) Microsoft Corporation.
+// Copyright (c) Microsoft Corporation.
 // Licensed under the MIT License.
 
 using System.Collections.Generic;
->>>>>>> 8df64758
 
 namespace CromwellApiClient
 {
