--- conflicted
+++ resolved
@@ -75,24 +75,11 @@
             database = new TesTaskPostgreSqlRepository(postgresConnectionString);
 
             var environment = new CromwellOnAzureEnvironment(
-<<<<<<< HEAD
                     serviceProvider.GetRequiredService<ILoggerFactory>(),
                     storageAccount,
                     new CromwellApiClient.CromwellApiClient(cromwellUrl),
                     database,
                     storageAccounts);
-=======
-                serviceProvider.GetRequiredService<ILoggerFactory>(),
-                storageAccount,
-                new CromwellApiClient.CromwellApiClient(cromwellUrl),
-                new CosmosDbRepository<TesTask>(
-                    cosmosDbEndpoint,
-                    cosmosDbKey,
-                    Constants.CosmosDbDatabaseId,
-                    Constants.CosmosDbContainerId,
-                    Constants.CosmosDbPartitionId),
-                storageAccounts);
->>>>>>> 8df64758
 
             serviceCollection.AddSingleton(s => new TriggerEngine(s.GetRequiredService<ILoggerFactory>(), environment, TimeSpan.FromSeconds(20), TimeSpan.FromSeconds(30)));
             serviceProvider = serviceCollection.BuildServiceProvider();
