--- conflicted
+++ resolved
@@ -28,13 +28,8 @@
 
             this.httpClient = httpClient;
 
-<<<<<<< HEAD
-            blobClient = account.CreateCloudBlobClient();
-            var host = account.BlobStorageUri.PrimaryUri.Host;
-=======
             blobClient = account;
             var host = account.Uri.Host;
->>>>>>> 9f09204f
             AccountName = host[..host.IndexOf('.')];
         }
 
