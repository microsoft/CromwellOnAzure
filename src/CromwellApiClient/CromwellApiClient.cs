﻿// Copyright (c) Microsoft Corporation.
// Licensed under the MIT License.

using System;
using System.Collections.Generic;
using System.Net.Http;
using System.Net.Http.Headers;
using System.Runtime.CompilerServices;
using System.Text;
using System.Threading.Tasks;

[assembly: InternalsVisibleTo("TriggerService.Tests")]
namespace CromwellApiClient
{
    public class CromwellApiClient : ICromwellApiClient
    {
        private const string Version = "v1";
        private static readonly string basePath = $"/api/workflows/{Version}";
        private static readonly HttpClient httpClient = new();
        private readonly string url;

        public CromwellApiClient(string baseUrl)
        {
            if (string.IsNullOrWhiteSpace(baseUrl))
            {
                throw new ArgumentException(null, nameof(baseUrl));
            }

            url = $"{baseUrl.TrimEnd('/')}{basePath}";
        }

        public string GetUrl()
	    => url;

        public async Task<GetLogsResponse> GetLogsAsync(Guid id)
	    => await GetAsync<GetLogsResponse>($"/{id}/logs");

        public async Task<GetOutputsResponse> GetOutputsAsync(Guid id)
	    => new GetOutputsResponse { Id = id, Json = await GetAsyncWithMediaType($"/{id}/outputs", "application/json") };

        public async Task<GetMetadataResponse> GetMetadataAsync(Guid id)
<<<<<<< HEAD
	    => new GetMetadataResponse { Id = id, Json = await GetAsyncWithMediaType($"/{id}/metadata", "application/json") };
=======
        {
            return new GetMetadataResponse { Id = id, Json = await GetAsyncWithMediaType($"/{id}/metadata?expandSubWorkflows=true", "application/json") };
        }
>>>>>>> 8f1e417f

        public async Task<GetStatusResponse> GetStatusAsync(Guid id)
	    => await GetAsync<GetStatusResponse>($"/{id}/status");

        public async Task<GetTimingResponse> GetTimingAsync(Guid id)
	    => new GetTimingResponse { Id = id, Html = await GetAsyncWithMediaType($"/{id}/timing", "text/html") };

        public async Task<PostAbortResponse> PostAbortAsync(Guid id)
	    => await PostAsync<PostAbortResponse>($"/{id}/abort", id);

        public async Task<PostWorkflowResponse> PostWorkflowAsync(
            string workflowSourceFilename,
            byte[] workflowSourceData,
            List<string> workflowInputsFilename,
            List<byte[]> workflowInputsData,
            string workflowOptionsFilename = null,
            byte[] workflowOptionsData = null,
            string workflowDependenciesFilename = null,
            byte[] workflowDependenciesData = null)
        {
            var files = AccumulatePostFiles(
                workflowSourceFilename,
                workflowSourceData,
                workflowInputsFilename,
                workflowInputsData,
                workflowOptionsFilename,
                workflowOptionsData,
                workflowDependenciesFilename,
                workflowDependenciesData);
            return await PostAsync<PostWorkflowResponse>(string.Empty, files);
        }

        internal static List<FileToPost> AccumulatePostFiles(
            string workflowSourceFilename,
            byte[] workflowSourceData,
            List<string> workflowInputsFilename,
            List<byte[]> workflowInputsData,
            string workflowOptionsFilename = null,
            byte[] workflowOptionsData = null,
            string workflowDependenciesFilename = null,
            byte[] workflowDependenciesData = null)
        {
            var files = new List<FileToPost> {
                new FileToPost(workflowSourceFilename, workflowSourceData, "workflowSource", removeTabs: true)
            };

            for (var i = 0; i < workflowInputsFilename.Count; i++)
            {
                var parameterName = i == 0 ? "workflowInputs" : "workflowInputs_" + (i + 1);
                files.Add(new FileToPost(workflowInputsFilename[i], workflowInputsData[i], parameterName, removeTabs: true));
            }

            if (workflowOptionsFilename is not null && workflowOptionsData is not null)
            {
                files.Add(new FileToPost(workflowOptionsFilename, workflowOptionsData, "workflowOptions", removeTabs: true));
            }

            if (workflowDependenciesFilename is not null && workflowDependenciesData is not null)
            {
                files.Add(new FileToPost(workflowDependenciesFilename, workflowDependenciesData, "workflowDependencies"));
            }

            return files;
        }

        public async Task<PostQueryResponse> PostQueryAsync(string queryJson)
	    => await PostAsync<PostQueryResponse>("/query", queryJson);

        private string GetApiUrl(string path)
	    => $"{url}{path}";

        private async Task<T> GetAsync<T>(string path)
        {
            HttpResponseMessage response = null;
            var url = string.Empty;

            try
            {
                url = GetApiUrl(path);
                response = await httpClient.GetAsync(url);
                response.EnsureSuccessStatusCode();
                return await response.Content.ReadAsAsync<T>();
            }
            catch (HttpRequestException httpRequestException)
            {
                var messageBuilder = new StringBuilder();
                messageBuilder.AppendLine($"URL: {url}");
                messageBuilder.AppendLine($"StatusCode: {response?.StatusCode}");
                messageBuilder.AppendLine($"Exception message: {httpRequestException.Message}");

                await AppendResponseBodyAsync(response, messageBuilder);

                throw new CromwellApiException(messageBuilder.ToString(), httpRequestException, response?.StatusCode);
            }
            catch (Exception exc)
            {
                throw new CromwellApiException(exc.Message, exc, response?.StatusCode);
            }
        }

        private async Task<string> GetAsyncWithMediaType(string path, string mediaType)
        {
            HttpResponseMessage response = null;
            var url = string.Empty;

            try
            {
                url = GetApiUrl(path);

                var request = new HttpRequestMessage()
                {
                    RequestUri = new Uri(url),
                    Method = HttpMethod.Get,
                };

                request.Headers.Accept.Add(new MediaTypeWithQualityHeaderValue(mediaType));
                response = await httpClient.SendAsync(request);
                response.EnsureSuccessStatusCode();
                return await response.Content.ReadAsStringAsync();
            }
            catch (HttpRequestException httpRequestException)
            {
                var messageBuilder = new StringBuilder();
                messageBuilder.AppendLine($"URL: {url}");
                messageBuilder.AppendLine($"StatusCode: {response?.StatusCode}");
                messageBuilder.AppendLine($"Exception message: {httpRequestException.Message}");

                await AppendResponseBodyAsync(response, messageBuilder);

                throw new CromwellApiException(messageBuilder.ToString(), httpRequestException, response?.StatusCode);
            }
            catch (Exception exc)
            {
                throw new CromwellApiException(exc.Message, exc, response?.StatusCode);
            }
        }

        private async Task<T> PostAsync<T>(string path, Guid id)
        {
            HttpResponseMessage response = null;
            var url = string.Empty;

            try
            {
                url = GetApiUrl(path);
                var content = new FormUrlEncodedContent(new[] { new KeyValuePair<string, string>("id", id.ToString()) });
                response = await httpClient.PostAsync(url, content);
                response.EnsureSuccessStatusCode();
                return await response.Content.ReadAsAsync<T>();
            }
            catch (HttpRequestException httpRequestException)
            {
                var messageBuilder = new StringBuilder();
                messageBuilder.AppendLine($"URL: {url}");
                messageBuilder.AppendLine($"StatusCode: {response?.StatusCode}");
                messageBuilder.AppendLine($"Exception message: {httpRequestException.Message}");

                await AppendResponseBodyAsync(response, messageBuilder);

                throw new CromwellApiException(messageBuilder.ToString(), httpRequestException, response?.StatusCode);
            }
            catch (Exception exc)
            {
                throw new CromwellApiException(exc.Message, exc, response?.StatusCode);
            }
        }

        private async Task<T> PostAsync<T>(string path, string body)
        {
            HttpResponseMessage response = null;
            var url = string.Empty;

            try
            {
                url = GetApiUrl(path);
                response = await httpClient.PostAsync(url, new StringContent(body, Encoding.UTF8, "application/json"));
                response.EnsureSuccessStatusCode();
                return await response.Content.ReadAsAsync<T>();
            }
            catch (HttpRequestException httpRequestException)
            {
                var messageBuilder = new StringBuilder();
                messageBuilder.AppendLine($"URL: {url}");
                messageBuilder.AppendLine($"StatusCode: {response?.StatusCode}");
                messageBuilder.AppendLine($"Exception message: {httpRequestException.Message}");

                await AppendResponseBodyAsync(response, messageBuilder);

                throw new CromwellApiException(messageBuilder.ToString(), httpRequestException, response?.StatusCode);
            }
            catch (Exception exc)
            {
                throw new CromwellApiException(exc.Message, exc, response?.StatusCode);
            }
        }

        private async Task<T> PostAsync<T>(string path, IEnumerable<FileToPost> files)
        {
            HttpResponseMessage response = null;
            var url = string.Empty;

            try
            {
                url = GetApiUrl(path);
                var content = new MultipartFormDataContent();

                foreach (var file in files)
                {
                    var contentPart = new ByteArrayContent(file.Data);
                    content.Add(contentPart, file.ParameterName, file.Filename);
                }

                response = await httpClient.PostAsync(url, content);
                response.EnsureSuccessStatusCode();
                return await response.Content.ReadAsAsync<T>();
            }
            catch (HttpRequestException httpRequestException)
            {
                var messageBuilder = new StringBuilder();
                messageBuilder.AppendLine($"URL: {url}");
                messageBuilder.AppendLine($"StatusCode: {response?.StatusCode}");
                messageBuilder.AppendLine($"Exception message: {httpRequestException.Message}");

                await AppendResponseBodyAsync(response, messageBuilder);

                throw new CromwellApiException(messageBuilder.ToString(), httpRequestException, response?.StatusCode);
            }
            catch (Exception exc)
            {
                throw new CromwellApiException(exc.Message, exc, response?.StatusCode);
            }
        }

        private static async Task AppendResponseBodyAsync(HttpResponseMessage response, StringBuilder messageBuilder)
        {
            try
            {
                // Attempt to append the response body for additional error info
                var contents = await response.Content.ReadAsStringAsync();
                messageBuilder.AppendLine(contents);
            }
            catch
            {
                // Ignore exceptions. Retrieve extra error info only if possible
            }
        }

        internal class FileToPost
        {
            public string ParameterName { get; set; }
            public string Filename { get; set; }
            public byte[] Data { get; set; }

            internal FileToPost(string filename, byte[] data, string parameterName, bool removeTabs = false)
            {
                this.Filename = filename;
                this.ParameterName = parameterName;

                this.Data = removeTabs ? EncodeToUtf8AndRemoveTabsAndDecode(data) : data;
            }

            /// <summary>
            /// Encodes a byte array to Utf8, removes tabs, and decodes back to a byte array.
            /// As of 1/10/2020, Cromwell has a bug that requires tabs to be removed from JSON data
            /// https://github.com/broadinstitute/cromwell/issues/3487
            /// </summary>
            /// <param name="data">The byte array of the file</param>
            /// <returns>A new byte array of the file</returns>
            private static byte[] EncodeToUtf8AndRemoveTabsAndDecode(byte[] data)
            {
                if (data?.Length == 0)
                {
                    return data;
                }

                return Encoding.UTF8.GetBytes(Encoding.UTF8.GetString(data).Replace("\t", " ")); // Simply removing an embedded tab may change the meaning and break JSON. The safest option is to replace one kind of whitespace with another.
            }
        }
    }
}<|MERGE_RESOLUTION|>--- conflicted
+++ resolved
@@ -39,13 +39,7 @@
 	    => new GetOutputsResponse { Id = id, Json = await GetAsyncWithMediaType($"/{id}/outputs", "application/json") };
 
         public async Task<GetMetadataResponse> GetMetadataAsync(Guid id)
-<<<<<<< HEAD
-	    => new GetMetadataResponse { Id = id, Json = await GetAsyncWithMediaType($"/{id}/metadata", "application/json") };
-=======
-        {
-            return new GetMetadataResponse { Id = id, Json = await GetAsyncWithMediaType($"/{id}/metadata?expandSubWorkflows=true", "application/json") };
-        }
->>>>>>> 8f1e417f
+	    => new GetMetadataResponse { Id = id, Json = await GetAsyncWithMediaType($"/{id}/metadata?expandSubWorkflows=true", "application/json") };
 
         public async Task<GetStatusResponse> GetStatusAsync(Guid id)
 	    => await GetAsync<GetStatusResponse>($"/{id}/status");
