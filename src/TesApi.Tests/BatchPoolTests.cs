﻿// Copyright (c) Microsoft Corporation.
// Licensed under the MIT License.

using System;
using System.Collections.Generic;
using System.IO;
using System.Linq;
using System.Threading;
using System.Threading.Tasks;
using Microsoft.Azure.Batch;
using Microsoft.Azure.Batch.Common;
using Microsoft.Azure.Management.Batch.Models;
using Microsoft.VisualStudio.TestTools.UnitTesting;
using Moq;
using TesApi.Web;

namespace TesApi.Tests
{
    [TestClass]
    public class BatchPoolTests
    {
        private const string AffinityPrefix = "AP-";

        //[TestCategory("Batch Pools")]


        [TestMethod]
        public async Task ResizeDoesNothingWhenNoReservationsAreAddedNorTargetsChanged()
        {
            var azureProxy = AzureProxyReturnValues.Get();
            using var services = GetServiceProvider(azureProxy);
            var pool = await AddPool(services.GetT(), false);

            azureProxy.AzureProxySetComputeNodeTargets = static (string id, int? loPri, int? dedic) => Assert.Fail();
            azureProxy.AzureProxyGetComputeNodeAllocationState = static id => (Microsoft.Azure.Batch.Common.AllocationState.Steady, 0, 0);

            await pool.ServicePoolAsync(IBatchPool.ServiceKind.Resize);

            Assert.AreEqual(0, ((BatchPool)pool).TestPendingReservationsCount);
            Assert.AreEqual(0, ((BatchPool)pool).TestTargetLowPriority);
            Assert.AreEqual(0, ((BatchPool)pool).TestTargetDedicated);
        }

        [TestMethod]
        public async Task ResizeDoesNothingWhenStateIsntSteady()
        {
            var azureProxy = AzureProxyReturnValues.Get();
            using var services = GetServiceProvider(azureProxy);
            var pool = await AddPool(services.GetT(), false);

            azureProxy.AzureProxySetComputeNodeTargets = static (string id, int? loPri, int? dedic) => Assert.Fail();
            azureProxy.AzureProxyGetComputeNodeAllocationState = GetState;

            await pool.ServicePoolAsync(IBatchPool.ServiceKind.Resize);

            Assert.AreEqual(0, ((BatchPool)pool).TestPendingReservationsCount);
            Assert.AreEqual(0, ((BatchPool)pool).TestTargetLowPriority);
            Assert.AreEqual(1, ((BatchPool)pool).TestTargetDedicated);

            (Microsoft.Azure.Batch.Common.AllocationState?, int?, int?) GetState(string id)
            {
                Assert.AreEqual(pool.Pool.PoolId, id);
                return (Microsoft.Azure.Batch.Common.AllocationState.Resizing, 0, 1);
            }
        }

        [TestMethod]
        public async Task ResizeSetsBothTargetsWhenStateIsSteady()
        {
            var setTargetsCalled = 0;
            var azureProxy = AzureProxyReturnValues.Get();
            using var services = GetServiceProvider(azureProxy);
            var pool = await AddPool(services.GetT(), false);

            azureProxy.AzureProxyListComputeNodesAsync = (i, d) => AsyncEnumerable.Empty<ComputeNode>();
            azureProxy.AzureProxySetComputeNodeTargets = SetTargets;
            azureProxy.AzureProxyGetComputeNodeAllocationState = GetState;
            azureProxy.AzureProxyListJobs = detail => AsyncEnumerable.Empty<CloudJob>().Append(Mock.Of<CloudJob>());

            await pool.ServicePoolAsync(IBatchPool.ServiceKind.Resize);

            Assert.AreEqual(1, setTargetsCalled);

            (Microsoft.Azure.Batch.Common.AllocationState?, int?, int?) GetState(string id)
            {
                Assert.AreEqual(pool.Pool.PoolId, id);
                return (Microsoft.Azure.Batch.Common.AllocationState.Steady, 0, 0);
            }

            void SetTargets(string id, int? loPri, int? dedic)
            {
                ++setTargetsCalled;
                Assert.AreEqual(pool.Pool.PoolId, id);
                Assert.AreEqual(0, loPri);
                Assert.AreEqual(1, dedic);
            }
        }

        [TestMethod]
        public async Task RemoveNodeIfIdleRemovesNodesWhenNodesAreIdle()
        {
            DateTime expiryTime = default;
            var azureProxy = AzureProxyReturnValues.Get();
            var services = GetServiceProvider(azureProxy);
            var pool = await AddPool(services.GetT(), false);

            var nodes = new ComputeNodeGroup()
            {
                GenerateNode(pool.Pool.PoolId, "NodeOneLoPriRunning", false, false),
                GenerateNode(pool.Pool.PoolId, "NodeOneDedicatedRunning", true, false),
                GenerateNode(pool.Pool.PoolId, "NodeTwoLoPriRunning", false, false),
                GenerateNode(pool.Pool.PoolId, "NodeTwoDedicatedRunning", true, false),
                GenerateNode(pool.Pool.PoolId, "NodeOneLoPriIdle", false, true),
                GenerateNode(pool.Pool.PoolId, "NodeOneDedicatedIdle", true, true),
                GenerateNode(pool.Pool.PoolId, "NodeTwoLoPriIdle", false, true),
                GenerateNode(pool.Pool.PoolId, "NodeTwoDedicatedIdle", true, true),
            };

            azureProxy.AzureProxyGetComputeNodeAllocationState = id =>
            {
                Assert.AreEqual(pool.Pool.PoolId, id);
                return (Microsoft.Azure.Batch.Common.AllocationState.Steady, nodes.Count(n => n.IsDedicated == false), nodes.Count(n => n.IsDedicated == true));
            };

            azureProxy.AzureProxyListJobs = detail => AsyncEnumerable.Empty<CloudJob>()
                .Append(Mock.Of<CloudJob>())
                .Append(Mock.Of<CloudJob>())
                .Append(Mock.Of<CloudJob>())
                .Append(Mock.Of<CloudJob>());

            azureProxy.AzureProxyGetComputeNodeTargets = ValidateComputeNodeTargets;
            azureProxy.AzureProxyListComputeNodesAsync = ListComputeNodesRemoveNode;
            azureProxy.AzureProxyDeleteBatchComputeNodes = DeleteComputeNodes;

            Assert.AreEqual(4, ((BatchPool)pool).TestTargetLowPriority);
            Assert.AreEqual(4, ((BatchPool)pool).TestTargetDedicated);
            Assert.AreEqual(4, ((BatchPool)pool).TestPendingReservationsCount);

            // Ensure nodes are not deleted prematurely
            expiryTime = DateTime.UtcNow - ((BatchPool)pool).TestIdleNodeTime;
            await pool.ServicePoolAsync(IBatchPool.ServiceKind.RemoveNodeIfIdle);

            Assert.AreEqual(4, ((BatchPool)pool).TestTargetLowPriority);
            Assert.AreEqual(4, ((BatchPool)pool).TestTargetDedicated);

            // Timeshift
            var tmpNodes = nodes.ToList();
            foreach (var node in tmpNodes)
            {
                Assert.IsTrue(nodes.Remove(node));
            }

            foreach (var node in TimeShift(((BatchPool)pool).TestIdleNodeTime, pool, tmpNodes))
            {
                Assert.IsTrue(nodes.Add(node));
            }

            // Ensure idle nodes are deleted
            expiryTime = DateTime.UtcNow - ((BatchPool)pool).TestIdleNodeTime;
            await pool.ServicePoolAsync(IBatchPool.ServiceKind.RemoveNodeIfIdle);

            Assert.AreEqual(2, ((BatchPool)pool).TestTargetLowPriority);
            Assert.AreEqual(2, ((BatchPool)pool).TestTargetDedicated);


            void ValidateComputeNodeTargets(string id)
                => Assert.AreEqual(pool.Pool.PoolId, id);

            IAsyncEnumerable<ComputeNode> ListComputeNodesRemoveNode(string id, ODATADetailLevel detail)
                => ListComputeNodesAsync(nodes.ToArray(), id, detail, ValidateLCNRemoveNode, c => c.State == ComputeNodeState.Idle && c.StateTransitionTime < expiryTime);

            void ValidateLCNRemoveNode(string id, ODATADetailLevel detail)
            {
                Assert.AreEqual(pool.Pool.PoolId, id);
                Assert.IsNotNull(detail);
                Assert.AreEqual("id,state,startTaskInfo", detail.SelectClause);
            }

            void DeleteComputeNodes(string poolId, IEnumerable<ComputeNode> computeNodes, CancellationToken cancellationToken)
            {
                var nodesToRemove = computeNodes.ToList();
                var nodeIdsToRemove = nodesToRemove.Select(n => n.Id).ToList();
                Assert.AreEqual(pool.Pool.PoolId, poolId);
                Assert.AreEqual(4, nodeIdsToRemove.Count);
                Assert.IsTrue(nodeIdsToRemove.Contains("NodeOneDedicatedIdle"));
                Assert.IsTrue(nodeIdsToRemove.Contains("NodeOneLoPriIdle"));
                Assert.IsTrue(nodeIdsToRemove.Contains("NodeTwoLoPriIdle"));
                Assert.IsTrue(nodeIdsToRemove.Contains("NodeTwoDedicatedIdle"));
                Assert.IsFalse(nodeIdsToRemove.Contains("NodeOneLoPriRunning"));
                Assert.IsFalse(nodeIdsToRemove.Contains("NodeOneDedicatedRunning"));
                Assert.IsFalse(nodeIdsToRemove.Contains("NodeTwoLoPriRunning"));
                Assert.IsFalse(nodeIdsToRemove.Contains("NodeTwoDedicatedRunning"));

                foreach (var node in nodesToRemove)
                {
                    Assert.IsTrue(nodes.Remove(node));
                }
            }
        }

        [TestMethod]
        public async Task RotateDoesNothingWhenPoolIsNotAvailable()
        {
            var services = GetServiceProvider();
            var pool = await AddPool(services.GetT(), false);
            ((BatchPool)pool).TestSetAvailable(false);

            await pool.ServicePoolAsync(IBatchPool.ServiceKind.Rotate);

            Assert.IsFalse(pool.IsAvailable);
        }

        [TestMethod]
        public async Task RotateMarksPoolUnavailableWhenIdleForIdlePeriod()
        {
            var services = GetServiceProvider();
            var pool = await AddPool(services.GetT(), false);

            TimeShift(((BatchPool)pool).TestIdlePoolTime, pool);
            await pool.ServicePoolAsync(IBatchPool.ServiceKind.Rotate);

            Assert.IsFalse(pool.IsAvailable);
            Assert.AreEqual(0, ((BatchPool)pool).TestTargetDedicated + ((BatchPool)pool).TestTargetLowPriority);
        }

        [TestMethod]
        public async Task RotateMarksPoolUnavailableWhenRotateIntervalHasPassed()
        {
            var azureProxy = AzureProxyReturnValues.Get();
            azureProxy.AzureProxyGetComputeNodeAllocationState = id => (Microsoft.Azure.Batch.Common.AllocationState.Steady, 0, 1);
            azureProxy.AzureProxyGetCurrentComputeNodes = () => (0, 1);
            azureProxy.AzureProxyListJobs = detailLevel => AsyncEnumerable.Empty<CloudJob>().Append(Mock.Of<CloudJob>());
            azureProxy.AzureProxySetComputeNodeTargets = (id, loPri, dedic) => { };
            azureProxy.AzureProxyListComputeNodesAsync = (i, d) => AsyncEnumerable.Empty<ComputeNode>();
            var services = GetServiceProvider(azureProxy);
            var pool = await AddPool(services.GetT(), false);

            await pool.ServicePoolAsync(IBatchPool.ServiceKind.Resize);

            TimeShift(((BatchPool)pool).TestRotatePoolTime, pool);
            await pool.ServicePoolAsync(IBatchPool.ServiceKind.Rotate);

            Assert.IsFalse(pool.IsAvailable);
            Assert.AreNotEqual(0, ((BatchPool)pool).TestTargetDedicated + ((BatchPool)pool).TestTargetLowPriority);
        }

        [TestMethod]
        public async Task RemovePoolIfEmptyDoesNotDeletePoolIfPoolIsAvailable()
        {
            var azureProxy = AzureProxyReturnValues.Get();
            azureProxy.AzureProxyDeleteBatchPool = (poolId, cancellationToken) => Assert.Fail();
            var services = GetServiceProvider(azureProxy);
            var pool = await AddPool(services.GetT(), false);

            await pool.ServicePoolAsync(IBatchPool.ServiceKind.RemovePoolIfEmpty);
        }

        [TestMethod]
        public async Task RemovePoolIfEmptyDoesNotDeletePoolIfPoolHasComputeNodes()
        {
            IBatchPool pool = default;
            var azureProxy = AzureProxyReturnValues.Get();
            azureProxy.AzureProxyGetCurrentComputeNodes = () => (0, 1);
            azureProxy.AzureProxyDeleteBatchPool = (poolId, cancellationToken) => Assert.Fail();
            var services = GetServiceProvider(azureProxy);
            pool = await AddPool(services.GetT(), false);
            ((BatchPool)pool).TestSetAvailable(false);

            await pool.ServicePoolAsync(IBatchPool.ServiceKind.RemovePoolIfEmpty);
        }

        [TestMethod]
        public async Task RemovePoolIfEmptyDeletesPoolIfPoolIsNotAvailableAndHasNoComputeNodes()
        {
            IBatchPool pool = default;
            var azureProxy = AzureProxyReturnValues.Get();
            azureProxy.AzureProxyDeleteBatchPool = DeletePool;
            var services = GetServiceProvider(azureProxy);
            pool = await AddPool(services.GetT(), false);
            ((BatchPool)pool).TestSetAvailable(false);
            var isDeleted = false;

            await pool.ServicePoolAsync(IBatchPool.ServiceKind.RemovePoolIfEmpty);

            Assert.IsTrue(isDeleted);

            void DeletePool(string poolId, CancellationToken cancellationToken)
            {
                Assert.AreEqual(poolId, pool.Pool.PoolId);
                isDeleted = true;
            }
        }


        private static TestServices.TestServiceProvider<BatchScheduler> GetServiceProvider(AzureProxyReturnValues azureProxyReturn = default)
            => new(wrapAzureProxy: true, configuration: GetMockConfig(), azureProxy: PrepareMockAzureProxy(azureProxyReturn ?? AzureProxyReturnValues.Get()), batchPoolRepositoryArgs: ("endpoint", "key", "databaseId", "containerId", "partitionKeyValue"));

<<<<<<< HEAD
        private static async Task<IBatchPool> AddPool(BatchScheduler batchPools)
            => await batchPools.GetOrAddAsync("key1", id => new Pool(name: id, displayName: "display1", vmSize: "vmSize1"));
=======
        private static async Task<IBatchPool> AddPool(BatchScheduler batchPools, bool isPreemtable)
            => await batchPools.GetOrAddAsync("key1", isPreemtable, id => new Pool(name: id, displayName: "display1", vmSize: "vmSize1"));
>>>>>>> 36a1999f

        private static void TimeShift(TimeSpan shift, IBatchPool pool)
            => ((BatchPool)pool).TimeShift(shift);

        private static IEnumerable<ComputeNode> TimeShift(TimeSpan shift, IBatchPool pool, IEnumerable<ComputeNode> nodes)
        {
            TimeShift(shift, pool);

            foreach (var node in nodes)
            {
                yield return GenerateNode(pool.Pool.PoolId, node.Id, node.IsDedicated == true, node.State == ComputeNodeState.Idle, (node.StateTransitionTime ?? DateTime.UtcNow) - shift);
            }
        }

        private class AzureProxyReturnValues
        {
            internal static AzureProxyReturnValues Get()
                => new();

            internal AzureBatchAccountQuotas BatchQuotas { get; set; } = new() { PoolQuota = 1, DedicatedCoreQuotaPerVMFamily = new List<VirtualMachineFamilyCoreQuota>() };
            internal int ActivePoolCount { get; set; } = 0;

            internal Func<string, ODATADetailLevel, IAsyncEnumerable<ComputeNode>> AzureProxyListComputeNodesAsync { get; set; } = (poolId, detailLevel) => AsyncEnumerable.Empty<ComputeNode>();
            internal Action<string> AzureProxyGetComputeNodeTargets { get; set; } = poolId => { };
            internal Dictionary<string, StorageAccountInfo> StorageAccountInfos { get; set; }
                = new Dictionary<string, StorageAccountInfo> { { "defaultstorageaccount", new StorageAccountInfo { Name = "defaultstorageaccount", Id = "Id", BlobEndpoint = "https://defaultstorageaccount.blob.core.windows.net/", SubscriptionId = "SubId" } } };
            internal string StorageAccountKey { get; set; } = "Key1";
            internal string DownloadedBlobContent { get; set; } = string.Empty;
            internal Action<string, IEnumerable<ComputeNode>, CancellationToken> AzureProxyDeleteBatchComputeNodes { get; set; } = (poolId, computeNodes, cancellationToken) => { };
            internal Func<string, (Microsoft.Azure.Batch.Common.AllocationState? AllocationState, int? TargetLowPriority, int? TargetDedicated)> AzureProxyGetComputeNodeAllocationState { get; set; } = id => (Microsoft.Azure.Batch.Common.AllocationState.Steady, 0, 0);
            internal Action<string, int?, int?> AzureProxySetComputeNodeTargets { get; set; } = (poolId, targetLowPriorityComputeNodes, targetDedicatedComputeNodes) => { };
            internal Func<(int? lowPriorityNodes, int? dedicatedNodes)> AzureProxyGetCurrentComputeNodes { get; set; } = () => (0, 0);
            internal Action<string, CancellationToken> AzureProxyDeleteBatchPool { get; set; } = (poolId, cancellationToken) => { };
            internal Func<ODATADetailLevel, IAsyncEnumerable<CloudJob>> AzureProxyListJobs { get; set; } = detailLevel => AsyncEnumerable.Empty<CloudJob>();
        }

        private static Action<Mock<IAzureProxy>> PrepareMockAzureProxy(AzureProxyReturnValues azureProxyReturnValues)
            => azureProxy =>
            {
                azureProxy.Setup(a => a.GetBatchAccountQuotasAsync()).Returns(Task.FromResult(azureProxyReturnValues.BatchQuotas));
                azureProxy.Setup(a => a.GetBatchActivePoolCount()).Returns(azureProxyReturnValues.ActivePoolCount);
<<<<<<< HEAD
                azureProxy.Setup(a => a.GetStorageAccountInfoAsync("defaultstorageaccount")).Returns(Task.FromResult(azureProxyReturnValues.StorageAccountInfos["defaultstorageaccount"]));
                azureProxy.Setup(a => a.GetStorageAccountKeyAsync(It.IsAny<StorageAccountInfo>())).Returns(Task.FromResult(azureProxyReturnValues.StorageAccountKey));
                azureProxy.Setup(a => a.DownloadBlobAsync(It.IsAny<Uri>())).Returns(Task.FromResult(azureProxyReturnValues.DownloadedBlobContent));
                azureProxy.Setup(a => a.CreateBatchPoolAsync(It.IsAny<Pool>())).Returns((Pool p) => Task.FromResult(new PoolInformation { PoolId = p.Name }));
=======
                azureProxy.Setup(a => a.CreateBatchPoolAsync(It.IsAny<Pool>(), It.IsAny<bool>())).Returns((Pool p, bool _1) => Task.FromResult(new PoolInformation { PoolId = p.Name }));
>>>>>>> 36a1999f
                azureProxy.Setup(a => a.ListComputeNodesAsync(It.IsAny<string>(), It.IsAny<DetailLevel>())).Returns<string, ODATADetailLevel>((poolId, detailLevel) => azureProxyReturnValues.AzureProxyListComputeNodesAsync(poolId, detailLevel));
                azureProxy.Setup(a => a.ListJobsAsync(It.IsAny<DetailLevel>())).Returns<ODATADetailLevel>(detailLevel => azureProxyReturnValues.AzureProxyListJobs(detailLevel));
                azureProxy.Setup(a => a.DeleteBatchComputeNodesAsync(It.IsAny<string>(), It.IsAny<IEnumerable<ComputeNode>>(), It.IsAny<CancellationToken>())).Callback<string, IEnumerable<ComputeNode>, CancellationToken>((poolId, computeNodes, cancellationToken) => azureProxyReturnValues.AzureProxyDeleteBatchComputeNodes(poolId, computeNodes, cancellationToken)).Returns(Task.CompletedTask);
                azureProxy.Setup(a => a.GetBatchPoolAsync(It.IsAny<string>(), It.IsAny<DetailLevel>(), It.IsAny<CancellationToken>())).Returns((string id, DetailLevel detailLevel, CancellationToken cancellationToken) => Task.FromResult(GeneratePool(id)));
                azureProxy.Setup(a => a.GetComputeNodeAllocationStateAsync(It.IsAny<string>(), It.IsAny<CancellationToken>())).Returns((string poolId, CancellationToken _1) => Task.FromResult(azureProxyReturnValues.AzureProxyGetComputeNodeAllocationState(poolId)));
                azureProxy.Setup(a => a.GetCurrentComputeNodesAsync(It.IsAny<string>(), It.IsAny<CancellationToken>())).Returns(() => Task.FromResult<(int? lowPriorityNodes, int? dedicatedNodes)>(azureProxyReturnValues.AzureProxyGetCurrentComputeNodes?.Invoke() ?? (null, null)));
                azureProxy.Setup(a => a.DeleteBatchPoolAsync(It.IsAny<string>(), It.IsAny<CancellationToken>())).Callback<string, CancellationToken>((poolId, cancellationToken) => azureProxyReturnValues.AzureProxyDeleteBatchPool?.Invoke(poolId, cancellationToken)).Returns(Task.CompletedTask);
                azureProxy.Setup(a => a.SetComputeNodeTargetsAsync(It.IsAny<string>(), It.IsAny<int?>(), It.IsAny<int?>(), It.IsAny<CancellationToken>())).Callback<string, int?, int?, CancellationToken>((id, loPri, dedic, cancel) => azureProxyReturnValues.AzureProxySetComputeNodeTargets?.Invoke(id, loPri, dedic)).Returns(Task.CompletedTask);
            };


        private static IEnumerable<(string Key, string Value)> GetMockConfig()
            => Enumerable
                .Empty<(string Key, string Value)>()
                .Append(("DefaultStorageAccountName", "defaultstorageaccount"))
                .Append(("BatchPoolIdleNodeMinutes", "0.3"))
                .Append(("BatchPoolIdlePoolDays", "0.000416667"))
                .Append(("BatchPoolRotationForcedDays", "0.000694444"));

#pragma warning disable CS1998 // Async method lacks 'await' operators and will run synchronously
        static async IAsyncEnumerable<ComputeNode> ListComputeNodesAsync(ComputeNode[] nodes, string id, ODATADetailLevel detail, Action<string, ODATADetailLevel> validate, Predicate<ComputeNode> select = default)
        {
            _ = validate ?? throw new ArgumentNullException(nameof(validate));

            validate(id, detail);
            foreach (var node in nodes.Where(n => select?.Invoke(n) ?? true))
            {
                yield return node;
            }
        }
#pragma warning restore CS1998 // Async method lacks 'await' operators and will run synchronously

        private sealed class MockServiceClient : Microsoft.Azure.Batch.Protocol.BatchServiceClient
        {
            private readonly Microsoft.Azure.Batch.Protocol.IComputeNodeOperations computeNode;

            public MockServiceClient(Microsoft.Azure.Batch.Protocol.IComputeNodeOperations computeNode)
            {
                this.computeNode = computeNode ?? throw new ArgumentNullException(nameof(computeNode));
            }

            public override Microsoft.Azure.Batch.Protocol.IComputeNodeOperations ComputeNode => computeNode;
        }

        private class ComputeNodeGroup : KeyedGroup<ComputeNode, GroupableSet<ComputeNode>>
        {
            public ComputeNodeGroup() : base(c => c.Id, StringComparer.Ordinal) { }

            protected override Func<IEnumerable<ComputeNode>, GroupableSet<ComputeNode>> CreateSetFunc
                => e => new(e, new ComputeNodeEqualityComparer());

            private class ComputeNodeEqualityComparer : IEqualityComparer<ComputeNode>
            {
                bool IEqualityComparer<ComputeNode>.Equals(ComputeNode x, ComputeNode y)
                    => x.Id.Equals(y.Id);

                int IEqualityComparer<ComputeNode>.GetHashCode(ComputeNode obj)
                    => obj.Id.GetHashCode();
            }
        }

        // Below this line we use reflection and internal details of the Azure libraries in order to generate Mocks of CloudPool and ComputeNode. A newer version of the library is supposed to enable this scenario, so hopefully we can soon drop this code.
        internal static CloudPool GeneratePool(string id, int currentDedicatedNodes = default, int currentLowPriorityNodes = default, int targetDedicatedNodes = default, int targetLowPriorityNodes = default, Microsoft.Azure.Batch.Common.AllocationState allocationState = Microsoft.Azure.Batch.Common.AllocationState.Steady, IList<Microsoft.Azure.Batch.MetadataItem> metadata = default, DateTime creationTime = default)
        {
            if (default == creationTime)
            {
                creationTime = DateTime.UtcNow;
            }

            metadata ??= new List<Microsoft.Azure.Batch.MetadataItem>();

            var computeNodeOperations = new Mock<Microsoft.Azure.Batch.Protocol.IComputeNodeOperations>();
            var batchServiceClient = new MockServiceClient(computeNodeOperations.Object);
            var protocolLayer = typeof(Microsoft.Azure.Batch.Protocol.BatchServiceClient).Assembly.GetType("Microsoft.Azure.Batch.ProtocolLayer").GetConstructor(System.Reflection.BindingFlags.Instance | System.Reflection.BindingFlags.NonPublic, null, new Type[] { typeof(Microsoft.Azure.Batch.Protocol.BatchServiceClient) }, null)
                .Invoke(new object[] { batchServiceClient });
            var parentClient = (BatchClient)typeof(BatchClient).GetConstructor(System.Reflection.BindingFlags.Instance | System.Reflection.BindingFlags.NonPublic, null, new Type[] { typeof(Microsoft.Azure.Batch.Protocol.BatchServiceClient).Assembly.GetType("Microsoft.Azure.Batch.IProtocolLayer") }, null)
                .Invoke(new object[] { protocolLayer });
            var modelPool = new Microsoft.Azure.Batch.Protocol.Models.CloudPool(id: id, currentDedicatedNodes: currentDedicatedNodes, currentLowPriorityNodes: currentLowPriorityNodes, targetDedicatedNodes: targetDedicatedNodes, targetLowPriorityNodes: targetLowPriorityNodes, allocationState: (Microsoft.Azure.Batch.Protocol.Models.AllocationState)allocationState, metadata: metadata.Select(ConvertMetadata).ToList(), creationTime: creationTime);
            var pool = (CloudPool)typeof(CloudPool).GetConstructor(System.Reflection.BindingFlags.NonPublic | System.Reflection.BindingFlags.Instance, default, new Type[] { typeof(BatchClient), typeof(Microsoft.Azure.Batch.Protocol.Models.CloudPool), typeof(IEnumerable<BatchClientBehavior>) }, default)
                .Invoke(new object[] { parentClient, modelPool, null });
            return pool;

            static Microsoft.Azure.Batch.Protocol.Models.MetadataItem ConvertMetadata(Microsoft.Azure.Batch.MetadataItem item)
                => item is null ? default : new(item.Name, item.Value);
        }

        internal static ComputeNode GenerateNode(string poolId, string id, bool isDedicated, bool isIdle, DateTime stateTransitionTime = default)
        {
            if (default == stateTransitionTime)
            {
                stateTransitionTime = DateTime.UtcNow;
            }

            var computeNodeOperations = new Mock<Microsoft.Azure.Batch.Protocol.IComputeNodeOperations>();
            var batchServiceClient = new MockServiceClient(computeNodeOperations.Object);
            var protocolLayer = typeof(Microsoft.Azure.Batch.Protocol.BatchServiceClient).Assembly.GetType("Microsoft.Azure.Batch.ProtocolLayer").GetConstructor(System.Reflection.BindingFlags.Instance | System.Reflection.BindingFlags.NonPublic, null, new Type[] { typeof(Microsoft.Azure.Batch.Protocol.BatchServiceClient) }, null)
                .Invoke(new object[] { batchServiceClient });
            var parentClient = (BatchClient)typeof(BatchClient).GetConstructor(System.Reflection.BindingFlags.Instance | System.Reflection.BindingFlags.NonPublic, null, new Type[] { typeof(Microsoft.Azure.Batch.Protocol.BatchServiceClient).Assembly.GetType("Microsoft.Azure.Batch.IProtocolLayer") }, null)
                .Invoke(new object[] { protocolLayer });
            var modelNode = new Microsoft.Azure.Batch.Protocol.Models.ComputeNode(stateTransitionTime: stateTransitionTime, id: id, affinityId: AffinityPrefix + id, isDedicated: isDedicated, state: isIdle ? Microsoft.Azure.Batch.Protocol.Models.ComputeNodeState.Idle : Microsoft.Azure.Batch.Protocol.Models.ComputeNodeState.Running);
            var node = (ComputeNode)typeof(ComputeNode).GetConstructor(System.Reflection.BindingFlags.NonPublic | System.Reflection.BindingFlags.Instance, default, new Type[] { typeof(BatchClient), typeof(string), typeof(Microsoft.Azure.Batch.Protocol.Models.ComputeNode), typeof(IEnumerable<BatchClientBehavior>) }, default)
                .Invoke(new object[] { parentClient, poolId, modelNode, null });
            return node;
        }
    }
}<|MERGE_RESOLUTION|>--- conflicted
+++ resolved
@@ -295,13 +295,8 @@
         private static TestServices.TestServiceProvider<BatchScheduler> GetServiceProvider(AzureProxyReturnValues azureProxyReturn = default)
             => new(wrapAzureProxy: true, configuration: GetMockConfig(), azureProxy: PrepareMockAzureProxy(azureProxyReturn ?? AzureProxyReturnValues.Get()), batchPoolRepositoryArgs: ("endpoint", "key", "databaseId", "containerId", "partitionKeyValue"));
 
-<<<<<<< HEAD
-        private static async Task<IBatchPool> AddPool(BatchScheduler batchPools)
-            => await batchPools.GetOrAddAsync("key1", id => new Pool(name: id, displayName: "display1", vmSize: "vmSize1"));
-=======
         private static async Task<IBatchPool> AddPool(BatchScheduler batchPools, bool isPreemtable)
             => await batchPools.GetOrAddAsync("key1", isPreemtable, id => new Pool(name: id, displayName: "display1", vmSize: "vmSize1"));
->>>>>>> 36a1999f
 
         private static void TimeShift(TimeSpan shift, IBatchPool pool)
             => ((BatchPool)pool).TimeShift(shift);
@@ -343,14 +338,10 @@
             {
                 azureProxy.Setup(a => a.GetBatchAccountQuotasAsync()).Returns(Task.FromResult(azureProxyReturnValues.BatchQuotas));
                 azureProxy.Setup(a => a.GetBatchActivePoolCount()).Returns(azureProxyReturnValues.ActivePoolCount);
-<<<<<<< HEAD
                 azureProxy.Setup(a => a.GetStorageAccountInfoAsync("defaultstorageaccount")).Returns(Task.FromResult(azureProxyReturnValues.StorageAccountInfos["defaultstorageaccount"]));
                 azureProxy.Setup(a => a.GetStorageAccountKeyAsync(It.IsAny<StorageAccountInfo>())).Returns(Task.FromResult(azureProxyReturnValues.StorageAccountKey));
                 azureProxy.Setup(a => a.DownloadBlobAsync(It.IsAny<Uri>())).Returns(Task.FromResult(azureProxyReturnValues.DownloadedBlobContent));
-                azureProxy.Setup(a => a.CreateBatchPoolAsync(It.IsAny<Pool>())).Returns((Pool p) => Task.FromResult(new PoolInformation { PoolId = p.Name }));
-=======
                 azureProxy.Setup(a => a.CreateBatchPoolAsync(It.IsAny<Pool>(), It.IsAny<bool>())).Returns((Pool p, bool _1) => Task.FromResult(new PoolInformation { PoolId = p.Name }));
->>>>>>> 36a1999f
                 azureProxy.Setup(a => a.ListComputeNodesAsync(It.IsAny<string>(), It.IsAny<DetailLevel>())).Returns<string, ODATADetailLevel>((poolId, detailLevel) => azureProxyReturnValues.AzureProxyListComputeNodesAsync(poolId, detailLevel));
                 azureProxy.Setup(a => a.ListJobsAsync(It.IsAny<DetailLevel>())).Returns<ODATADetailLevel>(detailLevel => azureProxyReturnValues.AzureProxyListJobs(detailLevel));
                 azureProxy.Setup(a => a.DeleteBatchComputeNodesAsync(It.IsAny<string>(), It.IsAny<IEnumerable<ComputeNode>>(), It.IsAny<CancellationToken>())).Callback<string, IEnumerable<ComputeNode>, CancellationToken>((poolId, computeNodes, cancellationToken) => azureProxyReturnValues.AzureProxyDeleteBatchComputeNodes(poolId, computeNodes, cancellationToken)).Returns(Task.CompletedTask);
