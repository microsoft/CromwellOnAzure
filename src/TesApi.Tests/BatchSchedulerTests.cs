﻿// Copyright (c) Microsoft Corporation.
// Licensed under the MIT License.

using System;
using System.Collections.Generic;
using System.IO;
using System.Linq;
using System.Text.RegularExpressions;
using System.Threading;
using System.Threading.Tasks;
<<<<<<< HEAD
using Common.HostConfigs;
=======
>>>>>>> 24c784ff
using Microsoft.Azure.Batch;
using Microsoft.Azure.Batch.Common;
using Microsoft.Azure.Management.Batch.Models;
using Microsoft.VisualStudio.TestTools.UnitTesting;
using Moq;
using Newtonsoft.Json;
using Tes.Extensions;
using Tes.Models;
using TesApi.Web;

namespace TesApi.Tests
{
    [TestClass]
    public class BatchSchedulerTests
    {
        private const string AffinityPrefix = "AP-";
        private static readonly Regex downloadFilesBlobxferRegex = new(@"path='([^']*)' && url='([^']*)' && blobxfer download");
        private static readonly Regex downloadFilesWgetRegex = new(@"path='([^']*)' && url='([^']*)' && mkdir .* wget");


        [TestCategory("Batch Pools")]
        [TestMethod]
        public async Task LocalPoolCacheAccessesNewPoolsAfterAllPoolsRemovedWithSameKey()
        {
            using var serviceProvider = GetServiceProvider();
            var batchScheduler = serviceProvider.GetT();
            var pool = await AddPool(batchScheduler);
            var key = batchScheduler.GetPoolGroupKeys().First();
            Assert.IsTrue(batchScheduler.RemovePoolFromList(pool));
            Assert.AreEqual(0, batchScheduler.GetPoolGroupKeys().Count());

            pool = await batchScheduler.GetOrAddPoolAsync(key, false, id => new Pool(name: id));

            Assert.AreEqual(1, batchScheduler.GetPoolGroupKeys().Count());
            Assert.IsTrue(batchScheduler.TryGetPool(pool.Pool.PoolId, out var pool1));
            Assert.AreSame(pool, pool1);
        }

        [TestCategory("Batch Pools")]
        [TestMethod]
        public async Task GetOrAddDoesNotAddExistingAvailablePool()
        {
            using var serviceProvider = GetServiceProvider();
            var batchScheduler = serviceProvider.GetT();
            var info = await AddPool(batchScheduler);
            var keyCount = batchScheduler.GetPoolGroupKeys().Count();
            var key = batchScheduler.GetPoolGroupKeys().First();
            var count = batchScheduler.GetPools().Count();
            serviceProvider.AzureProxy.Verify(mock => mock.CreateBatchPoolAsync(It.IsAny<Pool>(), It.IsAny<bool>()), Times.Once);

            var pool = await batchScheduler.GetOrAddPoolAsync(key, false, id => new Pool(name: id));
            await pool.ServicePoolAsync();

            Assert.AreEqual(batchScheduler.GetPools().Count(), count);
            Assert.AreEqual(batchScheduler.GetPoolGroupKeys().Count(), keyCount);
            //Assert.AreSame(info, pool);
            Assert.AreEqual(info.Pool.PoolId, pool.Pool.PoolId);
            serviceProvider.AzureProxy.Verify(mock => mock.CreateBatchPoolAsync(It.IsAny<Pool>(), It.IsAny<bool>()), Times.Once);
        }

        [TestCategory("Batch Pools")]
        [TestMethod]
        public async Task GetOrAddDoesAddWithExistingUnavailablePool()
        {
            using var serviceProvider = GetServiceProvider();
            var batchScheduler = serviceProvider.GetT();
            var info = await AddPool(batchScheduler);
            ((BatchPool)info).TestSetAvailable(false);
            //await info.ServicePoolAsync(IBatchPool.ServiceKind.Update);
            var keyCount = batchScheduler.GetPoolGroupKeys().Count();
            var key = batchScheduler.GetPoolGroupKeys().First();
            var count = batchScheduler.GetPools().Count();

            var pool = await batchScheduler.GetOrAddPoolAsync(key, false, id => new Pool(name: id));
            await pool.ServicePoolAsync();

            Assert.AreNotEqual(batchScheduler.GetPools().Count(), count);
            Assert.AreEqual(batchScheduler.GetPoolGroupKeys().Count(), keyCount);
            //Assert.AreNotSame(info, pool);
            Assert.AreNotEqual(info.Pool.PoolId, pool.Pool.PoolId);
        }


        [TestCategory("Batch Pools")]
        [TestMethod]
        public async Task TryGetReturnsTrueAndCorrectPool()
        {
            using var serviceProvider = GetServiceProvider();
            var batchScheduler = serviceProvider.GetT();
            var info = await AddPool(batchScheduler);

            var result = batchScheduler.TryGetPool(info.Pool.PoolId, out var pool);

            Assert.IsTrue(result);
            //Assert.AreSame(infoPoolId, pool);
            Assert.AreEqual(info.Pool.PoolId, pool.Pool.PoolId);
        }

        [TestCategory("Batch Pools")]
        [TestMethod]
        public async Task TryGetReturnsFalseWhenPoolIdNotPresent()
        {
            using var serviceProvider = GetServiceProvider();
            var batchScheduler = serviceProvider.GetT();
            _ = await AddPool(batchScheduler);

            var result = batchScheduler.TryGetPool("key2", out _);

            Assert.IsFalse(result);
        }

        [TestCategory("Batch Pools")]
        [TestMethod]
        public async Task TryGetReturnsFalseWhenNoPoolIsAvailable()
        {
            using var serviceProvider = GetServiceProvider();
            var batchScheduler = serviceProvider.GetT();
            var pool = await AddPool(batchScheduler);
            ((BatchPool)pool).TestSetAvailable(false);

            var result = batchScheduler.TryGetPool("key1", out _);

            Assert.IsFalse(result);
        }

        [TestCategory("Batch Pools")]
        [TestMethod]
        public Task TryGetReturnsFalseWhenPoolIdIsNull()
        {
            using var serviceProvider = GetServiceProvider();
            var batchScheduler = serviceProvider.GetT();

            var result = batchScheduler.TryGetPool(null, out _);

            Assert.IsFalse(result);
            return Task.CompletedTask;
        }

        [TestCategory("Batch Pools")]
        [TestMethod]
        public async Task UnavailablePoolsAreRemoved()
        {
            var poolId = string.Empty;
            var azureProxyMock = AzureProxyReturnValues.Defaults;
            azureProxyMock.AzureProxyDeleteBatchPool = (id, token) => poolId = id;

            using var serviceProvider = GetServiceProvider(azureProxyMock);
            var batchScheduler = serviceProvider.GetT();
            var pool = await AddPool(batchScheduler);
            Assert.IsTrue(batchScheduler.IsPoolAvailable("key1"));
            ((BatchPool)pool).TestSetAvailable(false);
            Assert.IsFalse(batchScheduler.IsPoolAvailable("key1"));
            Assert.IsTrue(batchScheduler.GetPools().Any());

            await pool.ServicePoolAsync(IBatchPool.ServiceKind.RemovePoolIfEmpty);

            Assert.AreEqual(pool.Pool.PoolId, poolId);
            Assert.IsFalse(batchScheduler.IsPoolAvailable("key1"));
            Assert.IsFalse(batchScheduler.GetPools().Any());
        }

<<<<<<< HEAD
        [TestCategory("HostConfig")]
        [TestMethod]
        public Task BatchUtils_ReadApplicationVersions()
        {
            try
            {
                BatchUtils.WriteHostConfiguration(new() { ApplicationVersions = new() { { "test1", new() { ApplicationId = "test1", Packages = new() { { "ver1", new() { ContainsTaskScript = true } } } } } } });

                var result = BatchUtils.GetBatchApplicationVersions();
                Assert.IsNotNull(result);
                Assert.AreEqual(1, result.Count);
                Assert.AreEqual("test1", result["test1"].ApplicationId);
                Assert.AreEqual(1, result["test1"].Packages.Count);
                Assert.AreEqual(true, result["test1"].Packages["ver1"].ContainsTaskScript);
                return Task.CompletedTask;
            }
            finally
            {
                var versionsFile = new FileInfo(Path.Combine(AppContext.BaseDirectory, @"HostConfigs", @"Versions.json"));
                if (versionsFile.Exists) { versionsFile.Delete(); }
            }
        }
=======
>>>>>>> 24c784ff

        [TestCategory("TES 1.1")]
        [TestMethod]
        public async Task BackendParametersVmSizeShallOverrideVmSelection()
        {
            // "vmsize" is not case sensitive
            // If vmsize is specified, (numberofcores, memoryingb, resourcedisksizeingb) are ignored

            var azureProxyReturnValues = AzureProxyReturnValues.Defaults;

            azureProxyReturnValues.VmSizesAndPrices = new List<VirtualMachineInformation> {
                new VirtualMachineInformation { VmSize = "VmSize1", LowPriority = true, NumberOfCores = 1, MemoryInGB = 4, ResourceDiskSizeInGB = 20, PricePerHour = 1 },
                new VirtualMachineInformation { VmSize = "VmSize2", LowPriority = true, NumberOfCores = 2, MemoryInGB = 8, ResourceDiskSizeInGB = 40, PricePerHour = 2 }};

            var state = await GetNewTesTaskStateAsync(new TesResources { Preemptible = true, BackendParameters = new() { { "vm_size", "VmSize1" } } }, azureProxyReturnValues);
            Assert.AreEqual(TesState.INITIALIZINGEnum, state);

            state = await GetNewTesTaskStateAsync(new TesResources { Preemptible = true, BackendParameters = new() { { "vm_size", "VMSIZE1" } } }, azureProxyReturnValues);
            Assert.AreEqual(TesState.INITIALIZINGEnum, state);

            state = await GetNewTesTaskStateAsync(new TesResources { Preemptible = true, BackendParameters = new() { { "vm_size", "VmSize1" } }, CpuCores = 1000, RamGb = 100000, DiskGb = 1000000 }, azureProxyReturnValues);
            Assert.AreEqual(TesState.INITIALIZINGEnum, state);

            state = await GetNewTesTaskStateAsync(new TesResources { Preemptible = true, BackendParameters = new(), CpuCores = 1000, RamGb = 100000, DiskGb = 1000000 }, azureProxyReturnValues);
            Assert.AreEqual(TesState.SYSTEMERROREnum, state);

            state = await GetNewTesTaskStateAsync(new TesResources { Preemptible = false, BackendParameters = new() { { "vm_size", "VmSize1" } } }, azureProxyReturnValues);
            Assert.AreEqual(TesState.SYSTEMERROREnum, state);

            state = await GetNewTesTaskStateAsync(new TesResources { Preemptible = true, BackendParameters = new() { { "vm_size", "VmSize3" } } }, azureProxyReturnValues);
            Assert.AreEqual(TesState.SYSTEMERROREnum, state);
        }

        [TestCategory("TES 1.1")]
        [TestMethod]
        public async Task BackendParametersWorkflowExecutionIdentityRequiresManualPool()
        {
            var azureProxyReturnValues = AzureProxyReturnValues.Defaults;
            azureProxyReturnValues.BatchJobAndTaskState = new AzureBatchJobAndTaskState { JobState = null };

            var backendParameters = new Dictionary<string, string>
            {
                { "workflow_execution_identity", "/subscriptions/00000000-0000-0000-0000-000000000000/resourceGroups/coa/providers/Microsoft.ManagedIdentity/userAssignedIdentities/coa-test-uami" }
            };

            var task = GetTesTask();
            task.Resources.BackendParameters = backendParameters;

            (_, _, var poolInformation, _) = await ProcessTesTaskAndGetBatchJobArgumentsAsync(task, GetMockConfig(true)(), GetMockAzureProxy(AzureProxyReturnValues.Defaults));

            Assert.IsNull(poolInformation.AutoPoolSpecification);
            Assert.IsFalse(string.IsNullOrWhiteSpace(poolInformation.PoolId));
        }

        [TestCategory("TES 1.1")]
        [TestMethod]
        public async Task BackendParametersHostConfiguration()
        {
            var azureProxyReturnValues = AzureProxyReturnValues.Defaults;
            azureProxyReturnValues.BatchJobAndTaskState = new AzureBatchJobAndTaskState { JobState = null };
            azureProxyReturnValues.DownloadedBlobContent = BatchUtils.WriteJson<HostConfig>(
                new() { HostConfigurations = new() { { "sample_host", new() { BatchImage = new() { NodeAgentSkuId = "batch.node.specific", ImageReference = new() { Offer = "specific-offer", Publisher = "microsoft-azure-batch", Sku = "specific-sku", Version = "latest" } } } } } });

            var backendParameters = new Dictionary<string, string>
            {
                { "docker_host_configuration", "sample_host" }
            };

            var task = GetTesTask();
            task.Resources.BackendParameters = backendParameters;
            var configuration = GetMockConfig(true)();
            configuration = configuration.Append(("BatchNodeAgentSkuId", "batch.node.default"));

            (_, _, var poolInformation, _) = await ProcessTesTaskAndGetBatchJobArgumentsAsync(task, configuration, GetMockAzureProxy(azureProxyReturnValues));

            Assert.IsNotNull(poolInformation.AutoPoolSpecification);
            Assert.AreNotEqual(poolInformation.AutoPoolSpecification.PoolSpecification.VirtualMachineConfiguration.NodeAgentSkuId, configuration.ToLookup(t => t.Key, t => t.Value)["BatchNodeAgentSkuId"]);
            Assert.AreEqual(poolInformation.AutoPoolSpecification.PoolSpecification.VirtualMachineConfiguration.NodeAgentSkuId, "batch.node.specific");
        }


        [TestCategory("TES 1.1")]
        [DataRow("VmSizeLowPri1", true)]
        [DataRow("VmSizeLowPri2", true)]
        [DataRow("VmSizeDedicated1", false)]
        [DataRow("VmSizeDedicated2", false)]
        [TestMethod]
        public async Task TestIfVmSizeIsAvailable(string vmSize, bool preemptible)
        {
            var backendParameters = new Dictionary<string, string> { { "vm_size", vmSize } };
            var task = GetTesTask();
            task.Resources.Preemptible = preemptible;
            task.Resources.BackendParameters = backendParameters;

            using var serviceProvider = GetServiceProvider(GetMockConfig()(), GetMockAzureProxy(AzureProxyReturnValues.Defaults));
            var batchScheduler = serviceProvider.GetT();

            var size = await batchScheduler.GetVmSizeAsync(task, null);
            Assert.AreEqual(vmSize, size.VmSize);
        }

        //[TestCategory("TES 1.1")]
        //[DataRow("VmSizeLowPri1-2", true)]
        //[DataRow("VmSizeLowPri2", true)]
        //[DataRow("VmSizeDedicated1-2", false)]
        //[DataRow("VmSizeDedicated2", false)]
        //[TestMethod]
        //public async Task TestIfVmSizeIsAvailable2(string vmSize, bool preemptible)
        //{
        //    var backendParameters = new Dictionary<string, string> { { "vm_size", vmSize } };
        //    var task = GetTesTask();
        //    task.Resources.Preemptible = preemptible;
        //    task.Resources.BackendParameters = backendParameters;

        //    var azureProxyReturnValues = AzureProxyReturnValues.Defaults;

        //    azureProxyReturnValues.VmSizesAndPrices.Add(new() { VmSize = "VmSizeLowPri1-2", VmFamily = "VmFamily1", LowPriority = true, NumberOfCores = 2, MemoryInGB = 8, ResourceDiskSizeInGB = 40, PricePerHour = 2 });
        //    azureProxyReturnValues.VmSizesAndPrices.Add(new() { VmSize = "VmSizeDedicated1-2", VmFamily = "VmFamily1", LowPriority = false, NumberOfCores = 2, MemoryInGB = 8, ResourceDiskSizeInGB = 40, PricePerHour = 22 });

        //    using var serviceProvider = GetServiceProvider(GetMockConfig()(), GetMockAzureProxy(azureProxyReturnValues));
        //    var batchScheduler = serviceProvider.GetT();

        //    var vms = VirtualMachineSizes.Empty;
        //    vms.Add(new() { FamilyName = "VmFamily1", MinVmSize = "VmSizeLowPri1-2" });
        //    vms.Add(new() { VmSize = "VmSizeLowPri2" });
        //    vms.Add(new() { VmSize = "VmSizeDedicated2" });

        //    var size = await batchScheduler.GetVmSizeAsync(task, vms);
        //    Assert.AreEqual(vmSize, size.VmSize);
        //}

        [TestMethod]
        public async Task TesTaskFailsWithSystemErrorWhenNoSuitableVmExists()
        {
            var azureProxyReturnValues = AzureProxyReturnValues.Defaults;

            azureProxyReturnValues.VmSizesAndPrices = new List<VirtualMachineInformation> {
                new VirtualMachineInformation { VmSize = "VmSize1", LowPriority = true, NumberOfCores = 1, MemoryInGB = 4, ResourceDiskSizeInGB = 20, PricePerHour = 1 },
                new VirtualMachineInformation { VmSize = "VmSize2", LowPriority = true, NumberOfCores = 2, MemoryInGB = 8, ResourceDiskSizeInGB = 40, PricePerHour = 2 }};

            Assert.AreEqual(TesState.SYSTEMERROREnum, await GetNewTesTaskStateAsync(new TesResources { CpuCores = 1, RamGb = 1, DiskGb = 10, Preemptible = false }, azureProxyReturnValues));
            Assert.AreEqual(TesState.SYSTEMERROREnum, await GetNewTesTaskStateAsync(new TesResources { CpuCores = 4, RamGb = 1, DiskGb = 10, Preemptible = true }, azureProxyReturnValues));
            Assert.AreEqual(TesState.SYSTEMERROREnum, await GetNewTesTaskStateAsync(new TesResources { CpuCores = 1, RamGb = 10, DiskGb = 10, Preemptible = true }, azureProxyReturnValues));
            Assert.AreEqual(TesState.SYSTEMERROREnum, await GetNewTesTaskStateAsync(new TesResources { CpuCores = 1, RamGb = 1, DiskGb = 50, Preemptible = true }, azureProxyReturnValues));
        }

        [TestMethod]
        public async Task TesTaskFailsWithSystemErrorWhenTotalBatchQuotaIsSetTooLow()
        {
            var azureProxyReturnValues = AzureProxyReturnValues.Defaults;
            azureProxyReturnValues.BatchQuotas = new AzureBatchAccountQuotas { ActiveJobAndJobScheduleQuota = 1, PoolQuota = 1, DedicatedCoreQuota = 1, LowPriorityCoreQuota = 10 };

            Assert.AreEqual(TesState.SYSTEMERROREnum, await GetNewTesTaskStateAsync(new TesResources { CpuCores = 2, RamGb = 1, Preemptible = false }, azureProxyReturnValues));
            Assert.AreEqual(TesState.SYSTEMERROREnum, await GetNewTesTaskStateAsync(new TesResources { CpuCores = 11, RamGb = 1, Preemptible = true }, azureProxyReturnValues));
        }

        [TestMethod]
        public async Task TesTaskFailsWhenBatchNodeDiskIsFull()
        {
            var tesTask = GetTesTask();

            (var failureReason, var systemLog) = await ProcessTesTaskAndGetFailureReasonAndSystemLogAsync(tesTask, BatchJobAndTaskStates.NodeDiskFull);

            Assert.AreEqual(TesState.EXECUTORERROREnum, tesTask.State);
            Assert.AreEqual("DiskFull", failureReason);
            Assert.AreEqual("DiskFull", systemLog[0]);
            Assert.AreEqual("DiskFull", tesTask.FailureReason);
        }

        [TestMethod]
        public async Task TesTaskRemainsQueuedWhenBatchQuotaIsTemporarilyUnavailable()
        {
            var azureProxyReturnValues = AzureProxyReturnValues.Defaults;

            azureProxyReturnValues.VmSizesAndPrices = new List<VirtualMachineInformation> {
                new VirtualMachineInformation { VmSize = "VmSize1", LowPriority = false, NumberOfCores = 2, MemoryInGB = 4, ResourceDiskSizeInGB = 20, PricePerHour = 1 },
                new VirtualMachineInformation { VmSize = "VmSize1", LowPriority = true, NumberOfCores = 2, MemoryInGB = 4, ResourceDiskSizeInGB = 20, PricePerHour = 2 }};

            azureProxyReturnValues.BatchQuotas = new AzureBatchAccountQuotas { ActiveJobAndJobScheduleQuota = 1, PoolQuota = 1, DedicatedCoreQuota = 9, LowPriorityCoreQuota = 17 };

            azureProxyReturnValues.ActiveNodeCountByVmSize = new List<AzureBatchNodeCount> {
                new AzureBatchNodeCount { VirtualMachineSize = "VmSize1", DedicatedNodeCount = 4, LowPriorityNodeCount = 8 }  // 8 (4 * 2) dedicated and 16 (8 * 2) low pri cores are in use, there is no more room for 2 cores
            };

            // The actual CPU core count (2) of the selected VM is used for quota calculation, not the TesResources CpuCores requirement
            Assert.AreEqual(TesState.QUEUEDEnum, await GetNewTesTaskStateAsync(new TesResources { CpuCores = 1, RamGb = 1, Preemptible = false }, azureProxyReturnValues));
            Assert.AreEqual(TesState.QUEUEDEnum, await GetNewTesTaskStateAsync(new TesResources { CpuCores = 1, RamGb = 1, Preemptible = true }, azureProxyReturnValues));

            azureProxyReturnValues.ActiveNodeCountByVmSize = new List<AzureBatchNodeCount> {
                new AzureBatchNodeCount { VirtualMachineSize = "VmSize1", DedicatedNodeCount = 4, LowPriorityNodeCount = 7 }  // 8 dedicated and 14 low pri cores are in use
            };

            Assert.AreEqual(TesState.INITIALIZINGEnum, await GetNewTesTaskStateAsync(new TesResources { CpuCores = 1, RamGb = 1, Preemptible = true }, azureProxyReturnValues));
        }

        [TestMethod]
        public async Task BatchTaskResourcesIncludeDownloadAndUploadScripts()
        {
            (_, var cloudTask, _, _) = await ProcessTesTaskAndGetBatchJobArgumentsAsync(true);

            Assert.AreEqual(3, cloudTask.ResourceFiles.Count);
            Assert.IsTrue(cloudTask.ResourceFiles.Any(f => f.FilePath.Equals("cromwell-executions/workflow1/workflowId1/call-Task1/execution/__batch/batch_script")));
            Assert.IsTrue(cloudTask.ResourceFiles.Any(f => f.FilePath.Equals("cromwell-executions/workflow1/workflowId1/call-Task1/execution/__batch/upload_files_script")));
            Assert.IsTrue(cloudTask.ResourceFiles.Any(f => f.FilePath.Equals("cromwell-executions/workflow1/workflowId1/call-Task1/execution/__batch/download_files_script")));
        }

        [TestCategory("Batch Pools")]
        [TestMethod]
        public async Task BatchJobContainsExpectedBatchPoolInformation()
        {
            var tesTask = GetTesTask();
            using var serviceProvider = GetServiceProvider(GetMockConfig(false)(), GetMockAzureProxy(AzureProxyReturnValues.Defaults));
            var batchScheduler = serviceProvider.GetT();

            await batchScheduler.ProcessTesTaskAsync(tesTask);

            var createBatchPoolAsyncInvocation = serviceProvider.AzureProxy.Invocations.FirstOrDefault(i => i.Method.Name == nameof(IAzureProxy.CreateBatchPoolAsync));
            var createBatchJobAsyncInvocation = serviceProvider.AzureProxy.Invocations.FirstOrDefault(i => i.Method.Name == nameof(IAzureProxy.CreateBatchJobAsync));

            var cloudTask = createBatchJobAsyncInvocation?.Arguments[1] as CloudTask;
            var poolInformation = createBatchJobAsyncInvocation?.Arguments[2] as PoolInformation;
            var pool = createBatchPoolAsyncInvocation?.Arguments[0] as Pool;

            Assert.IsNull(poolInformation.AutoPoolSpecification);
            Assert.IsNotNull(poolInformation.PoolId);
<<<<<<< HEAD
            Assert.AreEqual("hostname-dicated1-NMVHRFXS7KOVIGMDN4OYUDQAJP3WEVIN-", poolInformation.PoolId[0..^13]);
=======
            Assert.AreEqual("hostname-dicated1-5UKI2CE2WNCZ567CYZFB4JYMXBRY7IWF-", poolInformation.PoolId[0..^13]);
>>>>>>> 24c784ff
            Assert.AreEqual("VmSizeDedicated1", pool.VmSize);
            Assert.IsTrue(batchScheduler.TryGetPool(poolInformation.PoolId, out _));
            Assert.AreEqual(1, pool.DeploymentConfiguration.VirtualMachineConfiguration.ContainerConfiguration.ContainerRegistries.Count);
        }

        [TestMethod]
        public async Task BatchJobContainsExpectedAutoPoolInformation()
        {
            (_, _, var poolInformation, _) = await ProcessTesTaskAndGetBatchJobArgumentsAsync(true);

            Assert.IsNull(poolInformation.PoolId);
            Assert.IsNotNull(poolInformation.AutoPoolSpecification);
            Assert.AreEqual("TES", poolInformation.AutoPoolSpecification.AutoPoolIdPrefix);
            Assert.AreEqual("VmSizeDedicated1", poolInformation.AutoPoolSpecification.PoolSpecification.VirtualMachineSize);
            Assert.AreEqual(1, poolInformation.AutoPoolSpecification.PoolSpecification.TargetDedicatedComputeNodes);
            Assert.AreEqual(1, poolInformation.AutoPoolSpecification.PoolSpecification.VirtualMachineConfiguration.ContainerConfiguration.ContainerRegistries.Count);
        }

        [TestCategory("TES 1.1")]
        [TestMethod]
        public async Task BatchJobContainsExpectedManualPoolInformation()
        {
            var backendParameters = new Dictionary<string, string>
            {
                { "workflow_execution_identity", "/subscriptions/00000000-0000-0000-0000-000000000000/resourceGroups/coa/providers/Microsoft.ManagedIdentity/userAssignedIdentities/coa-test-uami" }
            };

            var task = GetTesTask();
            task.Resources.BackendParameters = backendParameters;
            (_, _, var poolInformation, var pool) = await ProcessTesTaskAndGetBatchJobArgumentsAsync(task, GetMockConfig(true)(), GetMockAzureProxy(AzureProxyReturnValues.Defaults));

            Assert.IsNotNull(poolInformation.PoolId);
            Assert.IsNull(poolInformation.AutoPoolSpecification);
            Assert.AreEqual("TES_JobId-1", poolInformation.PoolId);
            Assert.AreEqual("VmSizeDedicated1", pool.VmSize);
            Assert.AreEqual(1, pool.ScaleSettings.FixedScale.TargetDedicatedNodes);
            Assert.AreEqual(1, pool.DeploymentConfiguration.VirtualMachineConfiguration.ContainerConfiguration.ContainerRegistries.Count);
        }

        [TestMethod]
        public async Task NewTesTaskGetsScheduledSuccessfully()
        {
            var tesTask = GetTesTask();

            await ProcessTesTaskAndGetBatchJobArgumentsAsync(tesTask, GetMockConfig(true)(), GetMockAzureProxy(AzureProxyReturnValues.Defaults));

            Assert.AreEqual(TesState.INITIALIZINGEnum, tesTask.State);
        }

        [TestMethod]
        public async Task PreemptibleTesTaskGetsScheduledToLowPriorityVm()
        {
            var tesTask = GetTesTask();
            tesTask.Resources.Preemptible = true;

            (_, _, var poolInformation, _) = await ProcessTesTaskAndGetBatchJobArgumentsAsync(tesTask, GetMockConfig(true)(), GetMockAzureProxy(AzureProxyReturnValues.Defaults));

            Assert.AreEqual("VmSizeLowPri1", poolInformation.AutoPoolSpecification.PoolSpecification.VirtualMachineSize);
            Assert.AreEqual(1, poolInformation.AutoPoolSpecification.PoolSpecification.TargetLowPriorityComputeNodes);
            Assert.AreEqual(0, poolInformation.AutoPoolSpecification.PoolSpecification.TargetDedicatedComputeNodes);
        }

        [TestMethod]
        public async Task NonPreemptibleTesTaskGetsScheduledToDedicatedVm()
        {
            var tesTask = GetTesTask();
            tesTask.Resources.Preemptible = false;

            (_, _, var poolInformation, _) = await ProcessTesTaskAndGetBatchJobArgumentsAsync(tesTask, GetMockConfig(true)(), GetMockAzureProxy(AzureProxyReturnValues.Defaults));

            Assert.AreEqual("VmSizeDedicated1", poolInformation.AutoPoolSpecification.PoolSpecification.VirtualMachineSize);
            Assert.AreEqual(1, poolInformation.AutoPoolSpecification.PoolSpecification.TargetDedicatedComputeNodes);
            Assert.AreEqual(0, poolInformation.AutoPoolSpecification.PoolSpecification.TargetLowPriorityComputeNodes);
        }

        [TestMethod]
        public async Task PreemptibleTesTaskGetsScheduledToLowPriorityVm_PerVMFamilyEnforced()
        {
            var tesTask = GetTesTask();
            tesTask.Resources.Preemptible = true;

            (_, _, var poolInformation, _) = await ProcessTesTaskAndGetBatchJobArgumentsAsync(tesTask, GetMockConfig(true)(), GetMockAzureProxy(AzureProxyReturnValues.DefaultsPerVMFamilyEnforced));

            Assert.AreEqual("VmSizeLowPri1", poolInformation.AutoPoolSpecification.PoolSpecification.VirtualMachineSize);
            Assert.AreEqual(1, poolInformation.AutoPoolSpecification.PoolSpecification.TargetLowPriorityComputeNodes);
            Assert.AreEqual(0, poolInformation.AutoPoolSpecification.PoolSpecification.TargetDedicatedComputeNodes);
        }

        [TestMethod]
        public async Task NonPreemptibleTesTaskGetsScheduledToDedicatedVm_PerVMFamilyEnforced()
        {
            var tesTask = GetTesTask();
            tesTask.Resources.Preemptible = false;

            (_, _, var poolInformation, _) = await ProcessTesTaskAndGetBatchJobArgumentsAsync(tesTask, GetMockConfig(true)(), GetMockAzureProxy(AzureProxyReturnValues.DefaultsPerVMFamilyEnforced));

            Assert.AreEqual("VmSizeDedicated1", poolInformation.AutoPoolSpecification.PoolSpecification.VirtualMachineSize);
            Assert.AreEqual(1, poolInformation.AutoPoolSpecification.PoolSpecification.TargetDedicatedComputeNodes);
            Assert.AreEqual(0, poolInformation.AutoPoolSpecification.PoolSpecification.TargetLowPriorityComputeNodes);
        }

        [TestMethod]
        public async Task NonPreemptibleTesTaskGetsWarningAndIsScheduledToLowPriorityVmIfPriceIsDoubleIdeal()
        {
            var tesTask = GetTesTask();
            tesTask.Resources.Preemptible = false;
            tesTask.Resources.CpuCores = 2;

            var azureProxyReturnValues = AzureProxyReturnValues.DefaultsPerVMFamilyEnforced;
            azureProxyReturnValues.VmSizesAndPrices.First(vm => vm.VmSize.Equals("VmSize3", StringComparison.OrdinalIgnoreCase)).PricePerHour = 44;
            var azureProxy = GetMockAzureProxy(azureProxyReturnValues);

            (_, _, var poolInformation, _) = await ProcessTesTaskAndGetBatchJobArgumentsAsync(tesTask, GetMockConfig(true)(), azureProxy);

            Assert.IsTrue(tesTask.Logs.Any(l => "UsedLowPriorityInsteadOfDedicatedVm".Equals(l.Warning)));
            Assert.AreEqual(1, poolInformation.AutoPoolSpecification.PoolSpecification.TargetLowPriorityComputeNodes);
        }

        [TestMethod]
        public async Task TesTaskGetsScheduledToLowPriorityVmIfSettingUsePreemptibleVmsOnlyIsSet()
        {
            var tesTask = GetTesTask();
            tesTask.Resources.Preemptible = false;

            var config = GetMockConfig(true)()
                .Append(("UsePreemptibleVmsOnly", "true"));

            (_, _, var poolInformation, _) = await ProcessTesTaskAndGetBatchJobArgumentsAsync(tesTask, config, GetMockAzureProxy(AzureProxyReturnValues.Defaults));

            Assert.AreEqual(1, poolInformation.AutoPoolSpecification.PoolSpecification.TargetLowPriorityComputeNodes);
        }

        [TestMethod]
        public async Task TesTaskGetsScheduledToAllowedVmSizeOnly()
        {
            static async Task RunTest(string allowedVmSizes, TesState expectedTaskState, string expectedSelectedVmSize = null)
            {
                var tesTask = GetTesTask();
                tesTask.Resources.Preemptible = true;

                var config = GetMockConfig(true)()
                    .Append(("AllowedVmSizes", allowedVmSizes));

                (_, _, var poolInformation, _) = await ProcessTesTaskAndGetBatchJobArgumentsAsync(tesTask, config, GetMockAzureProxy(AzureProxyReturnValues.Defaults));
                Assert.AreEqual(expectedTaskState, tesTask.State);

                if (expectedSelectedVmSize is not null)
                {
                    Assert.AreEqual(expectedSelectedVmSize, poolInformation.AutoPoolSpecification.PoolSpecification.VirtualMachineSize);
                }
            }

            await RunTest(null, TesState.INITIALIZINGEnum, "VmSizeLowPri1");
            await RunTest(string.Empty, TesState.INITIALIZINGEnum, "VmSizeLowPri1");
            await RunTest("VmSizeLowPri1", TesState.INITIALIZINGEnum, "VmSizeLowPri1");
            await RunTest("VmSizeLowPri1,VmSizeLowPri2", TesState.INITIALIZINGEnum, "VmSizeLowPri1");
            await RunTest("VmSizeLowPri2", TesState.INITIALIZINGEnum, "VmSizeLowPri2");
            await RunTest("VmSizeLowPriNonExistent", TesState.SYSTEMERROREnum);
            await RunTest("VmSizeLowPriNonExistent,VmSizeLowPri1", TesState.INITIALIZINGEnum, "VmSizeLowPri1");
        }

        [TestMethod]
        public async Task TaskStateTransitionsFromRunningState()
        {
            Assert.AreEqual(TesState.RUNNINGEnum, await GetNewTesTaskStateAsync(TesState.RUNNINGEnum, BatchJobAndTaskStates.TaskActive));
            Assert.AreEqual(TesState.RUNNINGEnum, await GetNewTesTaskStateAsync(TesState.RUNNINGEnum, BatchJobAndTaskStates.TaskPreparing));
            Assert.AreEqual(TesState.RUNNINGEnum, await GetNewTesTaskStateAsync(TesState.RUNNINGEnum, BatchJobAndTaskStates.TaskRunning));
            Assert.AreEqual(TesState.COMPLETEEnum, await GetNewTesTaskStateAsync(TesState.RUNNINGEnum, BatchJobAndTaskStates.TaskCompletedSuccessfully));
            Assert.AreEqual(TesState.EXECUTORERROREnum, await GetNewTesTaskStateAsync(TesState.RUNNINGEnum, BatchJobAndTaskStates.TaskFailed));
            Assert.AreEqual(TesState.SYSTEMERROREnum, await GetNewTesTaskStateAsync(TesState.RUNNINGEnum, BatchJobAndTaskStates.JobNotFound));
            Assert.AreEqual(TesState.SYSTEMERROREnum, await GetNewTesTaskStateAsync(TesState.RUNNINGEnum, BatchJobAndTaskStates.TaskNotFound));
            Assert.AreEqual(TesState.SYSTEMERROREnum, await GetNewTesTaskStateAsync(TesState.RUNNINGEnum, BatchJobAndTaskStates.MoreThanOneJobFound));
            Assert.AreEqual(TesState.EXECUTORERROREnum, await GetNewTesTaskStateAsync(TesState.RUNNINGEnum, BatchJobAndTaskStates.NodeDiskFull));
            Assert.AreEqual(TesState.QUEUEDEnum, await GetNewTesTaskStateAsync(TesState.RUNNINGEnum, BatchJobAndTaskStates.ActiveJobWithMissingAutoPool));
            Assert.AreEqual(TesState.QUEUEDEnum, await GetNewTesTaskStateAsync(TesState.RUNNINGEnum, BatchJobAndTaskStates.NodePreempted));
        }

        [TestMethod]
        public async Task TaskStateTransitionsFromInitializingState()
        {
            Assert.AreEqual(TesState.INITIALIZINGEnum, await GetNewTesTaskStateAsync(TesState.INITIALIZINGEnum, BatchJobAndTaskStates.TaskActive));
            Assert.AreEqual(TesState.INITIALIZINGEnum, await GetNewTesTaskStateAsync(TesState.INITIALIZINGEnum, BatchJobAndTaskStates.TaskPreparing));
            Assert.AreEqual(TesState.RUNNINGEnum, await GetNewTesTaskStateAsync(TesState.INITIALIZINGEnum, BatchJobAndTaskStates.TaskRunning));
            Assert.AreEqual(TesState.COMPLETEEnum, await GetNewTesTaskStateAsync(TesState.INITIALIZINGEnum, BatchJobAndTaskStates.TaskCompletedSuccessfully));
            Assert.AreEqual(TesState.EXECUTORERROREnum, await GetNewTesTaskStateAsync(TesState.INITIALIZINGEnum, BatchJobAndTaskStates.TaskFailed));
            Assert.AreEqual(TesState.SYSTEMERROREnum, await GetNewTesTaskStateAsync(TesState.INITIALIZINGEnum, BatchJobAndTaskStates.JobNotFound));
            Assert.AreEqual(TesState.SYSTEMERROREnum, await GetNewTesTaskStateAsync(TesState.INITIALIZINGEnum, BatchJobAndTaskStates.TaskNotFound));
            Assert.AreEqual(TesState.SYSTEMERROREnum, await GetNewTesTaskStateAsync(TesState.INITIALIZINGEnum, BatchJobAndTaskStates.MoreThanOneJobFound));
            Assert.AreEqual(TesState.EXECUTORERROREnum, await GetNewTesTaskStateAsync(TesState.INITIALIZINGEnum, BatchJobAndTaskStates.NodeDiskFull));
            Assert.AreEqual(TesState.QUEUEDEnum, await GetNewTesTaskStateAsync(TesState.INITIALIZINGEnum, BatchJobAndTaskStates.NodeAllocationFailed));
            Assert.AreEqual(TesState.EXECUTORERROREnum, await GetNewTesTaskStateAsync(TesState.INITIALIZINGEnum, BatchJobAndTaskStates.ImageDownloadFailed));
            Assert.AreEqual(TesState.QUEUEDEnum, await GetNewTesTaskStateAsync(TesState.INITIALIZINGEnum, BatchJobAndTaskStates.ActiveJobWithMissingAutoPool));
            Assert.AreEqual(TesState.QUEUEDEnum, await GetNewTesTaskStateAsync(TesState.INITIALIZINGEnum, BatchJobAndTaskStates.NodePreempted));
        }

        [TestMethod]
        public async Task TaskStateTransitionsFromQueuedState()
        {
            Assert.AreEqual(TesState.INITIALIZINGEnum, await GetNewTesTaskStateAsync(TesState.QUEUEDEnum, BatchJobAndTaskStates.TaskActive));
            Assert.AreEqual(TesState.INITIALIZINGEnum, await GetNewTesTaskStateAsync(TesState.QUEUEDEnum, BatchJobAndTaskStates.TaskPreparing));
            Assert.AreEqual(TesState.RUNNINGEnum, await GetNewTesTaskStateAsync(TesState.QUEUEDEnum, BatchJobAndTaskStates.TaskRunning));
            Assert.AreEqual(TesState.COMPLETEEnum, await GetNewTesTaskStateAsync(TesState.QUEUEDEnum, BatchJobAndTaskStates.TaskCompletedSuccessfully));
            Assert.AreEqual(TesState.EXECUTORERROREnum, await GetNewTesTaskStateAsync(TesState.QUEUEDEnum, BatchJobAndTaskStates.TaskFailed));
            Assert.AreEqual(TesState.SYSTEMERROREnum, await GetNewTesTaskStateAsync(TesState.QUEUEDEnum, BatchJobAndTaskStates.MoreThanOneJobFound));
            Assert.AreEqual(TesState.EXECUTORERROREnum, await GetNewTesTaskStateAsync(TesState.QUEUEDEnum, BatchJobAndTaskStates.NodeDiskFull));
            Assert.AreEqual(TesState.QUEUEDEnum, await GetNewTesTaskStateAsync(TesState.QUEUEDEnum, BatchJobAndTaskStates.TaskNotFound));
        }

        [TestMethod]
        public async Task TaskIsRequeuedUpToThreeTimesForTransientErrors()
        {
            var tesTask = GetTesTask();

            var azureProxyReturnValues = AzureProxyReturnValues.Defaults;

            azureProxyReturnValues.VmSizesAndPrices = new List<VirtualMachineInformation> {
                new VirtualMachineInformation { VmSize = "VmSize1", LowPriority = false, NumberOfCores = 2, MemoryInGB = 4, ResourceDiskSizeInGB = 20, PricePerHour = 1 },
                new VirtualMachineInformation { VmSize = "VmSize2", LowPriority = false, NumberOfCores = 2, MemoryInGB = 4, ResourceDiskSizeInGB = 20, PricePerHour = 2 },
                new VirtualMachineInformation { VmSize = "VmSize3", LowPriority = false, NumberOfCores = 2, MemoryInGB = 4, ResourceDiskSizeInGB = 20, PricePerHour = 3 },
                new VirtualMachineInformation { VmSize = "VmSize4", LowPriority = false, NumberOfCores = 2, MemoryInGB = 4, ResourceDiskSizeInGB = 20, PricePerHour = 4 },
                new VirtualMachineInformation { VmSize = "VmSize5", LowPriority = false, NumberOfCores = 2, MemoryInGB = 4, ResourceDiskSizeInGB = 20, PricePerHour = 5 }
            };

            await GetNewTesTaskStateAsync(tesTask, azureProxyReturnValues);
            Assert.AreEqual(TesState.QUEUEDEnum, await GetNewTesTaskStateAsync(tesTask, BatchJobAndTaskStates.NodeAllocationFailed));
            await GetNewTesTaskStateAsync(tesTask, azureProxyReturnValues);
            Assert.AreEqual(TesState.QUEUEDEnum, await GetNewTesTaskStateAsync(tesTask, BatchJobAndTaskStates.NodeAllocationFailed));
            await GetNewTesTaskStateAsync(tesTask, azureProxyReturnValues);
            Assert.AreEqual(TesState.QUEUEDEnum, await GetNewTesTaskStateAsync(tesTask, BatchJobAndTaskStates.NodeAllocationFailed));
            await GetNewTesTaskStateAsync(tesTask, azureProxyReturnValues);
            Assert.AreEqual(TesState.EXECUTORERROREnum, await GetNewTesTaskStateAsync(tesTask, BatchJobAndTaskStates.NodeAllocationFailed));
        }

        [TestMethod]
        public async Task TaskThatFailsWithNodeAllocationErrorIsRequeuedOnDifferentVmSize()
        {
            var tesTask = GetTesTask();

            await GetNewTesTaskStateAsync(tesTask);
            await GetNewTesTaskStateAsync(tesTask, BatchJobAndTaskStates.NodeAllocationFailed);
            var firstAttemptVmSize = tesTask.Logs[0].VirtualMachineInfo.VmSize;

            await GetNewTesTaskStateAsync(tesTask);
            await GetNewTesTaskStateAsync(tesTask, BatchJobAndTaskStates.NodeAllocationFailed);
            var secondAttemptVmSize = tesTask.Logs[1].VirtualMachineInfo.VmSize;

            Assert.AreNotEqual(firstAttemptVmSize, secondAttemptVmSize);

            // There are only two suitable VMs, and both have been excluded because of the NodeAllocationFailed error on the two earlier attempts
            await GetNewTesTaskStateAsync(tesTask);

            Assert.AreEqual(TesState.SYSTEMERROREnum, tesTask.State);
            Assert.AreEqual("NoVmSizeAvailable", tesTask.FailureReason);
        }

        [TestMethod]
        public async Task TaskGetsCancelled()
        {
            var tesTask = new TesTask { Id = "test", State = TesState.CANCELEDEnum, IsCancelRequested = true };

            var azureProxyReturnValues = AzureProxyReturnValues.Defaults;
            azureProxyReturnValues.BatchJobAndTaskState = BatchJobAndTaskStates.TaskActive;

            Mock<IAzureProxy> azureProxy = default;
            var azureProxySetter = new Action<Mock<IAzureProxy>>(mock =>
            {
                GetMockAzureProxy(azureProxyReturnValues)(mock);
                azureProxy = mock;
            });
            await ProcessTesTaskAndGetBatchJobArgumentsAsync(tesTask, GetMockConfig()(), azureProxySetter);

            Assert.AreEqual(TesState.CANCELEDEnum, tesTask.State);
            Assert.IsFalse(tesTask.IsCancelRequested);
            azureProxy.Verify(i => i.DeleteBatchJobAsync(tesTask.Id, It.IsAny<CancellationToken>()));
        }

        [TestMethod]
        public async Task SuccessfullyCompletedTaskContainsBatchNodeMetrics()
        {
            var tesTask = GetTesTask();

            var metricsFileContent = @"
                BlobXferPullStart=2020-10-08T02:30:39+00:00
                BlobXferPullEnd=2020-10-08T02:31:39+00:00
                ExecutorPullStart=2020-10-08T02:32:39+00:00
                ExecutorPullEnd=2020-10-08T02:34:39+00:00
                ExecutorImageSizeInBytes=3000000000
                DownloadStart=2020-10-08T02:35:39+00:00
                DownloadEnd=2020-10-08T02:38:39+00:00
                ExecutorStart=2020-10-08T02:39:39+00:00
                ExecutorEnd=2020-10-08T02:43:39+00:00
                UploadStart=2020-10-08T02:44:39+00:00
                UploadEnd=2020-10-08T02:49:39+00:00
                DiskSizeInKiB=8000000
                DiskUsedInKiB=1000000
                FileDownloadSizeInBytes=2000000000
                FileUploadSizeInBytes=4000000000".Replace(" ", string.Empty);

            var azureProxyReturnValues = AzureProxyReturnValues.Defaults;
            azureProxyReturnValues.BatchJobAndTaskState = BatchJobAndTaskStates.TaskCompletedSuccessfully;
            azureProxyReturnValues.DownloadedBlobContent = metricsFileContent;
            var azureProxy = GetMockAzureProxy(azureProxyReturnValues);

            await ProcessTesTaskAndGetBatchJobArgumentsAsync(tesTask, GetMockConfig()(), azureProxy);

            Assert.AreEqual(TesState.COMPLETEEnum, tesTask.State);

            var batchNodeMetrics = tesTask.GetOrAddTesTaskLog().BatchNodeMetrics;
            Assert.IsNotNull(batchNodeMetrics);
            Assert.AreEqual(60, batchNodeMetrics.BlobXferImagePullDurationInSeconds);
            Assert.AreEqual(120, batchNodeMetrics.ExecutorImagePullDurationInSeconds);
            Assert.AreEqual(3, batchNodeMetrics.ExecutorImageSizeInGB);
            Assert.AreEqual(180, batchNodeMetrics.FileDownloadDurationInSeconds);
            Assert.AreEqual(240, batchNodeMetrics.ExecutorDurationInSeconds);
            Assert.AreEqual(300, batchNodeMetrics.FileUploadDurationInSeconds);
            Assert.AreEqual(1.024, batchNodeMetrics.DiskUsedInGB);
            Assert.AreEqual(12.5f, batchNodeMetrics.DiskUsedPercent);
            Assert.AreEqual(2, batchNodeMetrics.FileDownloadSizeInGB);
            Assert.AreEqual(4, batchNodeMetrics.FileUploadSizeInGB);

            var executorLog = tesTask.GetOrAddTesTaskLog().GetOrAddExecutorLog();
            Assert.IsNotNull(executorLog);
            Assert.AreEqual(0, executorLog.ExitCode);
            Assert.AreEqual(DateTimeOffset.Parse("2020-10-08T02:30:39+00:00"), executorLog.StartTime);
            Assert.AreEqual(DateTimeOffset.Parse("2020-10-08T02:49:39+00:00"), executorLog.EndTime);
        }

        [TestMethod]
        public async Task SuccessfullyCompletedTaskContainsCromwellResultCode()
        {
            var tesTask = GetTesTask();

            var azureProxyReturnValues = AzureProxyReturnValues.Defaults;
            azureProxyReturnValues.BatchJobAndTaskState = BatchJobAndTaskStates.TaskCompletedSuccessfully;
            azureProxyReturnValues.DownloadedBlobContent = "2";
            var azureProxy = GetMockAzureProxy(azureProxyReturnValues);

            await ProcessTesTaskAndGetBatchJobArgumentsAsync(tesTask, GetMockConfig()(), azureProxy);

            Assert.AreEqual(TesState.COMPLETEEnum, tesTask.State);
            Assert.AreEqual(2, tesTask.GetOrAddTesTaskLog().CromwellResultCode);
            Assert.AreEqual(2, tesTask.CromwellResultCode);
        }

        [TestMethod]
        public async Task TesInputFilePathMustStartWithCromwellExecutions()
        {
            var tesTask = GetTesTask();

            tesTask.Inputs.Add(new TesInput
            {
                Path = "xyz/path"
            });

            (var failureReason, var systemLog) = await ProcessTesTaskAndGetFailureReasonAndSystemLogAsync(tesTask);

            Assert.AreEqual(TesState.SYSTEMERROREnum, tesTask.State);
            Assert.AreEqual($"InvalidInputFilePath", failureReason);
            Assert.AreEqual($"InvalidInputFilePath", systemLog[0]);
            Assert.AreEqual($"Unsupported input path 'xyz/path' for task Id {tesTask.Id}. Must start with '/cromwell-executions/'.", systemLog[1]);
        }

        [TestMethod]
        public async Task TesInputFileMustHaveEitherUrlOrContent()
        {
            var tesTask = GetTesTask();

            tesTask.Inputs.Add(new TesInput
            {
                Url = null,
                Content = null
            });

            (var failureReason, var systemLog) = await ProcessTesTaskAndGetFailureReasonAndSystemLogAsync(tesTask);

            Assert.AreEqual(TesState.SYSTEMERROREnum, tesTask.State);
            Assert.AreEqual($"InvalidInputFilePath", failureReason);
            Assert.AreEqual($"InvalidInputFilePath", systemLog[0]);
            Assert.AreEqual($"One of Input Url or Content must be set", systemLog[1]);
        }

        [TestMethod]
        public async Task TesInputFileMustNotHaveBothUrlAndContent()
        {
            var tesTask = GetTesTask();

            tesTask.Inputs.Add(new TesInput
            {
                Url = "/storageaccount1/container1/file1.txt",
                Content = "test content"
            });

            (var failureReason, var systemLog) = await ProcessTesTaskAndGetFailureReasonAndSystemLogAsync(tesTask);

            Assert.AreEqual(TesState.SYSTEMERROREnum, tesTask.State);
            Assert.AreEqual($"InvalidInputFilePath", failureReason);
            Assert.AreEqual($"InvalidInputFilePath", systemLog[0]);
            Assert.AreEqual($"Input Url and Content cannot be both set", systemLog[1]);
        }

        [TestMethod]
        public async Task TesInputFileTypeMustNotBeDirectory()
        {
            var tesTask = GetTesTask();

            tesTask.Inputs.Add(new TesInput
            {
                Url = "/storageaccount1/container1/directory",
                Type = TesFileType.DIRECTORYEnum
            });

            (var failureReason, var systemLog) = await ProcessTesTaskAndGetFailureReasonAndSystemLogAsync(tesTask);

            Assert.AreEqual(TesState.SYSTEMERROREnum, tesTask.State);
            Assert.AreEqual($"InvalidInputFilePath", failureReason);
            Assert.AreEqual($"InvalidInputFilePath", systemLog[0]);
            Assert.AreEqual($"Directory input is not supported.", systemLog[1]);
        }

        [TestMethod]
        public async Task QueryStringsAreRemovedFromLocalFilePathsWhenCommandScriptIsProvidedAsFile()
        {
            var tesTask = GetTesTask();

            var originalCommandScript = "cat /cromwell-executions/workflowpath/inputs/host/path?param=2";

            tesTask.Inputs = new List<TesInput>
            {
                new TesInput { Url = "/cromwell-executions/workflowpath/execution/script", Path = "/cromwell-executions/workflowpath/execution/script", Type = TesFileType.FILEEnum, Name = "commandScript", Content = null },
                new TesInput { Url = "http://host/path?param=1", Path = "/cromwell-executions/workflowpath/inputs/host/path?param=2", Type = TesFileType.FILEEnum, Name = "file1", Content = null }
            };

            var azureProxyReturnValues = AzureProxyReturnValues.Defaults;
            azureProxyReturnValues.DownloadedBlobContent = originalCommandScript;

            Mock<IAzureProxy> azureProxy = default;
            var azureProxySetter = new Action<Mock<IAzureProxy>>(mock =>
            {
                GetMockAzureProxy(azureProxyReturnValues)(mock);
                azureProxy = mock;
            });
            await ProcessTesTaskAndGetBatchJobArgumentsAsync(tesTask, GetMockConfig()(), azureProxySetter);

            var modifiedCommandScript = (string)azureProxy.Invocations.FirstOrDefault(i => i.Method.Name == nameof(IAzureProxy.UploadBlobAsync) && i.Arguments[0].ToString().Contains("/script"))?.Arguments[1];
            var filesToDownload = GetFilesToDownload(azureProxy);

            Assert.AreEqual(TesState.INITIALIZINGEnum, tesTask.State);
            Assert.IsFalse(filesToDownload.Any(f => f.LocalPath.Contains('?') || f.LocalPath.Contains("param=1") || f.LocalPath.Contains("param=2")), "Query string was not removed from local file path");
            Assert.AreEqual(1, filesToDownload.Count(f => f.StorageUrl.Contains("?param=1")), "Query string was removed from blob URL");
            Assert.IsFalse(modifiedCommandScript.Contains("?param=2"), "Query string was not removed from local file path in command script");
        }

        [TestMethod]
        public async Task QueryStringsAreRemovedFromLocalFilePathsWhenCommandScriptIsProvidedAsContent()
        {
            var tesTask = GetTesTask();

            var originalCommandScript = "cat /cromwell-executions/workflowpath/inputs/host/path?param=2";

            tesTask.Inputs = new List<TesInput>
            {
                new TesInput { Url = null, Path = "/cromwell-executions/workflowpath/execution/script", Type = TesFileType.FILEEnum, Name = "commandScript", Content = originalCommandScript },
                new TesInput { Url = "http://host/path?param=1", Path = "/cromwell-executions/workflowpath/inputs/host/path?param=2", Type = TesFileType.FILEEnum, Name = "file1", Content = null }
            };

            Mock<IAzureProxy> azureProxy = default;
            var azureProxySetter = new Action<Mock<IAzureProxy>>(mock =>
            {
                GetMockAzureProxy(AzureProxyReturnValues.Defaults)(mock);
                azureProxy = mock;
            });
            await ProcessTesTaskAndGetBatchJobArgumentsAsync(tesTask, GetMockConfig()(), azureProxySetter);

            var modifiedCommandScript = (string)azureProxy.Invocations.FirstOrDefault(i => i.Method.Name == nameof(IAzureProxy.UploadBlobAsync) && i.Arguments[0].ToString().Contains("/script"))?.Arguments[1];
            var filesToDownload = GetFilesToDownload(azureProxy);

            Assert.AreEqual(TesState.INITIALIZINGEnum, tesTask.State);
            Assert.AreEqual(2, filesToDownload.Count());
            Assert.IsFalse(filesToDownload.Any(f => f.LocalPath.Contains('?') || f.LocalPath.Contains("param=1") || f.LocalPath.Contains("param=2")), "Query string was not removed from local file path");
            Assert.AreEqual(1, filesToDownload.Count(f => f.StorageUrl.Contains("?param=1")), "Query string was removed from blob URL");
            Assert.IsFalse(modifiedCommandScript.Contains("?param=2"), "Query string was not removed from local file path in command script");
        }

        [TestMethod]
        public async Task PublicHttpUrlsAreKeptIntact()
        {
            var config = GetMockConfig(true)()
                .Append(("ExternalStorageContainers", "https://externalaccount1.blob.core.windows.net/container1?sas1; https://externalaccount2.blob.core.windows.net/container2/?sas2; https://externalaccount2.blob.core.windows.net?accountsas;"));

            var tesTask = GetTesTask();

            tesTask.Inputs = new List<TesInput>
            {
                new TesInput { Url = null, Path = "/cromwell-executions/workflowpath/execution/script", Type = TesFileType.FILEEnum, Name = "commandScript", Content = "echo hello" },
                new TesInput { Url = "https://storageaccount1.blob.core.windows.net/container1/blob1?sig=sassignature", Path = "/cromwell-executions/workflowpath/inputs/blob1", Type = TesFileType.FILEEnum, Name = "blob1", Content = null },
                new TesInput { Url = "https://externalaccount1.blob.core.windows.net/container1/blob2?sig=sassignature", Path = "/cromwell-executions/workflowpath/inputs/blob2", Type = TesFileType.FILEEnum, Name = "blob2", Content = null },
                new TesInput { Url = "https://publicaccount1.blob.core.windows.net/container1/blob3", Path = "/cromwell-executions/workflowpath/inputs/blob3", Type = TesFileType.FILEEnum, Name = "blob3", Content = null }
            };

            Mock<IAzureProxy> azureProxy = default;
            var azureProxySetter = new Action<Mock<IAzureProxy>>(mock =>
            {
                GetMockAzureProxy(AzureProxyReturnValues.Defaults)(mock);
                azureProxy = mock;
            });
            await ProcessTesTaskAndGetBatchJobArgumentsAsync(tesTask, config, azureProxySetter);

            var filesToDownload = GetFilesToDownload(azureProxy);

            Assert.AreEqual(4, filesToDownload.Count());
            Assert.IsNotNull(filesToDownload.SingleOrDefault(f => f.StorageUrl.Equals("https://storageaccount1.blob.core.windows.net/container1/blob1?sig=sassignature")));
            Assert.IsNotNull(filesToDownload.SingleOrDefault(f => f.StorageUrl.Equals("https://externalaccount1.blob.core.windows.net/container1/blob2?sig=sassignature")));
            Assert.IsNotNull(filesToDownload.SingleOrDefault(f => f.StorageUrl.Equals("https://publicaccount1.blob.core.windows.net/container1/blob3")));
        }

        [TestMethod]
        public async Task PrivatePathsAndUrlsGetSasToken()
        {
            var config = GetMockConfig(true)()
                .Append(("ExternalStorageContainers", "https://externalaccount1.blob.core.windows.net/container1?sas1; https://externalaccount2.blob.core.windows.net/container2/?sas2; https://externalaccount2.blob.core.windows.net?accountsas;"));

            var tesTask = GetTesTask();

            tesTask.Inputs = new List<TesInput>
            {
                // defaultstorageaccount and storageaccount1 are accessible to TES identity
                new TesInput { Url = null, Path = "/cromwell-executions/workflowpath/execution/script", Type = TesFileType.FILEEnum, Name = "commandScript", Content = "echo hello" },

                new TesInput { Url = "/defaultstorageaccount/container1/blob1", Path = "/cromwell-executions/workflowpath/inputs/blob1", Type = TesFileType.FILEEnum, Name = "blob1", Content = null },
                new TesInput { Url = "/storageaccount1/container1/blob2", Path = "/cromwell-executions/workflowpath/inputs/blob2", Type = TesFileType.FILEEnum, Name = "blob2", Content = null },
                new TesInput { Url = "/externalaccount1/container1/blob3", Path = "/cromwell-executions/workflowpath/inputs/blob3", Type = TesFileType.FILEEnum, Name = "blob3", Content = null },
                new TesInput { Url = "/externalaccount2/container2/blob4", Path = "/cromwell-executions/workflowpath/inputs/blob4", Type = TesFileType.FILEEnum, Name = "blob4", Content = null },

                new TesInput { Url = "file:///defaultstorageaccount/container1/blob5", Path = "/cromwell-executions/workflowpath/inputs/blob5", Type = TesFileType.FILEEnum, Name = "blob5", Content = null },
                new TesInput { Url = "file:///storageaccount1/container1/blob6", Path = "/cromwell-executions/workflowpath/inputs/blob6", Type = TesFileType.FILEEnum, Name = "blob6", Content = null },
                new TesInput { Url = "file:///externalaccount1/container1/blob7", Path = "/cromwell-executions/workflowpath/inputs/blob7", Type = TesFileType.FILEEnum, Name = "blob7", Content = null },
                new TesInput { Url = "file:///externalaccount2/container2/blob8", Path = "/cromwell-executions/workflowpath/inputs/blob8", Type = TesFileType.FILEEnum, Name = "blob8", Content = null },

                new TesInput { Url = "https://defaultstorageaccount.blob.core.windows.net/container1/blob9", Path = "/cromwell-executions/workflowpath/inputs/blob9", Type = TesFileType.FILEEnum, Name = "blob9", Content = null },
                new TesInput { Url = "https://storageaccount1.blob.core.windows.net/container1/blob10", Path = "/cromwell-executions/workflowpath/inputs/blob10", Type = TesFileType.FILEEnum, Name = "blob10", Content = null },
                new TesInput { Url = "https://externalaccount1.blob.core.windows.net/container1/blob11", Path = "/cromwell-executions/workflowpath/inputs/blob11", Type = TesFileType.FILEEnum, Name = "blob11", Content = null },
                new TesInput { Url = "https://externalaccount2.blob.core.windows.net/container2/blob12", Path = "/cromwell-executions/workflowpath/inputs/blob12", Type = TesFileType.FILEEnum, Name = "blob12", Content = null },

                // ExternalStorageContainers entry exists for externalaccount2/container2 and for externalaccount2 (account level SAS), so this uses account SAS:
                new TesInput { Url = "https://externalaccount2.blob.core.windows.net/container3/blob13", Path = "/cromwell-executions/workflowpath/inputs/blob12", Type = TesFileType.FILEEnum, Name = "blob12", Content = null },

                // ExternalStorageContainers entry exists for externalaccount1/container1, but not for externalaccount1/publiccontainer, so this is treated as public URL:
                new TesInput { Url = "https://externalaccount1.blob.core.windows.net/publiccontainer/blob14", Path = "/cromwell-executions/workflowpath/inputs/blob14", Type = TesFileType.FILEEnum, Name = "blob14", Content = null }
            };

            Mock<IAzureProxy> azureProxy = default;
            var azureProxySetter = new Action<Mock<IAzureProxy>>(mock =>
            {
                GetMockAzureProxy(AzureProxyReturnValues.Defaults)(mock);
                azureProxy = mock;
            });
            await ProcessTesTaskAndGetBatchJobArgumentsAsync(tesTask, config, azureProxySetter);

            var filesToDownload = GetFilesToDownload(azureProxy);

            Assert.AreEqual(15, filesToDownload.Count());

            Assert.IsNotNull(filesToDownload.SingleOrDefault(f => f.StorageUrl.StartsWith("https://defaultstorageaccount.blob.core.windows.net/container1/blob1?sv=")));
            Assert.IsNotNull(filesToDownload.SingleOrDefault(f => f.StorageUrl.StartsWith("https://storageaccount1.blob.core.windows.net/container1/blob2?sv=")));
            Assert.IsNotNull(filesToDownload.SingleOrDefault(f => f.StorageUrl.Equals("https://externalaccount1.blob.core.windows.net/container1/blob3?sas1")));
            Assert.IsNotNull(filesToDownload.SingleOrDefault(f => f.StorageUrl.Equals("https://externalaccount2.blob.core.windows.net/container2/blob4?sas2")));

            Assert.IsNotNull(filesToDownload.SingleOrDefault(f => f.StorageUrl.StartsWith("https://defaultstorageaccount.blob.core.windows.net/container1/blob5?sv=")));
            Assert.IsNotNull(filesToDownload.SingleOrDefault(f => f.StorageUrl.StartsWith("https://storageaccount1.blob.core.windows.net/container1/blob6?sv=")));
            Assert.IsNotNull(filesToDownload.SingleOrDefault(f => f.StorageUrl.Equals("https://externalaccount1.blob.core.windows.net/container1/blob7?sas1")));
            Assert.IsNotNull(filesToDownload.SingleOrDefault(f => f.StorageUrl.Equals("https://externalaccount2.blob.core.windows.net/container2/blob8?sas2")));

            Assert.IsNotNull(filesToDownload.SingleOrDefault(f => f.StorageUrl.StartsWith("https://defaultstorageaccount.blob.core.windows.net/container1/blob9?sv=")));
            Assert.IsNotNull(filesToDownload.SingleOrDefault(f => f.StorageUrl.StartsWith("https://storageaccount1.blob.core.windows.net/container1/blob10?sv=")));
            Assert.IsNotNull(filesToDownload.SingleOrDefault(f => f.StorageUrl.Equals("https://externalaccount1.blob.core.windows.net/container1/blob11?sas1")));
            Assert.IsNotNull(filesToDownload.SingleOrDefault(f => f.StorageUrl.Equals("https://externalaccount2.blob.core.windows.net/container2/blob12?sas2")));

            Assert.IsNotNull(filesToDownload.SingleOrDefault(f => f.StorageUrl.Equals("https://externalaccount2.blob.core.windows.net/container3/blob13?accountsas")));

            Assert.IsNotNull(filesToDownload.SingleOrDefault(f => f.StorageUrl.Equals("https://externalaccount1.blob.core.windows.net/publiccontainer/blob14")));
        }

        [TestMethod]
        public async Task PrivateImagesArePulledUsingPoolConfiguration()
        {
            var tesTask = GetTesTask();

            Mock<IAzureProxy> azureProxy = default;
            var azureProxySetter = new Action<Mock<IAzureProxy>>(mock =>
            {
                GetMockAzureProxy(AzureProxyReturnValues.Defaults)(mock);
                azureProxy = mock;
            });
            (_, var cloudTask, var poolInformation, _) = await ProcessTesTaskAndGetBatchJobArgumentsAsync(tesTask, GetMockConfig(true)(), azureProxySetter);
            var batchScript = (string)azureProxy.Invocations.FirstOrDefault(i => i.Method.Name == nameof(IAzureProxy.UploadBlobAsync) && i.Arguments[0].ToString().Contains("/batch_script"))?.Arguments[1];

            Assert.IsNotNull(poolInformation.AutoPoolSpecification.PoolSpecification.VirtualMachineConfiguration.ContainerConfiguration);
            Assert.AreEqual("registryServer1", poolInformation.AutoPoolSpecification.PoolSpecification.VirtualMachineConfiguration.ContainerConfiguration.ContainerRegistries.FirstOrDefault()?.RegistryServer);
            Assert.AreEqual(2, Regex.Matches(batchScript, tesTask.Executors.First().Image, RegexOptions.IgnoreCase).Count);
            Assert.IsFalse(batchScript.Contains($"docker pull --quiet {tesTask.Executors.First().Image}"));
        }

        [TestMethod]
        public async Task PublicImagesArePulledInTaskCommand()
        {
            var tesTask = GetTesTask();
            tesTask.Executors.First().Image = "ubuntu";

            Mock<IAzureProxy> azureProxy = default;
            var azureProxySetter = new Action<Mock<IAzureProxy>>(mock =>
            {
                GetMockAzureProxy(AzureProxyReturnValues.Defaults)(mock);
                azureProxy = mock;
            });
            (_, var cloudTask, var poolInformation, _) = await ProcessTesTaskAndGetBatchJobArgumentsAsync(tesTask, GetMockConfig(true)(), azureProxySetter);
            var batchScript = (string)azureProxy.Invocations.FirstOrDefault(i => i.Method.Name == nameof(IAzureProxy.UploadBlobAsync) && i.Arguments[0].ToString().Contains("/batch_script"))?.Arguments[1];

            Assert.IsNull(poolInformation.AutoPoolSpecification.PoolSpecification.VirtualMachineConfiguration.ContainerConfiguration);
            Assert.AreEqual(3, Regex.Matches(batchScript, tesTask.Executors.First().Image, RegexOptions.IgnoreCase).Count);
            Assert.IsTrue(batchScript.Contains("docker pull --quiet ubuntu"));
        }

        [TestMethod]
        public async Task PrivateContainersRunInsideDockerInDockerContainer()
        {
            var tesTask = GetTesTask();

            (_, var cloudTask, _, _) = await ProcessTesTaskAndGetBatchJobArgumentsAsync(tesTask, GetMockConfig()(), GetMockAzureProxy(AzureProxyReturnValues.Defaults));

            Assert.IsNotNull(cloudTask.ContainerSettings);
            Assert.AreEqual("docker", cloudTask.ContainerSettings.ImageName);
        }

        [TestMethod]
        public async Task PublicContainersRunInsideRegularTaskCommand()
        {
            var tesTask = GetTesTask();
            tesTask.Executors.First().Image = "ubuntu";

            (_, var cloudTask, _, _) = await ProcessTesTaskAndGetBatchJobArgumentsAsync(tesTask, GetMockConfig()(), GetMockAzureProxy(AzureProxyReturnValues.Defaults));

            Assert.IsNull(cloudTask.ContainerSettings);
        }

        [TestMethod]
        public async Task LocalFilesInCromwellTmpDirectoryAreDiscoveredAndUploaded()
        {
            var tesTask = GetTesTask();

            tesTask.Inputs = new List<TesInput>
            {
                new TesInput { Url = null, Path = "/cromwell-executions/workflowpath/execution/script", Type = TesFileType.FILEEnum, Name = "commandScript", Content = "echo hello" },
                new TesInput { Url = "file:///cromwell-tmp/tmp12345/blob1", Path = "/cromwell-executions/workflowpath/inputs/blob1", Type = TesFileType.FILEEnum, Name = "blob1", Content = null },
            };

            var azureProxyReturnValues = AzureProxyReturnValues.Defaults;
            azureProxyReturnValues.LocalFileExists = true;

            Mock<IAzureProxy> azureProxy = default;
            var azureProxySetter = new Action<Mock<IAzureProxy>>(mock =>
            {
                GetMockAzureProxy(azureProxyReturnValues)(mock);
                azureProxy = mock;
            });
            await ProcessTesTaskAndGetBatchJobArgumentsAsync(tesTask, GetMockConfig()(), azureProxySetter);

            var filesToDownload = GetFilesToDownload(azureProxy);

            Assert.AreEqual(2, filesToDownload.Count());
            var inputFileUrl = filesToDownload.SingleOrDefault(f => f.StorageUrl.StartsWith("https://defaultstorageaccount.blob.core.windows.net/cromwell-executions/workflowpath/inputs/blob1?sv=")).StorageUrl;
            Assert.IsNotNull(inputFileUrl);
            azureProxy.Verify(i => i.LocalFileExists("/cromwell-tmp/tmp12345/blob1"));
            azureProxy.Verify(i => i.UploadBlobFromFileAsync(It.Is<Uri>(uri => uri.AbsoluteUri.StartsWith("https://defaultstorageaccount.blob.core.windows.net/cromwell-executions/workflowpath/inputs/blob1?sv=")), "/cromwell-tmp/tmp12345/blob1"));
        }

        [TestMethod]
        public async Task PoolIsCreatedInSubnetWhenBatchNodesSubnetIdIsSet()
        {
            var config = GetMockConfig(true)()
                .Append(("BatchNodesSubnetId", "subnet1"));

            var tesTask = GetTesTask();
            var azureProxy = GetMockAzureProxy(AzureProxyReturnValues.Defaults);

            (_, _, var poolInformation, _) = await ProcessTesTaskAndGetBatchJobArgumentsAsync(tesTask, config, azureProxy);

            var poolNetworkConfiguration = poolInformation.AutoPoolSpecification.PoolSpecification.NetworkConfiguration;

            Assert.AreEqual(Microsoft.Azure.Batch.Common.IPAddressProvisioningType.BatchManaged, poolNetworkConfiguration?.PublicIPAddressConfiguration?.Provision);
            Assert.AreEqual("subnet1", poolNetworkConfiguration?.SubnetId);
        }

        [TestMethod]
        public async Task PoolIsCreatedWithoutPublicIpWhenSubnetAndDisableBatchNodesPublicIpAddressAreSet()
        {
            var config = GetMockConfig(true)()
                .Append(("BatchNodesSubnetId", "subnet1"))
                .Append(("DisableBatchNodesPublicIpAddress", "true"));

            var tesTask = GetTesTask();
            var azureProxy = GetMockAzureProxy(AzureProxyReturnValues.Defaults);

            (_, _, var poolInformation, _) = await ProcessTesTaskAndGetBatchJobArgumentsAsync(tesTask, config, azureProxy);

            var poolNetworkConfiguration = poolInformation.AutoPoolSpecification.PoolSpecification.NetworkConfiguration;

            Assert.AreEqual(Microsoft.Azure.Batch.Common.IPAddressProvisioningType.NoPublicIPAddresses, poolNetworkConfiguration?.PublicIPAddressConfiguration?.Provision);
            Assert.AreEqual("subnet1", poolNetworkConfiguration?.SubnetId);
        }

        private static async Task<(string FailureReason, string[] SystemLog)> ProcessTesTaskAndGetFailureReasonAndSystemLogAsync(TesTask tesTask, AzureBatchJobAndTaskState? azureBatchJobAndTaskState = null)
        {
            var azureProxyReturnValues = AzureProxyReturnValues.Defaults;
            azureProxyReturnValues.BatchJobAndTaskState = azureBatchJobAndTaskState ?? azureProxyReturnValues.BatchJobAndTaskState;

            await ProcessTesTaskAndGetBatchJobArgumentsAsync(tesTask, GetMockConfig(true)(), GetMockAzureProxy(azureProxyReturnValues));

            return (tesTask.Logs?.LastOrDefault()?.FailureReason, tesTask.Logs?.LastOrDefault()?.SystemLogs?.ToArray());
        }

        private static Task<(string JobId, CloudTask CloudTask, PoolInformation PoolInformation, Pool batchModelsPool)> ProcessTesTaskAndGetBatchJobArgumentsAsync(bool autopool = false)
            => ProcessTesTaskAndGetBatchJobArgumentsAsync(GetTesTask(), GetMockConfig(autopool)(), GetMockAzureProxy(AzureProxyReturnValues.Defaults));

        private static async Task<(string JobId, CloudTask CloudTask, PoolInformation PoolInformation, Pool batchModelsPool)> ProcessTesTaskAndGetBatchJobArgumentsAsync(TesTask tesTask, IEnumerable<(string Key, string Value)> configuration, Action<Mock<IAzureProxy>> azureProxy)
        {
            using var serviceProvider = GetServiceProvider(configuration, azureProxy);
            var batchScheduler = serviceProvider.GetT();

            await batchScheduler.ProcessTesTaskAsync(tesTask);

            var createBatchPoolAsyncInvocation = serviceProvider.AzureProxy.Invocations.FirstOrDefault(i => i.Method.Name == nameof(IAzureProxy.CreateBatchPoolAsync));
            var createBatchJobAsyncInvocation = serviceProvider.AzureProxy.Invocations.FirstOrDefault(i => i.Method.Name == nameof(IAzureProxy.CreateBatchJobAsync));

            var jobId = createBatchJobAsyncInvocation?.Arguments[0] as string;
            var cloudTask = createBatchJobAsyncInvocation?.Arguments[1] as CloudTask;
            var poolInformation = createBatchJobAsyncInvocation?.Arguments[2] as PoolInformation;
            var batchModelsPool = createBatchPoolAsyncInvocation?.Arguments[0] as Pool;

            return (jobId, cloudTask, poolInformation, batchModelsPool);
        }

        private static TestServices.TestServiceProvider<BatchScheduler> GetServiceProvider(IEnumerable<(string Key, string Value)> configuration, Action<Mock<IAzureProxy>> azureProxy)
            => new(wrapAzureProxy: true, configuration: configuration, azureProxy: azureProxy, batchPoolRepositoryArgs: ("endpoint", "key", "databaseId", "containerId", "partitionKeyValue"));

        private static async Task<TesState> GetNewTesTaskStateAsync(TesTask tesTask, AzureProxyReturnValues azureProxyReturnValues)
        {
            await ProcessTesTaskAndGetBatchJobArgumentsAsync(tesTask, GetMockConfig(true)(), GetMockAzureProxy(azureProxyReturnValues));

            return tesTask.State;
        }

        private static Task<TesState> GetNewTesTaskStateAsync(TesState currentTesTaskState, AzureBatchJobAndTaskState azureBatchJobAndTaskState)
            => GetNewTesTaskStateAsync(new TesTask { Id = "test", State = currentTesTaskState }, azureBatchJobAndTaskState);

        private static Task<TesState> GetNewTesTaskStateAsync(TesTask tesTask, AzureBatchJobAndTaskState? azureBatchJobAndTaskState = null)
        {
            var azureProxyReturnValues = AzureProxyReturnValues.Defaults;
            azureProxyReturnValues.BatchJobAndTaskState = azureBatchJobAndTaskState ?? azureProxyReturnValues.BatchJobAndTaskState;

            return GetNewTesTaskStateAsync(tesTask, azureProxyReturnValues);
        }

        private static Task<TesState> GetNewTesTaskStateAsync(TesResources resources, AzureProxyReturnValues azureProxyReturnValues)
        {
            var tesTask = GetTesTask();
            tesTask.Resources = resources;

            return GetNewTesTaskStateAsync(tesTask, azureProxyReturnValues);
        }

        private static TesTask GetTesTask()
            => JsonConvert.DeserializeObject<TesTask>(File.ReadAllText("testask1.json"));

        private static Action<Mock<IAzureProxy>> GetMockAzureProxy(AzureProxyReturnValues azureProxyReturnValues)
            => azureProxy =>
            {
                azureProxy.Setup(a => a.GetBatchJobAndTaskStateAsync(It.IsAny<string>()))
                    .Returns(Task.FromResult(azureProxyReturnValues.BatchJobAndTaskState));

                azureProxy.Setup(a => a.GetNextBatchJobIdAsync(It.IsAny<string>()))
                    .Returns(Task.FromResult(azureProxyReturnValues.NextBatchJobId));

                azureProxy.Setup(a => a.GetStorageAccountInfoAsync("defaultstorageaccount"))
                    .Returns(Task.FromResult(azureProxyReturnValues.StorageAccountInfos["defaultstorageaccount"]));

                azureProxy.Setup(a => a.GetStorageAccountInfoAsync("storageaccount1"))
                    .Returns(Task.FromResult(azureProxyReturnValues.StorageAccountInfos["storageaccount1"]));

                azureProxy.Setup(a => a.GetContainerRegistryInfoAsync("registryServer1/imageName1:tag1"))
                    .Returns(Task.FromResult(azureProxyReturnValues.ContainerRegistryInfo));

                azureProxy.Setup(a => a.GetStorageAccountKeyAsync(It.IsAny<StorageAccountInfo>()))
                    .Returns(Task.FromResult(azureProxyReturnValues.StorageAccountKey));

                azureProxy.Setup(a => a.GetVmSizesAndPricesAsync())
                    .Returns(Task.FromResult(azureProxyReturnValues.VmSizesAndPrices));

                azureProxy.Setup(a => a.GetBatchAccountQuotasAsync())
                    .Returns(Task.FromResult(azureProxyReturnValues.BatchQuotas));

                azureProxy.Setup(a => a.GetBatchActiveNodeCountByVmSize())
                    .Returns(azureProxyReturnValues.ActiveNodeCountByVmSize);

                azureProxy.Setup(a => a.GetBatchActiveJobCount())
                    .Returns(azureProxyReturnValues.ActiveJobCount);

                azureProxy.Setup(a => a.GetBatchActivePoolCount())
                    .Returns(azureProxyReturnValues.ActivePoolCount);

                azureProxy.Setup(a => a.GetBatchPoolAsync(It.IsAny<string>(), It.IsAny<DetailLevel>(), It.IsAny<CancellationToken>()))
                    .Returns((string id, DetailLevel detailLevel, CancellationToken cancellationToken) => Task.FromResult(BatchPoolTests.GeneratePool(id)));

                azureProxy.Setup(a => a.DownloadBlobAsync(It.IsAny<Uri>()))
                    .Returns(Task.FromResult(azureProxyReturnValues.DownloadedBlobContent));

                azureProxy.Setup(a => a.LocalFileExists(It.IsAny<string>()))
                    .Returns(azureProxyReturnValues.LocalFileExists);

                azureProxy.Setup(a => a.CreateBatchPoolAsync(It.IsAny<Pool>(), It.IsAny<bool>()))
                    .Returns((Pool p, bool _1) => Task.FromResult(new PoolInformation { PoolId = p.Name }));

<<<<<<< HEAD
=======
                azureProxy.Setup(a => a.DeleteBatchPoolIfExistsAsync(It.IsAny<string>(), It.IsAny<CancellationToken>()))
                    .Callback<string, CancellationToken>((poolId, cancellationToken) => azureProxyReturnValues.AzureProxyDeleteBatchPoolIfExists?.Invoke(poolId, cancellationToken))
                    .Returns(Task.CompletedTask);

>>>>>>> 24c784ff
                azureProxy.Setup(a => a.GetCurrentComputeNodesAsync(It.IsAny<string>(), It.IsAny<CancellationToken>()))
                    .Returns(() => Task.FromResult(azureProxyReturnValues.AzureProxyGetCurrentComputeNodes?.Invoke() ?? (null, null)));

                azureProxy.Setup(a => a.ListComputeNodesAsync(It.IsAny<string>(), It.IsAny<DetailLevel>()))
                    .Returns(new Func<string, DetailLevel, IAsyncEnumerable<ComputeNode>>((string poolId, DetailLevel detailLevel)
                        => AsyncEnumerable.Empty<ComputeNode>()
                            .Append(BatchPoolTests.GenerateNode(poolId, "ComputeNodeDedicated1", true, true))));

                azureProxy.Setup(a => a.DeleteBatchPoolAsync(It.IsAny<string>(), It.IsAny<CancellationToken>()))
                    .Callback<string, CancellationToken>((poolId, cancellationToken) => azureProxyReturnValues.AzureProxyDeleteBatchPool?.Invoke(poolId, cancellationToken))
                    .Returns(Task.CompletedTask);

                azureProxy.Setup(a => a.ListJobsAsync(It.IsAny<DetailLevel>()))
                    .Returns(azureProxyReturnValues.AzureProxyListJobs);
            };

        private static Func<IEnumerable<(string Key, string Value)>> GetMockConfig(bool autopool = false)
            => new(() =>
            {
                var config = Enumerable.Empty<(string Key, string Value)>()
                .Append(("DefaultStorageAccountName", "defaultstorageaccount"))
                .Append(("HOSTNAME", "hostname"));
                if (autopool)
                {
                    config = config.Append(("BatchAutopool", "true"));
                }

                return config;
            });

        private static IEnumerable<FileToDownload> GetFilesToDownload(Mock<IAzureProxy> azureProxy)
        {
            var downloadFilesScriptContent = (string)azureProxy.Invocations.FirstOrDefault(i => i.Method.Name == nameof(IAzureProxy.UploadBlobAsync) && i.Arguments[0].ToString().Contains("/download_files_script"))?.Arguments[1];

            if (string.IsNullOrEmpty(downloadFilesScriptContent))
            {
                return new List<FileToDownload>();
            }

            var blobxferFilesToDownload = downloadFilesBlobxferRegex.Matches(downloadFilesScriptContent)
                .Cast<System.Text.RegularExpressions.Match>()
                .Select(m => new FileToDownload { LocalPath = m.Groups[1].Value, StorageUrl = m.Groups[2].Value });

            var wgetFilesToDownload = downloadFilesWgetRegex.Matches(downloadFilesScriptContent)
                .Cast<System.Text.RegularExpressions.Match>()
                .Select(m => new FileToDownload { LocalPath = m.Groups[1].Value, StorageUrl = m.Groups[2].Value });

            return blobxferFilesToDownload.Union(wgetFilesToDownload);
        }

        private static TestServices.TestServiceProvider<BatchScheduler> GetServiceProvider(AzureProxyReturnValues azureProxyReturn = default)
            => new(wrapAzureProxy: true, configuration: GetMockConfig()(), azureProxy: GetMockAzureProxy(azureProxyReturn ?? AzureProxyReturnValues.Defaults), batchPoolRepositoryArgs: ("endpoint", "key", "databaseId", "containerId", "partitionKeyValue"));

        private static async Task<IBatchPool> AddPool(BatchScheduler batchPools)
<<<<<<< HEAD
            => await batchPools.GetOrAddPoolAsync("key1", false, id => new Pool(name: id, displayName: "display1", vmSize: "vmSize1"));
=======
            => await batchPools.GetOrAddPoolAsync("key1", false, id => /*ValueTask.FromResult(*/new Pool(name: id, displayName: "display1", vmSize: "vmSize1")/*)*/);
>>>>>>> 24c784ff

        private struct BatchJobAndTaskStates
        {
            public static AzureBatchJobAndTaskState TaskActive => new() { JobState = JobState.Active, TaskState = TaskState.Active };
            public static AzureBatchJobAndTaskState TaskPreparing => new() { JobState = JobState.Active, TaskState = TaskState.Preparing };
            public static AzureBatchJobAndTaskState TaskRunning => new() { JobState = JobState.Active, TaskState = TaskState.Running };
            public static AzureBatchJobAndTaskState TaskCompletedSuccessfully => new() { JobState = JobState.Completed, TaskState = TaskState.Completed, TaskExitCode = 0 };
            public static AzureBatchJobAndTaskState TaskFailed => new() { JobState = JobState.Completed, TaskState = TaskState.Completed, TaskExitCode = -1 };
            public static AzureBatchJobAndTaskState JobNotFound => new() { JobState = null };
            public static AzureBatchJobAndTaskState TaskNotFound => new() { JobState = JobState.Active, TaskState = null };
            public static AzureBatchJobAndTaskState MoreThanOneJobFound => new() { MoreThanOneActiveJobFound = true };
            public static AzureBatchJobAndTaskState NodeAllocationFailed => new() { JobState = JobState.Active, NodeAllocationFailed = true };
            public static AzureBatchJobAndTaskState NodePreempted => new() { JobState = JobState.Active, NodeState = ComputeNodeState.Preempted };
            public static AzureBatchJobAndTaskState NodeDiskFull => new() { JobState = JobState.Active, NodeErrorCode = "DiskFull" };
            public static AzureBatchJobAndTaskState ActiveJobWithMissingAutoPool => new() { ActiveJobWithMissingAutoPool = true };
            public static AzureBatchJobAndTaskState ImageDownloadFailed => new() { JobState = JobState.Active, NodeErrorCode = "ContainerInvalidImage" };
        }

        private class AzureProxyReturnValues
        {
            internal Func<(int? lowPriorityNodes, int? dedicatedNodes)> AzureProxyGetCurrentComputeNodes { get; set; }
<<<<<<< HEAD
=======
            internal Action<string, CancellationToken> AzureProxyDeleteBatchPoolIfExists { get; set; }
>>>>>>> 24c784ff
            internal Action<string, CancellationToken> AzureProxyDeleteBatchPool { get; set; }
            internal Func<ODATADetailLevel, IAsyncEnumerable<CloudJob>> AzureProxyListJobs { get; set; } = detail => AsyncEnumerable.Empty<CloudJob>();
            public Dictionary<string, StorageAccountInfo> StorageAccountInfos { get; set; }
            public ContainerRegistryInfo ContainerRegistryInfo { get; set; }
            public List<VirtualMachineInformation> VmSizesAndPrices { get; set; }
            public AzureBatchAccountQuotas BatchQuotas { get; set; }
            public IEnumerable<AzureBatchNodeCount> ActiveNodeCountByVmSize { get; set; }
            public int ActiveJobCount { get; set; }
            public int ActivePoolCount { get; set; }
            public AzureBatchJobAndTaskState BatchJobAndTaskState { get; set; }
            public string NextBatchJobId { get; set; }
            public string StorageAccountKey { get; set; }
            public string DownloadedBlobContent { get; set; }
            public bool LocalFileExists { get; set; }

            public static AzureProxyReturnValues Defaults => new()
            {
                AzureProxyGetCurrentComputeNodes = () => (0, 0),
<<<<<<< HEAD
=======
                AzureProxyDeleteBatchPoolIfExists = (poolId, cancellationToken) => { },
>>>>>>> 24c784ff
                AzureProxyDeleteBatchPool = (poolId, cancellationToken) => { },
                StorageAccountInfos = new Dictionary<string, StorageAccountInfo> {
                    { "defaultstorageaccount", new StorageAccountInfo { Name = "defaultstorageaccount", Id = "Id", BlobEndpoint = "https://defaultstorageaccount.blob.core.windows.net/", SubscriptionId = "SubId" } },
                    { "storageaccount1", new StorageAccountInfo { Name = "storageaccount1", Id = "Id", BlobEndpoint = "https://storageaccount1.blob.core.windows.net/", SubscriptionId = "SubId" } }
                },
                ContainerRegistryInfo = new ContainerRegistryInfo { RegistryServer = "registryServer1", Username = "default", Password = "placeholder" },
                VmSizesAndPrices = new List<VirtualMachineInformation> {
                    new VirtualMachineInformation { VmSize = "VmSizeLowPri1", VmFamily = "VmFamily1", LowPriority = true, NumberOfCores = 1, MemoryInGB = 4, ResourceDiskSizeInGB = 20, PricePerHour = 1 },
                    new VirtualMachineInformation { VmSize = "VmSizeLowPri2", VmFamily = "VmFamily2", LowPriority = true, NumberOfCores = 2, MemoryInGB = 8, ResourceDiskSizeInGB = 40, PricePerHour = 2 },
                    new VirtualMachineInformation { VmSize = "VmSizeDedicated1", VmFamily = "VmFamily1", LowPriority = false, NumberOfCores = 1, MemoryInGB = 4, ResourceDiskSizeInGB = 20, PricePerHour = 11 },
                    new VirtualMachineInformation { VmSize = "VmSizeDedicated2", VmFamily = "VmFamily2", LowPriority = false, NumberOfCores = 2, MemoryInGB = 8, ResourceDiskSizeInGB = 40, PricePerHour = 22 }
                },
                BatchQuotas = new AzureBatchAccountQuotas { ActiveJobAndJobScheduleQuota = 1, PoolQuota = 1, DedicatedCoreQuota = 5, LowPriorityCoreQuota = 10, DedicatedCoreQuotaPerVMFamily = new List<VirtualMachineFamilyCoreQuota>() },
                ActiveNodeCountByVmSize = new List<AzureBatchNodeCount>(),
                ActiveJobCount = 0,
                ActivePoolCount = 0,
                BatchJobAndTaskState = BatchJobAndTaskStates.JobNotFound,
                NextBatchJobId = "JobId-1",
                StorageAccountKey = "Key1",
                DownloadedBlobContent = string.Empty,
                LocalFileExists = true
            };

            public static AzureProxyReturnValues DefaultsPerVMFamilyEnforced => DefaultsPerVMFamilyEnforcedImpl();

            private static AzureProxyReturnValues DefaultsPerVMFamilyEnforcedImpl()
            {
                var proxy = Defaults;
                proxy.VmSizesAndPrices.Add(new VirtualMachineInformation { VmSize = "VmSize3", VmFamily = "VmFamily3", LowPriority = false, NumberOfCores = 4, MemoryInGB = 12, ResourceDiskSizeInGB = 80, PricePerHour = 33 });
                proxy.BatchQuotas = new AzureBatchAccountQuotas()
                {
                    DedicatedCoreQuotaPerVMFamilyEnforced = true,
                    DedicatedCoreQuotaPerVMFamily = new[] { new VirtualMachineFamilyCoreQuota("VmFamily1", proxy.BatchQuotas.DedicatedCoreQuota), new VirtualMachineFamilyCoreQuota("VmFamily2", 0), new VirtualMachineFamilyCoreQuota("VmFamily3", 4) },
                    DedicatedCoreQuota = proxy.BatchQuotas.DedicatedCoreQuota,
                    ActiveJobAndJobScheduleQuota = proxy.BatchQuotas.ActiveJobAndJobScheduleQuota,
                    LowPriorityCoreQuota = proxy.BatchQuotas.LowPriorityCoreQuota,
                    PoolQuota = proxy.BatchQuotas.PoolQuota
                };
                return proxy;
            }
        }

        private class FileToDownload
        {
            public string StorageUrl { get; set; }
            public string LocalPath { get; set; }
        }
    }
}<|MERGE_RESOLUTION|>--- conflicted
+++ resolved
@@ -8,16 +8,15 @@
 using System.Text.RegularExpressions;
 using System.Threading;
 using System.Threading.Tasks;
-<<<<<<< HEAD
-using Common.HostConfigs;
-=======
->>>>>>> 24c784ff
+
 using Microsoft.Azure.Batch;
 using Microsoft.Azure.Batch.Common;
 using Microsoft.Azure.Management.Batch.Models;
 using Microsoft.VisualStudio.TestTools.UnitTesting;
 using Moq;
 using Newtonsoft.Json;
+
+using Common.HostConfigs;
 using Tes.Extensions;
 using Tes.Models;
 using TesApi.Web;
@@ -173,7 +172,6 @@
             Assert.IsFalse(batchScheduler.GetPools().Any());
         }
 
-<<<<<<< HEAD
         [TestCategory("HostConfig")]
         [TestMethod]
         public Task BatchUtils_ReadApplicationVersions()
@@ -196,8 +194,6 @@
                 if (versionsFile.Exists) { versionsFile.Delete(); }
             }
         }
-=======
->>>>>>> 24c784ff
 
         [TestCategory("TES 1.1")]
         [TestMethod]
@@ -423,11 +419,7 @@
 
             Assert.IsNull(poolInformation.AutoPoolSpecification);
             Assert.IsNotNull(poolInformation.PoolId);
-<<<<<<< HEAD
             Assert.AreEqual("hostname-dicated1-NMVHRFXS7KOVIGMDN4OYUDQAJP3WEVIN-", poolInformation.PoolId[0..^13]);
-=======
-            Assert.AreEqual("hostname-dicated1-5UKI2CE2WNCZ567CYZFB4JYMXBRY7IWF-", poolInformation.PoolId[0..^13]);
->>>>>>> 24c784ff
             Assert.AreEqual("VmSizeDedicated1", pool.VmSize);
             Assert.IsTrue(batchScheduler.TryGetPool(poolInformation.PoolId, out _));
             Assert.AreEqual(1, pool.DeploymentConfiguration.VirtualMachineConfiguration.ContainerConfiguration.ContainerRegistries.Count);
@@ -1249,13 +1241,10 @@
                 azureProxy.Setup(a => a.CreateBatchPoolAsync(It.IsAny<Pool>(), It.IsAny<bool>()))
                     .Returns((Pool p, bool _1) => Task.FromResult(new PoolInformation { PoolId = p.Name }));
 
-<<<<<<< HEAD
-=======
                 azureProxy.Setup(a => a.DeleteBatchPoolIfExistsAsync(It.IsAny<string>(), It.IsAny<CancellationToken>()))
                     .Callback<string, CancellationToken>((poolId, cancellationToken) => azureProxyReturnValues.AzureProxyDeleteBatchPoolIfExists?.Invoke(poolId, cancellationToken))
                     .Returns(Task.CompletedTask);
 
->>>>>>> 24c784ff
                 azureProxy.Setup(a => a.GetCurrentComputeNodesAsync(It.IsAny<string>(), It.IsAny<CancellationToken>()))
                     .Returns(() => Task.FromResult(azureProxyReturnValues.AzureProxyGetCurrentComputeNodes?.Invoke() ?? (null, null)));
 
@@ -1310,11 +1299,7 @@
             => new(wrapAzureProxy: true, configuration: GetMockConfig()(), azureProxy: GetMockAzureProxy(azureProxyReturn ?? AzureProxyReturnValues.Defaults), batchPoolRepositoryArgs: ("endpoint", "key", "databaseId", "containerId", "partitionKeyValue"));
 
         private static async Task<IBatchPool> AddPool(BatchScheduler batchPools)
-<<<<<<< HEAD
             => await batchPools.GetOrAddPoolAsync("key1", false, id => new Pool(name: id, displayName: "display1", vmSize: "vmSize1"));
-=======
-            => await batchPools.GetOrAddPoolAsync("key1", false, id => /*ValueTask.FromResult(*/new Pool(name: id, displayName: "display1", vmSize: "vmSize1")/*)*/);
->>>>>>> 24c784ff
 
         private struct BatchJobAndTaskStates
         {
@@ -1336,10 +1321,7 @@
         private class AzureProxyReturnValues
         {
             internal Func<(int? lowPriorityNodes, int? dedicatedNodes)> AzureProxyGetCurrentComputeNodes { get; set; }
-<<<<<<< HEAD
-=======
             internal Action<string, CancellationToken> AzureProxyDeleteBatchPoolIfExists { get; set; }
->>>>>>> 24c784ff
             internal Action<string, CancellationToken> AzureProxyDeleteBatchPool { get; set; }
             internal Func<ODATADetailLevel, IAsyncEnumerable<CloudJob>> AzureProxyListJobs { get; set; } = detail => AsyncEnumerable.Empty<CloudJob>();
             public Dictionary<string, StorageAccountInfo> StorageAccountInfos { get; set; }
@@ -1358,10 +1340,7 @@
             public static AzureProxyReturnValues Defaults => new()
             {
                 AzureProxyGetCurrentComputeNodes = () => (0, 0),
-<<<<<<< HEAD
-=======
                 AzureProxyDeleteBatchPoolIfExists = (poolId, cancellationToken) => { },
->>>>>>> 24c784ff
                 AzureProxyDeleteBatchPool = (poolId, cancellationToken) => { },
                 StorageAccountInfos = new Dictionary<string, StorageAccountInfo> {
                     { "defaultstorageaccount", new StorageAccountInfo { Name = "defaultstorageaccount", Id = "Id", BlobEndpoint = "https://defaultstorageaccount.blob.core.windows.net/", SubscriptionId = "SubId" } },
