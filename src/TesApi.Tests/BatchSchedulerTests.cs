﻿// Copyright (c) Microsoft Corporation.
// Licensed under the MIT License.

using System;
using System.Collections.Generic;
using System.IO;
using System.Linq;
using System.Text.RegularExpressions;
using System.Threading;
using System.Threading.Tasks;
using Microsoft.Azure.Batch;
using Microsoft.Azure.Batch.Common;
using Microsoft.Azure.Management.Batch.Models;
using Microsoft.VisualStudio.TestTools.UnitTesting;
using Moq;
using Newtonsoft.Json;
using Tes.Extensions;
using Tes.Models;
using TesApi.Web;

namespace TesApi.Tests
{
    [TestClass]
    public class BatchSchedulerTests
    {
        private static readonly Regex downloadFilesBlobxferRegex = new(@"path='([^']*)' && url='([^']*)' && blobxfer download");
        private static readonly Regex downloadFilesWgetRegex = new(@"path='([^']*)' && url='([^']*)' && mkdir .* wget");

        [TestCategory("TES 1.1")]
        [TestMethod]
        public async Task BackendParametersVmSizeShallOverrideVmSelection()
        {
            // "vmsize" is not case sensitive
            // If vmsize is specified, (numberofcores, memoryingb, resourcedisksizeingb) are ignored

            var azureProxyReturnValues = AzureProxyReturnValues.Defaults;

            azureProxyReturnValues.VmSizesAndPrices = new List<VirtualMachineInformation> {
                new VirtualMachineInformation { VmSize = "VmSize1", LowPriority = true, NumberOfCores = 1, MemoryInGB = 4, ResourceDiskSizeInGB = 20, PricePerHour = 1 },
                new VirtualMachineInformation { VmSize = "VmSize2", LowPriority = true, NumberOfCores = 2, MemoryInGB = 8, ResourceDiskSizeInGB = 40, PricePerHour = 2 }};

            var state = await GetNewTesTaskStateAsync(new TesResources { Preemptible = true, BackendParameters = new() { { "vm_size", "VmSize1" } } }, azureProxyReturnValues);
            Assert.AreEqual(TesState.INITIALIZINGEnum, state);

            state = await GetNewTesTaskStateAsync(new TesResources { Preemptible = true, BackendParameters = new() { { "vm_size", "VMSIZE1" } } }, azureProxyReturnValues);
            Assert.AreEqual(TesState.INITIALIZINGEnum, state);

            state = await GetNewTesTaskStateAsync(new TesResources { Preemptible = true, BackendParameters = new() { { "vm_size", "VmSize1" } }, CpuCores = 1000, RamGb = 100000, DiskGb = 1000000 }, azureProxyReturnValues);
            Assert.AreEqual(TesState.INITIALIZINGEnum, state);

            state = await GetNewTesTaskStateAsync(new TesResources { Preemptible = true, BackendParameters = new(), CpuCores = 1000, RamGb = 100000, DiskGb = 1000000 }, azureProxyReturnValues);
            Assert.AreEqual(TesState.SYSTEMERROREnum, state);

            state = await GetNewTesTaskStateAsync(new TesResources { Preemptible = false, BackendParameters = new() { { "vm_size", "VmSize1" } } }, azureProxyReturnValues);
            Assert.AreEqual(TesState.SYSTEMERROREnum, state);

            state = await GetNewTesTaskStateAsync(new TesResources { Preemptible = true, BackendParameters = new() { { "vm_size", "VmSize3" } } }, azureProxyReturnValues);
            Assert.AreEqual(TesState.SYSTEMERROREnum, state);
        }

        [TestCategory("TES 1.1")]
        [TestMethod]
        public async Task BackendParametersWorkflowExecutionIdentityRequiresManualPool()
        {
            var azureProxyReturnValues = AzureProxyReturnValues.Defaults;
            azureProxyReturnValues.BatchJobAndTaskState = new AzureBatchJobAndTaskState { JobState = null };

            var backendParameters = new Dictionary<string, string>
            {
                { "workflow_execution_identity", "/subscriptions/00000000-0000-0000-0000-000000000000/resourceGroups/coa/providers/Microsoft.ManagedIdentity/userAssignedIdentities/coa-test-uami" }
            };

            var task = GetTesTask();
            task.Resources.BackendParameters = backendParameters;

            (_, _, var poolInformation, _) = await ProcessTesTaskAndGetBatchJobArgumentsAsync(task, GetMockConfig()(), GetMockAzureProxy(AzureProxyReturnValues.Defaults));

            Assert.IsNull(poolInformation.AutoPoolSpecification);
            Assert.IsFalse(string.IsNullOrWhiteSpace(poolInformation.PoolId));
        }


        [TestCategory("TES 1.1")]
        [DataRow("VmSizeLowPri1", true)]
        [DataRow("VmSizeLowPri2", true)]
        [DataRow("VmSizeDedicated1", false)]
        [DataRow("VmSizeDedicated2", false)]
        [TestMethod]
        public async Task TestIfVmSizeIsAvailable(string vmSize, bool preemptible)
        {
            var backendParameters = new Dictionary<string, string> { { "vm_size", vmSize } };
            var task = GetTesTask();
            task.Resources.Preemptible = preemptible;
            task.Resources.BackendParameters = backendParameters;

            using var serviceProvider = GetServiceProvider(GetMockConfig()(), GetMockAzureProxy(AzureProxyReturnValues.Defaults));
            var batchScheduler = serviceProvider.GetT();

            var size = await batchScheduler.GetVmSizeAsync(task);
            Assert.AreEqual(vmSize, size.VmSize);
        }

        [TestMethod]
        public async Task TesTaskFailsWithSystemErrorWhenNoSuitableVmExists()
        {
            var azureProxyReturnValues = AzureProxyReturnValues.Defaults;

            azureProxyReturnValues.VmSizesAndPrices = new List<VirtualMachineInformation> {
                new VirtualMachineInformation { VmSize = "VmSize1", LowPriority = true, NumberOfCores = 1, MemoryInGB = 4, ResourceDiskSizeInGB = 20, PricePerHour = 1 },
                new VirtualMachineInformation { VmSize = "VmSize2", LowPriority = true, NumberOfCores = 2, MemoryInGB = 8, ResourceDiskSizeInGB = 40, PricePerHour = 2 }};

            Assert.AreEqual(TesState.SYSTEMERROREnum, await GetNewTesTaskStateAsync(new TesResources { CpuCores = 1, RamGb = 1, DiskGb = 10, Preemptible = false }, azureProxyReturnValues));
            Assert.AreEqual(TesState.SYSTEMERROREnum, await GetNewTesTaskStateAsync(new TesResources { CpuCores = 4, RamGb = 1, DiskGb = 10, Preemptible = true }, azureProxyReturnValues));
            Assert.AreEqual(TesState.SYSTEMERROREnum, await GetNewTesTaskStateAsync(new TesResources { CpuCores = 1, RamGb = 10, DiskGb = 10, Preemptible = true }, azureProxyReturnValues));
            Assert.AreEqual(TesState.SYSTEMERROREnum, await GetNewTesTaskStateAsync(new TesResources { CpuCores = 1, RamGb = 1, DiskGb = 50, Preemptible = true }, azureProxyReturnValues));
        }

        [TestMethod]
        public async Task TesTaskFailsWithSystemErrorWhenTotalBatchQuotaIsSetTooLow()
        {
            var azureProxyReturnValues = AzureProxyReturnValues.Defaults;
            azureProxyReturnValues.BatchQuotas = new AzureBatchAccountQuotas { ActiveJobAndJobScheduleQuota = 1, PoolQuota = 1, DedicatedCoreQuota = 1, LowPriorityCoreQuota = 10 };

            Assert.AreEqual(TesState.SYSTEMERROREnum, await GetNewTesTaskStateAsync(new TesResources { CpuCores = 2, RamGb = 1, Preemptible = false }, azureProxyReturnValues));
            Assert.AreEqual(TesState.SYSTEMERROREnum, await GetNewTesTaskStateAsync(new TesResources { CpuCores = 11, RamGb = 1, Preemptible = true }, azureProxyReturnValues));

            var dedicatedCoreQuotaPerVMFamily = new List<VirtualMachineFamilyCoreQuota> { new VirtualMachineFamilyCoreQuota("VmFamily2", 1) };
            azureProxyReturnValues.BatchQuotas = new AzureBatchAccountQuotas { ActiveJobAndJobScheduleQuota = 1, PoolQuota = 1, DedicatedCoreQuota = 100, LowPriorityCoreQuota = 100, DedicatedCoreQuotaPerVMFamilyEnforced = true, DedicatedCoreQuotaPerVMFamily = dedicatedCoreQuotaPerVMFamily };

            Assert.AreEqual(TesState.SYSTEMERROREnum, await GetNewTesTaskStateAsync(new TesResources { CpuCores = 2, RamGb = 1, Preemptible = false }, azureProxyReturnValues));
        }

        [TestMethod]
        public async Task TesTaskFailsWhenBatchNodeDiskIsFull()
        {
            var tesTask = GetTesTask();

            (var failureReason, var systemLog) = await ProcessTesTaskAndGetFailureReasonAndSystemLogAsync(tesTask, BatchJobAndTaskStates.NodeDiskFull);

            Assert.AreEqual(TesState.EXECUTORERROREnum, tesTask.State);
            Assert.AreEqual("DiskFull", failureReason);
            Assert.AreEqual("DiskFull", systemLog[0]);
            Assert.AreEqual("DiskFull", tesTask.FailureReason);
        }

        [TestMethod]
        public async Task TesTaskRemainsQueuedWhenBatchQuotaIsTemporarilyUnavailable()
        {
            var azureProxyReturnValues = AzureProxyReturnValues.Defaults;

            azureProxyReturnValues.VmSizesAndPrices = new List<VirtualMachineInformation> {
                new VirtualMachineInformation { VmSize = "VmSize1", VmFamily = "VmFamily1", LowPriority = false, NumberOfCores = 2, MemoryInGB = 4, ResourceDiskSizeInGB = 20, PricePerHour = 1 },
                new VirtualMachineInformation { VmSize = "VmSize1", VmFamily = "VmFamily1", LowPriority = true, NumberOfCores = 2, MemoryInGB = 4, ResourceDiskSizeInGB = 20, PricePerHour = 2 }};

            azureProxyReturnValues.BatchQuotas = new AzureBatchAccountQuotas { ActiveJobAndJobScheduleQuota = 1, PoolQuota = 1, DedicatedCoreQuota = 9, LowPriorityCoreQuota = 17 };

            azureProxyReturnValues.ActiveNodeCountByVmSize = new List<AzureBatchNodeCount> {
                new AzureBatchNodeCount { VirtualMachineSize = "VmSize1", DedicatedNodeCount = 4, LowPriorityNodeCount = 8 }  // 8 (4 * 2) dedicated and 16 (8 * 2) low pri cores are in use, there is no more room for 2 cores
            };

            // The actual CPU core count (2) of the selected VM is used for quota calculation, not the TesResources CpuCores requirement
            Assert.AreEqual(TesState.QUEUEDEnum, await GetNewTesTaskStateAsync(new TesResources { CpuCores = 1, RamGb = 1, Preemptible = false }, azureProxyReturnValues));
            Assert.AreEqual(TesState.QUEUEDEnum, await GetNewTesTaskStateAsync(new TesResources { CpuCores = 1, RamGb = 1, Preemptible = true }, azureProxyReturnValues));

            azureProxyReturnValues.ActiveNodeCountByVmSize = new List<AzureBatchNodeCount> {
                new AzureBatchNodeCount { VirtualMachineSize = "VmSize1", DedicatedNodeCount = 4, LowPriorityNodeCount = 7 }  // 8 dedicated and 14 low pri cores are in use
            };

            Assert.AreEqual(TesState.INITIALIZINGEnum, await GetNewTesTaskStateAsync(new TesResources { CpuCores = 1, RamGb = 1, Preemptible = true }, azureProxyReturnValues));

            var dedicatedCoreQuotaPerVMFamily = new List<VirtualMachineFamilyCoreQuota> { new VirtualMachineFamilyCoreQuota("VmFamily1", 9) };
            azureProxyReturnValues.BatchQuotas = new AzureBatchAccountQuotas { ActiveJobAndJobScheduleQuota = 1, PoolQuota = 1, DedicatedCoreQuota = 100, LowPriorityCoreQuota = 17, DedicatedCoreQuotaPerVMFamilyEnforced = true, DedicatedCoreQuotaPerVMFamily = dedicatedCoreQuotaPerVMFamily };

            azureProxyReturnValues.ActiveNodeCountByVmSize = new List<AzureBatchNodeCount> {
                new AzureBatchNodeCount { VirtualMachineSize = "VmSize1", DedicatedNodeCount = 4, LowPriorityNodeCount = 8 }  // 8 (4 * 2) dedicated and 16 (8 * 2) low pri cores are in use, there is no more room for 2 cores
            };

            Assert.AreEqual(TesState.QUEUEDEnum, await GetNewTesTaskStateAsync(new TesResources { CpuCores = 1, RamGb = 1, Preemptible = false }, azureProxyReturnValues));
        }

        [TestMethod]
        public async Task BatchTaskResourcesIncludeDownloadAndUploadScripts()
        {
            (_, var cloudTask, _, _) = await ProcessTesTaskAndGetBatchJobArgumentsAsync();

            Assert.AreEqual(3, cloudTask.ResourceFiles.Count);
            Assert.IsTrue(cloudTask.ResourceFiles.Any(f => f.FilePath.Equals("cromwell-executions/workflow1/workflowId1/call-Task1/execution/__batch/batch_script")));
            Assert.IsTrue(cloudTask.ResourceFiles.Any(f => f.FilePath.Equals("cromwell-executions/workflow1/workflowId1/call-Task1/execution/__batch/upload_files_script")));
            Assert.IsTrue(cloudTask.ResourceFiles.Any(f => f.FilePath.Equals("cromwell-executions/workflow1/workflowId1/call-Task1/execution/__batch/download_files_script")));
        }

        [TestMethod]
        public async Task BatchJobContainsExpectedAutoPoolInformation()
        {
            (_, _, var poolInformation, _) = await ProcessTesTaskAndGetBatchJobArgumentsAsync();

            Assert.IsNull(poolInformation.PoolId);
            Assert.IsNotNull(poolInformation.AutoPoolSpecification);
            Assert.AreEqual("TES", poolInformation.AutoPoolSpecification.AutoPoolIdPrefix);
            Assert.AreEqual("VmSizeDedicated1", poolInformation.AutoPoolSpecification.PoolSpecification.VirtualMachineSize);
            Assert.AreEqual(1, poolInformation.AutoPoolSpecification.PoolSpecification.TargetDedicatedComputeNodes);
            Assert.AreEqual(1, poolInformation.AutoPoolSpecification.PoolSpecification.VirtualMachineConfiguration.ContainerConfiguration.ContainerRegistries.Count);
        }

        [TestCategory("TES 1.1")]
        [TestMethod]
        public async Task BatchJobContainsExpectedManualPoolInformation()
        {
            var backendParameters = new Dictionary<string, string>
            {
                { "workflow_execution_identity", "/subscriptions/00000000-0000-0000-0000-000000000000/resourceGroups/coa/providers/Microsoft.ManagedIdentity/userAssignedIdentities/coa-test-uami" }
            };

            var task = GetTesTask();
            task.Resources.BackendParameters = backendParameters;
            (_, _, var poolInformation, var pool) = await ProcessTesTaskAndGetBatchJobArgumentsAsync(task, GetMockConfig()(), GetMockAzureProxy(AzureProxyReturnValues.Defaults));

            Assert.IsNotNull(poolInformation.PoolId);
            Assert.IsNull(poolInformation.AutoPoolSpecification);
            Assert.AreEqual("TES_JobId-1", poolInformation.PoolId);
            Assert.AreEqual("VmSizeDedicated1", pool.VmSize);
            Assert.AreEqual(1, pool.ScaleSettings.FixedScale.TargetDedicatedNodes);
            Assert.AreEqual(1, pool.DeploymentConfiguration.VirtualMachineConfiguration.ContainerConfiguration.ContainerRegistries.Count);
        }

        [TestMethod]
        public async Task NewTesTaskGetsScheduledSuccessfully()
        {
            var tesTask = GetTesTask();

            await ProcessTesTaskAndGetBatchJobArgumentsAsync(tesTask, GetMockConfig()(), GetMockAzureProxy(AzureProxyReturnValues.Defaults));

            Assert.AreEqual(TesState.INITIALIZINGEnum, tesTask.State);
        }

        [TestMethod]
        public async Task PreemptibleTesTaskGetsScheduledToLowPriorityVm()
        {
            var tesTask = GetTesTask();
            tesTask.Resources.Preemptible = true;

            (_, _, var poolInformation, _) = await ProcessTesTaskAndGetBatchJobArgumentsAsync(tesTask, GetMockConfig()(), GetMockAzureProxy(AzureProxyReturnValues.Defaults));

            Assert.AreEqual("VmSizeLowPri1", poolInformation.AutoPoolSpecification.PoolSpecification.VirtualMachineSize);
            Assert.AreEqual(1, poolInformation.AutoPoolSpecification.PoolSpecification.TargetLowPriorityComputeNodes);
            Assert.AreEqual(0, poolInformation.AutoPoolSpecification.PoolSpecification.TargetDedicatedComputeNodes);
        }

        [TestMethod]
        public async Task NonPreemptibleTesTaskGetsScheduledToDedicatedVm()
        {
            var tesTask = GetTesTask();
            tesTask.Resources.Preemptible = false;

            (_, _, var poolInformation, _) = await ProcessTesTaskAndGetBatchJobArgumentsAsync(tesTask, GetMockConfig()(), GetMockAzureProxy(AzureProxyReturnValues.Defaults));

            Assert.AreEqual("VmSizeDedicated1", poolInformation.AutoPoolSpecification.PoolSpecification.VirtualMachineSize);
            Assert.AreEqual(1, poolInformation.AutoPoolSpecification.PoolSpecification.TargetDedicatedComputeNodes);
            Assert.AreEqual(0, poolInformation.AutoPoolSpecification.PoolSpecification.TargetLowPriorityComputeNodes);
        }

        [TestMethod]
        public async Task PreemptibleTesTaskGetsScheduledToLowPriorityVm_PerVMFamilyEnforced()
        {
            var tesTask = GetTesTask();
            tesTask.Resources.Preemptible = true;

            (_, _, var poolInformation, _) = await ProcessTesTaskAndGetBatchJobArgumentsAsync(tesTask, GetMockConfig()(), GetMockAzureProxy(AzureProxyReturnValues.DefaultsPerVMFamilyEnforced));

            Assert.AreEqual("VmSizeLowPri1", poolInformation.AutoPoolSpecification.PoolSpecification.VirtualMachineSize);
            Assert.AreEqual(1, poolInformation.AutoPoolSpecification.PoolSpecification.TargetLowPriorityComputeNodes);
            Assert.AreEqual(0, poolInformation.AutoPoolSpecification.PoolSpecification.TargetDedicatedComputeNodes);
        }

        [TestMethod]
        public async Task NonPreemptibleTesTaskGetsScheduledToDedicatedVm_PerVMFamilyEnforced()
        {
            var tesTask = GetTesTask();
            tesTask.Resources.Preemptible = false;

            (_, _, var poolInformation, _) = await ProcessTesTaskAndGetBatchJobArgumentsAsync(tesTask, GetMockConfig()(), GetMockAzureProxy(AzureProxyReturnValues.DefaultsPerVMFamilyEnforced));

            Assert.AreEqual("VmSizeDedicated1", poolInformation.AutoPoolSpecification.PoolSpecification.VirtualMachineSize);
            Assert.AreEqual(1, poolInformation.AutoPoolSpecification.PoolSpecification.TargetDedicatedComputeNodes);
            Assert.AreEqual(0, poolInformation.AutoPoolSpecification.PoolSpecification.TargetLowPriorityComputeNodes);
        }

        [TestMethod]
        public async Task NonPreemptibleTesTaskGetsWarningAndIsScheduledToLowPriorityVmIfPriceIsDoubleIdeal()
        {
            var tesTask = GetTesTask();
            tesTask.Resources.Preemptible = false;
            tesTask.Resources.CpuCores = 2;

            var azureProxyReturnValues = AzureProxyReturnValues.DefaultsPerVMFamilyEnforced;
            azureProxyReturnValues.VmSizesAndPrices.First(vm => vm.VmSize.Equals("VmSize3", StringComparison.OrdinalIgnoreCase)).PricePerHour = 44;
            var azureProxy = GetMockAzureProxy(azureProxyReturnValues);

            (_, _, var poolInformation, _) = await ProcessTesTaskAndGetBatchJobArgumentsAsync(tesTask, GetMockConfig()(), azureProxy);

            Assert.IsTrue(tesTask.Logs.Any(l => "UsedLowPriorityInsteadOfDedicatedVm".Equals(l.Warning)));
            Assert.AreEqual(1, poolInformation.AutoPoolSpecification.PoolSpecification.TargetLowPriorityComputeNodes);
        }

        [TestMethod]
        public async Task TesTaskGetsScheduledToLowPriorityVmIfSettingUsePreemptibleVmsOnlyIsSet()
        {
            var tesTask = GetTesTask();
            tesTask.Resources.Preemptible = false;

            var config = GetMockConfig()()
                .Append(("UsePreemptibleVmsOnly", "true"));

            (_, _, var poolInformation, _) = await ProcessTesTaskAndGetBatchJobArgumentsAsync(tesTask, config, GetMockAzureProxy(AzureProxyReturnValues.Defaults));

            Assert.AreEqual(1, poolInformation.AutoPoolSpecification.PoolSpecification.TargetLowPriorityComputeNodes);
        }

        [TestMethod]
        public async Task TesTaskGetsScheduledToAllowedVmSizeOnly()
        {
            static async Task RunTest(string allowedVmSizes, TesState expectedTaskState, string expectedSelectedVmSize = null)
            {
                var tesTask = GetTesTask();
                tesTask.Resources.Preemptible = true;

                var config = GetMockConfig()()
                    .Append(("AllowedVmSizes", allowedVmSizes));

                (_, _, var poolInformation, _) = await ProcessTesTaskAndGetBatchJobArgumentsAsync(tesTask, config, GetMockAzureProxy(AzureProxyReturnValues.Defaults));
                Assert.AreEqual(expectedTaskState, tesTask.State);

                if (expectedSelectedVmSize is not null)
                {
                    Assert.AreEqual(expectedSelectedVmSize, poolInformation.AutoPoolSpecification.PoolSpecification.VirtualMachineSize);
                }
            }

            await RunTest(null, TesState.INITIALIZINGEnum, "VmSizeLowPri1");
            await RunTest(string.Empty, TesState.INITIALIZINGEnum, "VmSizeLowPri1");
            await RunTest("VmSizeLowPri1", TesState.INITIALIZINGEnum, "VmSizeLowPri1");
            await RunTest("VmSizeLowPri1,VmSizeLowPri2", TesState.INITIALIZINGEnum, "VmSizeLowPri1");
            await RunTest("VmSizeLowPri2", TesState.INITIALIZINGEnum, "VmSizeLowPri2");
            await RunTest("VmSizeLowPriNonExistent", TesState.SYSTEMERROREnum);
            await RunTest("VmSizeLowPriNonExistent,VmSizeLowPri1", TesState.INITIALIZINGEnum, "VmSizeLowPri1");
            await RunTest("VmFamily2", TesState.INITIALIZINGEnum, "VmSizeLowPri2");
        }

        [TestMethod]
        public async Task TaskStateTransitionsFromRunningState()
        {
            Assert.AreEqual(TesState.RUNNINGEnum, await GetNewTesTaskStateAsync(TesState.RUNNINGEnum, BatchJobAndTaskStates.TaskActive));
            Assert.AreEqual(TesState.RUNNINGEnum, await GetNewTesTaskStateAsync(TesState.RUNNINGEnum, BatchJobAndTaskStates.TaskPreparing));
            Assert.AreEqual(TesState.RUNNINGEnum, await GetNewTesTaskStateAsync(TesState.RUNNINGEnum, BatchJobAndTaskStates.TaskRunning));
            Assert.AreEqual(TesState.COMPLETEEnum, await GetNewTesTaskStateAsync(TesState.RUNNINGEnum, BatchJobAndTaskStates.TaskCompletedSuccessfully));
            Assert.AreEqual(TesState.EXECUTORERROREnum, await GetNewTesTaskStateAsync(TesState.RUNNINGEnum, BatchJobAndTaskStates.TaskFailed));
            Assert.AreEqual(TesState.SYSTEMERROREnum, await GetNewTesTaskStateAsync(TesState.RUNNINGEnum, BatchJobAndTaskStates.JobNotFound));
            Assert.AreEqual(TesState.SYSTEMERROREnum, await GetNewTesTaskStateAsync(TesState.RUNNINGEnum, BatchJobAndTaskStates.TaskNotFound));
            Assert.AreEqual(TesState.SYSTEMERROREnum, await GetNewTesTaskStateAsync(TesState.RUNNINGEnum, BatchJobAndTaskStates.MoreThanOneJobFound));
            Assert.AreEqual(TesState.EXECUTORERROREnum, await GetNewTesTaskStateAsync(TesState.RUNNINGEnum, BatchJobAndTaskStates.NodeDiskFull));
            Assert.AreEqual(TesState.QUEUEDEnum, await GetNewTesTaskStateAsync(TesState.RUNNINGEnum, BatchJobAndTaskStates.ActiveJobWithMissingAutoPool));
            Assert.AreEqual(TesState.QUEUEDEnum, await GetNewTesTaskStateAsync(TesState.RUNNINGEnum, BatchJobAndTaskStates.NodePreempted));
        }

        [TestMethod]
        public async Task TaskStateTransitionsFromInitializingState()
        {
            Assert.AreEqual(TesState.INITIALIZINGEnum, await GetNewTesTaskStateAsync(TesState.INITIALIZINGEnum, BatchJobAndTaskStates.TaskActive));
            Assert.AreEqual(TesState.INITIALIZINGEnum, await GetNewTesTaskStateAsync(TesState.INITIALIZINGEnum, BatchJobAndTaskStates.TaskPreparing));
            Assert.AreEqual(TesState.RUNNINGEnum, await GetNewTesTaskStateAsync(TesState.INITIALIZINGEnum, BatchJobAndTaskStates.TaskRunning));
            Assert.AreEqual(TesState.COMPLETEEnum, await GetNewTesTaskStateAsync(TesState.INITIALIZINGEnum, BatchJobAndTaskStates.TaskCompletedSuccessfully));
            Assert.AreEqual(TesState.EXECUTORERROREnum, await GetNewTesTaskStateAsync(TesState.INITIALIZINGEnum, BatchJobAndTaskStates.TaskFailed));
            Assert.AreEqual(TesState.SYSTEMERROREnum, await GetNewTesTaskStateAsync(TesState.INITIALIZINGEnum, BatchJobAndTaskStates.JobNotFound));
            Assert.AreEqual(TesState.SYSTEMERROREnum, await GetNewTesTaskStateAsync(TesState.INITIALIZINGEnum, BatchJobAndTaskStates.TaskNotFound));
            Assert.AreEqual(TesState.SYSTEMERROREnum, await GetNewTesTaskStateAsync(TesState.INITIALIZINGEnum, BatchJobAndTaskStates.MoreThanOneJobFound));
            Assert.AreEqual(TesState.EXECUTORERROREnum, await GetNewTesTaskStateAsync(TesState.INITIALIZINGEnum, BatchJobAndTaskStates.NodeDiskFull));
            Assert.AreEqual(TesState.QUEUEDEnum, await GetNewTesTaskStateAsync(TesState.INITIALIZINGEnum, BatchJobAndTaskStates.NodeAllocationFailed));
            Assert.AreEqual(TesState.EXECUTORERROREnum, await GetNewTesTaskStateAsync(TesState.INITIALIZINGEnum, BatchJobAndTaskStates.ImageDownloadFailed));
            Assert.AreEqual(TesState.QUEUEDEnum, await GetNewTesTaskStateAsync(TesState.INITIALIZINGEnum, BatchJobAndTaskStates.ActiveJobWithMissingAutoPool));
            Assert.AreEqual(TesState.QUEUEDEnum, await GetNewTesTaskStateAsync(TesState.INITIALIZINGEnum, BatchJobAndTaskStates.NodePreempted));
        }

        [TestMethod]
        public async Task TaskStateTransitionsFromQueuedState()
        {
            Assert.AreEqual(TesState.INITIALIZINGEnum, await GetNewTesTaskStateAsync(TesState.QUEUEDEnum, BatchJobAndTaskStates.TaskActive));
            Assert.AreEqual(TesState.INITIALIZINGEnum, await GetNewTesTaskStateAsync(TesState.QUEUEDEnum, BatchJobAndTaskStates.TaskPreparing));
            Assert.AreEqual(TesState.RUNNINGEnum, await GetNewTesTaskStateAsync(TesState.QUEUEDEnum, BatchJobAndTaskStates.TaskRunning));
            Assert.AreEqual(TesState.COMPLETEEnum, await GetNewTesTaskStateAsync(TesState.QUEUEDEnum, BatchJobAndTaskStates.TaskCompletedSuccessfully));
            Assert.AreEqual(TesState.EXECUTORERROREnum, await GetNewTesTaskStateAsync(TesState.QUEUEDEnum, BatchJobAndTaskStates.TaskFailed));
            Assert.AreEqual(TesState.SYSTEMERROREnum, await GetNewTesTaskStateAsync(TesState.QUEUEDEnum, BatchJobAndTaskStates.MoreThanOneJobFound));
            Assert.AreEqual(TesState.EXECUTORERROREnum, await GetNewTesTaskStateAsync(TesState.QUEUEDEnum, BatchJobAndTaskStates.NodeDiskFull));
            Assert.AreEqual(TesState.QUEUEDEnum, await GetNewTesTaskStateAsync(TesState.QUEUEDEnum, BatchJobAndTaskStates.TaskNotFound));
        }

        [TestMethod]
        public async Task TaskIsRequeuedUpToThreeTimesForTransientErrors()
        {
            var tesTask = GetTesTask();

            var azureProxyReturnValues = AzureProxyReturnValues.Defaults;

            azureProxyReturnValues.VmSizesAndPrices = new List<VirtualMachineInformation> {
                new VirtualMachineInformation { VmSize = "VmSize1", LowPriority = false, NumberOfCores = 2, MemoryInGB = 4, ResourceDiskSizeInGB = 20, PricePerHour = 1 },
                new VirtualMachineInformation { VmSize = "VmSize2", LowPriority = false, NumberOfCores = 2, MemoryInGB = 4, ResourceDiskSizeInGB = 20, PricePerHour = 2 },
                new VirtualMachineInformation { VmSize = "VmSize3", LowPriority = false, NumberOfCores = 2, MemoryInGB = 4, ResourceDiskSizeInGB = 20, PricePerHour = 3 },
                new VirtualMachineInformation { VmSize = "VmSize4", LowPriority = false, NumberOfCores = 2, MemoryInGB = 4, ResourceDiskSizeInGB = 20, PricePerHour = 4 },
                new VirtualMachineInformation { VmSize = "VmSize5", LowPriority = false, NumberOfCores = 2, MemoryInGB = 4, ResourceDiskSizeInGB = 20, PricePerHour = 5 }
            };

            await GetNewTesTaskStateAsync(tesTask, azureProxyReturnValues);
            Assert.AreEqual(TesState.QUEUEDEnum, await GetNewTesTaskStateAsync(tesTask, BatchJobAndTaskStates.NodeAllocationFailed));
            await GetNewTesTaskStateAsync(tesTask, azureProxyReturnValues);
            Assert.AreEqual(TesState.QUEUEDEnum, await GetNewTesTaskStateAsync(tesTask, BatchJobAndTaskStates.NodeAllocationFailed));
            await GetNewTesTaskStateAsync(tesTask, azureProxyReturnValues);
            Assert.AreEqual(TesState.QUEUEDEnum, await GetNewTesTaskStateAsync(tesTask, BatchJobAndTaskStates.NodeAllocationFailed));
            await GetNewTesTaskStateAsync(tesTask, azureProxyReturnValues);
            Assert.AreEqual(TesState.EXECUTORERROREnum, await GetNewTesTaskStateAsync(tesTask, BatchJobAndTaskStates.NodeAllocationFailed));
        }

        [TestMethod]
        public async Task TaskThatFailsWithNodeAllocationErrorIsRequeuedOnDifferentVmSize()
        {
            var tesTask = GetTesTask();

            await GetNewTesTaskStateAsync(tesTask);
            await GetNewTesTaskStateAsync(tesTask, BatchJobAndTaskStates.NodeAllocationFailed);
            var firstAttemptVmSize = tesTask.Logs[0].VirtualMachineInfo.VmSize;

            await GetNewTesTaskStateAsync(tesTask);
            await GetNewTesTaskStateAsync(tesTask, BatchJobAndTaskStates.NodeAllocationFailed);
            var secondAttemptVmSize = tesTask.Logs[1].VirtualMachineInfo.VmSize;

            Assert.AreNotEqual(firstAttemptVmSize, secondAttemptVmSize);

            // There are only two suitable VMs, and both have been excluded because of the NodeAllocationFailed error on the two earlier attempts
            await GetNewTesTaskStateAsync(tesTask);

            Assert.AreEqual(TesState.SYSTEMERROREnum, tesTask.State);
            Assert.AreEqual("NoVmSizeAvailable", tesTask.FailureReason);
        }

        [TestMethod]
        public async Task TaskGetsCancelled()
        {
            var tesTask = new TesTask { Id = "test", State = TesState.CANCELEDEnum, IsCancelRequested = true };

            var azureProxyReturnValues = AzureProxyReturnValues.Defaults;
            azureProxyReturnValues.BatchJobAndTaskState = BatchJobAndTaskStates.TaskActive;

            Mock<IAzureProxy> azureProxy = default;
            var azureProxySetter = new Action<Mock<IAzureProxy>>(mock =>
            {
                GetMockAzureProxy(azureProxyReturnValues)(mock);
                azureProxy = mock;
            });
            await ProcessTesTaskAndGetBatchJobArgumentsAsync(tesTask, GetMockConfig()(), azureProxySetter);

            Assert.AreEqual(TesState.CANCELEDEnum, tesTask.State);
            Assert.IsFalse(tesTask.IsCancelRequested);
            azureProxy.Verify(i => i.DeleteBatchJobAsync(tesTask.Id, It.IsAny<CancellationToken>()));
        }

        [TestMethod]
        public async Task SuccessfullyCompletedTaskContainsBatchNodeMetrics()
        {
            var tesTask = GetTesTask();

            var metricsFileContent = @"
                BlobXferPullStart=2020-10-08T02:30:39+00:00
                BlobXferPullEnd=2020-10-08T02:31:39+00:00
                ExecutorPullStart=2020-10-08T02:32:39+00:00
                ExecutorPullEnd=2020-10-08T02:34:39+00:00
                ExecutorImageSizeInBytes=3000000000
                DownloadStart=2020-10-08T02:35:39+00:00
                DownloadEnd=2020-10-08T02:38:39+00:00
                ExecutorStart=2020-10-08T02:39:39+00:00
                ExecutorEnd=2020-10-08T02:43:39+00:00
                UploadStart=2020-10-08T02:44:39+00:00
                UploadEnd=2020-10-08T02:49:39+00:00
                DiskSizeInKiB=8000000
                DiskUsedInKiB=1000000
                FileDownloadSizeInBytes=2000000000
                FileUploadSizeInBytes=4000000000".Replace(" ", string.Empty);

            var azureProxyReturnValues = AzureProxyReturnValues.Defaults;
            azureProxyReturnValues.BatchJobAndTaskState = BatchJobAndTaskStates.TaskCompletedSuccessfully;
            azureProxyReturnValues.DownloadedBlobContent = metricsFileContent;
            var azureProxy = GetMockAzureProxy(azureProxyReturnValues);

            await ProcessTesTaskAndGetBatchJobArgumentsAsync(tesTask, GetMockConfig()(), azureProxy);

            Assert.AreEqual(TesState.COMPLETEEnum, tesTask.State);

            var batchNodeMetrics = tesTask.GetOrAddTesTaskLog().BatchNodeMetrics;
            Assert.IsNotNull(batchNodeMetrics);
            Assert.AreEqual(60, batchNodeMetrics.BlobXferImagePullDurationInSeconds);
            Assert.AreEqual(120, batchNodeMetrics.ExecutorImagePullDurationInSeconds);
            Assert.AreEqual(3, batchNodeMetrics.ExecutorImageSizeInGB);
            Assert.AreEqual(180, batchNodeMetrics.FileDownloadDurationInSeconds);
            Assert.AreEqual(240, batchNodeMetrics.ExecutorDurationInSeconds);
            Assert.AreEqual(300, batchNodeMetrics.FileUploadDurationInSeconds);
            Assert.AreEqual(1.024, batchNodeMetrics.DiskUsedInGB);
            Assert.AreEqual(12.5f, batchNodeMetrics.DiskUsedPercent);
            Assert.AreEqual(2, batchNodeMetrics.FileDownloadSizeInGB);
            Assert.AreEqual(4, batchNodeMetrics.FileUploadSizeInGB);

            var executorLog = tesTask.GetOrAddTesTaskLog().GetOrAddExecutorLog();
            Assert.IsNotNull(executorLog);
            Assert.AreEqual(0, executorLog.ExitCode);
            Assert.AreEqual(DateTimeOffset.Parse("2020-10-08T02:30:39+00:00"), executorLog.StartTime);
            Assert.AreEqual(DateTimeOffset.Parse("2020-10-08T02:49:39+00:00"), executorLog.EndTime);
        }

        [TestMethod]
        public async Task SuccessfullyCompletedTaskContainsCromwellResultCode()
        {
            var tesTask = GetTesTask();

            var azureProxyReturnValues = AzureProxyReturnValues.Defaults;
            azureProxyReturnValues.BatchJobAndTaskState = BatchJobAndTaskStates.TaskCompletedSuccessfully;
            azureProxyReturnValues.DownloadedBlobContent = "2";
            var azureProxy = GetMockAzureProxy(azureProxyReturnValues);

            await ProcessTesTaskAndGetBatchJobArgumentsAsync(tesTask, GetMockConfig()(), azureProxy);

            Assert.AreEqual(TesState.COMPLETEEnum, tesTask.State);
            Assert.AreEqual(2, tesTask.GetOrAddTesTaskLog().CromwellResultCode);
            Assert.AreEqual(2, tesTask.CromwellResultCode);
        }

        [TestMethod]
        public async Task TesInputFilePathMustStartWithCromwellExecutions()
        {
            var tesTask = GetTesTask();

            tesTask.Inputs.Add(new TesInput
            {
                Path = "xyz/path"
            });

            (var failureReason, var systemLog) = await ProcessTesTaskAndGetFailureReasonAndSystemLogAsync(tesTask);

            Assert.AreEqual(TesState.SYSTEMERROREnum, tesTask.State);
            Assert.AreEqual($"InvalidInputFilePath", failureReason);
            Assert.AreEqual($"InvalidInputFilePath", systemLog[0]);
            Assert.AreEqual($"Unsupported input path 'xyz/path' for task Id {tesTask.Id}. Must start with '/cromwell-executions/'.", systemLog[1]);
        }

        [TestMethod]
        public async Task TesInputFileMustHaveEitherUrlOrContent()
        {
            var tesTask = GetTesTask();

            tesTask.Inputs.Add(new TesInput
            {
                Url = null,
                Content = null
            });

            (var failureReason, var systemLog) = await ProcessTesTaskAndGetFailureReasonAndSystemLogAsync(tesTask);

            Assert.AreEqual(TesState.SYSTEMERROREnum, tesTask.State);
            Assert.AreEqual($"InvalidInputFilePath", failureReason);
            Assert.AreEqual($"InvalidInputFilePath", systemLog[0]);
            Assert.AreEqual($"One of Input Url or Content must be set", systemLog[1]);
        }

        [TestMethod]
        public async Task TesInputFileMustNotHaveBothUrlAndContent()
        {
            var tesTask = GetTesTask();

            tesTask.Inputs.Add(new TesInput
            {
                Url = "/storageaccount1/container1/file1.txt",
                Content = "test content"
            });

            (var failureReason, var systemLog) = await ProcessTesTaskAndGetFailureReasonAndSystemLogAsync(tesTask);

            Assert.AreEqual(TesState.SYSTEMERROREnum, tesTask.State);
            Assert.AreEqual($"InvalidInputFilePath", failureReason);
            Assert.AreEqual($"InvalidInputFilePath", systemLog[0]);
            Assert.AreEqual($"Input Url and Content cannot be both set", systemLog[1]);
        }

        [TestMethod]
        public async Task TesInputFileTypeMustNotBeDirectory()
        {
            var tesTask = GetTesTask();

            tesTask.Inputs.Add(new TesInput
            {
                Url = "/storageaccount1/container1/directory",
                Type = TesFileType.DIRECTORYEnum
            });

            (var failureReason, var systemLog) = await ProcessTesTaskAndGetFailureReasonAndSystemLogAsync(tesTask);

            Assert.AreEqual(TesState.SYSTEMERROREnum, tesTask.State);
            Assert.AreEqual($"InvalidInputFilePath", failureReason);
            Assert.AreEqual($"InvalidInputFilePath", systemLog[0]);
            Assert.AreEqual($"Directory input is not supported.", systemLog[1]);
        }

        [TestMethod]
        public async Task QueryStringsAreRemovedFromLocalFilePathsWhenCommandScriptIsProvidedAsFile()
        {
            var tesTask = GetTesTask();

            var originalCommandScript = "cat /cromwell-executions/workflowpath/inputs/host/path?param=2";

            tesTask.Inputs = new List<TesInput>
            {
                new TesInput { Url = "/cromwell-executions/workflowpath/execution/script", Path = "/cromwell-executions/workflowpath/execution/script", Type = TesFileType.FILEEnum, Name = "commandScript", Content = null },
                new TesInput { Url = "http://host/path?param=1", Path = "/cromwell-executions/workflowpath/inputs/host/path?param=2", Type = TesFileType.FILEEnum, Name = "file1", Content = null }
            };

            var azureProxyReturnValues = AzureProxyReturnValues.Defaults;
            azureProxyReturnValues.DownloadedBlobContent = originalCommandScript;

            Mock<IAzureProxy> azureProxy = default;
            var azureProxySetter = new Action<Mock<IAzureProxy>>(mock =>
            {
                GetMockAzureProxy(azureProxyReturnValues)(mock);
                azureProxy = mock;
            });
            await ProcessTesTaskAndGetBatchJobArgumentsAsync(tesTask, GetMockConfig()(), azureProxySetter);

            var modifiedCommandScript = (string)azureProxy.Invocations.FirstOrDefault(i => i.Method.Name == nameof(IAzureProxy.UploadBlobAsync) && i.Arguments[0].ToString().Contains("/script"))?.Arguments[1];
            var filesToDownload = GetFilesToDownload(azureProxy);

            Assert.AreEqual(TesState.INITIALIZINGEnum, tesTask.State);
            Assert.IsFalse(filesToDownload.Any(f => f.LocalPath.Contains('?') || f.LocalPath.Contains("param=1") || f.LocalPath.Contains("param=2")), "Query string was not removed from local file path");
            Assert.AreEqual(1, filesToDownload.Count(f => f.StorageUrl.Contains("?param=1")), "Query string was removed from blob URL");
            Assert.IsFalse(modifiedCommandScript.Contains("?param=2"), "Query string was not removed from local file path in command script");
        }

        [TestMethod]
        public async Task QueryStringsAreRemovedFromLocalFilePathsWhenCommandScriptIsProvidedAsContent()
        {
            var tesTask = GetTesTask();

            var originalCommandScript = "cat /cromwell-executions/workflowpath/inputs/host/path?param=2";

            tesTask.Inputs = new List<TesInput>
            {
                new TesInput { Url = null, Path = "/cromwell-executions/workflowpath/execution/script", Type = TesFileType.FILEEnum, Name = "commandScript", Content = originalCommandScript },
                new TesInput { Url = "http://host/path?param=1", Path = "/cromwell-executions/workflowpath/inputs/host/path?param=2", Type = TesFileType.FILEEnum, Name = "file1", Content = null }
            };

            Mock<IAzureProxy> azureProxy = default;
            var azureProxySetter = new Action<Mock<IAzureProxy>>(mock =>
            {
                GetMockAzureProxy(AzureProxyReturnValues.Defaults)(mock);
                azureProxy = mock;
            });
            await ProcessTesTaskAndGetBatchJobArgumentsAsync(tesTask, GetMockConfig()(), azureProxySetter);

            var modifiedCommandScript = (string)azureProxy.Invocations.FirstOrDefault(i => i.Method.Name == nameof(IAzureProxy.UploadBlobAsync) && i.Arguments[0].ToString().Contains("/script"))?.Arguments[1];
            var filesToDownload = GetFilesToDownload(azureProxy);

            Assert.AreEqual(TesState.INITIALIZINGEnum, tesTask.State);
            Assert.AreEqual(2, filesToDownload.Count());
            Assert.IsFalse(filesToDownload.Any(f => f.LocalPath.Contains('?') || f.LocalPath.Contains("param=1") || f.LocalPath.Contains("param=2")), "Query string was not removed from local file path");
            Assert.AreEqual(1, filesToDownload.Count(f => f.StorageUrl.Contains("?param=1")), "Query string was removed from blob URL");
            Assert.IsFalse(modifiedCommandScript.Contains("?param=2"), "Query string was not removed from local file path in command script");
        }

        [TestMethod]
        public async Task PublicHttpUrlsAreKeptIntact()
        {
            var config = GetMockConfig()()
                .Append(("ExternalStorageContainers", "https://externalaccount1.blob.core.windows.net/container1?sas1; https://externalaccount2.blob.core.windows.net/container2/?sas2; https://externalaccount2.blob.core.windows.net?accountsas;"));

            var tesTask = GetTesTask();

            tesTask.Inputs = new List<TesInput>
            {
                new TesInput { Url = null, Path = "/cromwell-executions/workflowpath/execution/script", Type = TesFileType.FILEEnum, Name = "commandScript", Content = "echo hello" },
                new TesInput { Url = "https://storageaccount1.blob.core.windows.net/container1/blob1?sig=sassignature", Path = "/cromwell-executions/workflowpath/inputs/blob1", Type = TesFileType.FILEEnum, Name = "blob1", Content = null },
                new TesInput { Url = "https://externalaccount1.blob.core.windows.net/container1/blob2?sig=sassignature", Path = "/cromwell-executions/workflowpath/inputs/blob2", Type = TesFileType.FILEEnum, Name = "blob2", Content = null },
                new TesInput { Url = "https://publicaccount1.blob.core.windows.net/container1/blob3", Path = "/cromwell-executions/workflowpath/inputs/blob3", Type = TesFileType.FILEEnum, Name = "blob3", Content = null }
            };

            Mock<IAzureProxy> azureProxy = default;
            var azureProxySetter = new Action<Mock<IAzureProxy>>(mock =>
            {
                GetMockAzureProxy(AzureProxyReturnValues.Defaults)(mock);
                azureProxy = mock;
            });
            await ProcessTesTaskAndGetBatchJobArgumentsAsync(tesTask, config, azureProxySetter);

            var filesToDownload = GetFilesToDownload(azureProxy);

            Assert.AreEqual(4, filesToDownload.Count());
            Assert.IsNotNull(filesToDownload.SingleOrDefault(f => f.StorageUrl.Equals("https://storageaccount1.blob.core.windows.net/container1/blob1?sig=sassignature")));
            Assert.IsNotNull(filesToDownload.SingleOrDefault(f => f.StorageUrl.Equals("https://externalaccount1.blob.core.windows.net/container1/blob2?sig=sassignature")));
            Assert.IsNotNull(filesToDownload.SingleOrDefault(f => f.StorageUrl.Equals("https://publicaccount1.blob.core.windows.net/container1/blob3")));
        }

        [TestMethod]
        public async Task PrivatePathsAndUrlsGetSasToken()
        {
            var config = GetMockConfig()()
                .Append(("ExternalStorageContainers", "https://externalaccount1.blob.core.windows.net/container1?sas1; https://externalaccount2.blob.core.windows.net/container2/?sas2; https://externalaccount2.blob.core.windows.net?accountsas;"));

            var tesTask = GetTesTask();

            tesTask.Inputs = new List<TesInput>
            {
                // defaultstorageaccount and storageaccount1 are accessible to TES identity
                new TesInput { Url = null, Path = "/cromwell-executions/workflowpath/execution/script", Type = TesFileType.FILEEnum, Name = "commandScript", Content = "echo hello" },

                new TesInput { Url = "/defaultstorageaccount/container1/blob1", Path = "/cromwell-executions/workflowpath/inputs/blob1", Type = TesFileType.FILEEnum, Name = "blob1", Content = null },
                new TesInput { Url = "/storageaccount1/container1/blob2", Path = "/cromwell-executions/workflowpath/inputs/blob2", Type = TesFileType.FILEEnum, Name = "blob2", Content = null },
                new TesInput { Url = "/externalaccount1/container1/blob3", Path = "/cromwell-executions/workflowpath/inputs/blob3", Type = TesFileType.FILEEnum, Name = "blob3", Content = null },
                new TesInput { Url = "/externalaccount2/container2/blob4", Path = "/cromwell-executions/workflowpath/inputs/blob4", Type = TesFileType.FILEEnum, Name = "blob4", Content = null },

                new TesInput { Url = "file:///defaultstorageaccount/container1/blob5", Path = "/cromwell-executions/workflowpath/inputs/blob5", Type = TesFileType.FILEEnum, Name = "blob5", Content = null },
                new TesInput { Url = "file:///storageaccount1/container1/blob6", Path = "/cromwell-executions/workflowpath/inputs/blob6", Type = TesFileType.FILEEnum, Name = "blob6", Content = null },
                new TesInput { Url = "file:///externalaccount1/container1/blob7", Path = "/cromwell-executions/workflowpath/inputs/blob7", Type = TesFileType.FILEEnum, Name = "blob7", Content = null },
                new TesInput { Url = "file:///externalaccount2/container2/blob8", Path = "/cromwell-executions/workflowpath/inputs/blob8", Type = TesFileType.FILEEnum, Name = "blob8", Content = null },

                new TesInput { Url = "https://defaultstorageaccount.blob.core.windows.net/container1/blob9", Path = "/cromwell-executions/workflowpath/inputs/blob9", Type = TesFileType.FILEEnum, Name = "blob9", Content = null },
                new TesInput { Url = "https://storageaccount1.blob.core.windows.net/container1/blob10", Path = "/cromwell-executions/workflowpath/inputs/blob10", Type = TesFileType.FILEEnum, Name = "blob10", Content = null },
                new TesInput { Url = "https://externalaccount1.blob.core.windows.net/container1/blob11", Path = "/cromwell-executions/workflowpath/inputs/blob11", Type = TesFileType.FILEEnum, Name = "blob11", Content = null },
                new TesInput { Url = "https://externalaccount2.blob.core.windows.net/container2/blob12", Path = "/cromwell-executions/workflowpath/inputs/blob12", Type = TesFileType.FILEEnum, Name = "blob12", Content = null },

                // ExternalStorageContainers entry exists for externalaccount2/container2 and for externalaccount2 (account level SAS), so this uses account SAS:
                new TesInput { Url = "https://externalaccount2.blob.core.windows.net/container3/blob13", Path = "/cromwell-executions/workflowpath/inputs/blob12", Type = TesFileType.FILEEnum, Name = "blob12", Content = null },

                // ExternalStorageContainers entry exists for externalaccount1/container1, but not for externalaccount1/publiccontainer, so this is treated as public URL:
                new TesInput { Url = "https://externalaccount1.blob.core.windows.net/publiccontainer/blob14", Path = "/cromwell-executions/workflowpath/inputs/blob14", Type = TesFileType.FILEEnum, Name = "blob14", Content = null }
            };

            Mock<IAzureProxy> azureProxy = default;
            var azureProxySetter = new Action<Mock<IAzureProxy>>(mock =>
            {
                GetMockAzureProxy(AzureProxyReturnValues.Defaults)(mock);
                azureProxy = mock;
            });
            await ProcessTesTaskAndGetBatchJobArgumentsAsync(tesTask, config, azureProxySetter);

            var filesToDownload = GetFilesToDownload(azureProxy);

            Assert.AreEqual(15, filesToDownload.Count());

            Assert.IsNotNull(filesToDownload.SingleOrDefault(f => f.StorageUrl.StartsWith("https://defaultstorageaccount.blob.core.windows.net/container1/blob1?sv=")));
            Assert.IsNotNull(filesToDownload.SingleOrDefault(f => f.StorageUrl.StartsWith("https://storageaccount1.blob.core.windows.net/container1/blob2?sv=")));
            Assert.IsNotNull(filesToDownload.SingleOrDefault(f => f.StorageUrl.Equals("https://externalaccount1.blob.core.windows.net/container1/blob3?sas1")));
            Assert.IsNotNull(filesToDownload.SingleOrDefault(f => f.StorageUrl.Equals("https://externalaccount2.blob.core.windows.net/container2/blob4?sas2")));

            Assert.IsNotNull(filesToDownload.SingleOrDefault(f => f.StorageUrl.StartsWith("https://defaultstorageaccount.blob.core.windows.net/container1/blob5?sv=")));
            Assert.IsNotNull(filesToDownload.SingleOrDefault(f => f.StorageUrl.StartsWith("https://storageaccount1.blob.core.windows.net/container1/blob6?sv=")));
            Assert.IsNotNull(filesToDownload.SingleOrDefault(f => f.StorageUrl.Equals("https://externalaccount1.blob.core.windows.net/container1/blob7?sas1")));
            Assert.IsNotNull(filesToDownload.SingleOrDefault(f => f.StorageUrl.Equals("https://externalaccount2.blob.core.windows.net/container2/blob8?sas2")));

            Assert.IsNotNull(filesToDownload.SingleOrDefault(f => f.StorageUrl.StartsWith("https://defaultstorageaccount.blob.core.windows.net/container1/blob9?sv=")));
            Assert.IsNotNull(filesToDownload.SingleOrDefault(f => f.StorageUrl.StartsWith("https://storageaccount1.blob.core.windows.net/container1/blob10?sv=")));
            Assert.IsNotNull(filesToDownload.SingleOrDefault(f => f.StorageUrl.Equals("https://externalaccount1.blob.core.windows.net/container1/blob11?sas1")));
            Assert.IsNotNull(filesToDownload.SingleOrDefault(f => f.StorageUrl.Equals("https://externalaccount2.blob.core.windows.net/container2/blob12?sas2")));

            Assert.IsNotNull(filesToDownload.SingleOrDefault(f => f.StorageUrl.Equals("https://externalaccount2.blob.core.windows.net/container3/blob13?accountsas")));

            Assert.IsNotNull(filesToDownload.SingleOrDefault(f => f.StorageUrl.Equals("https://externalaccount1.blob.core.windows.net/publiccontainer/blob14")));
        }

        [TestMethod]
        public async Task PrivateImagesArePulledUsingPoolConfiguration()
        {
            var tesTask = GetTesTask();

            Mock<IAzureProxy> azureProxy = default;
            var azureProxySetter = new Action<Mock<IAzureProxy>>(mock =>
            {
                GetMockAzureProxy(AzureProxyReturnValues.Defaults)(mock);
                azureProxy = mock;
            });
            (_, var cloudTask, var poolInformation, _) = await ProcessTesTaskAndGetBatchJobArgumentsAsync(tesTask, GetMockConfig()(), azureProxySetter);
            var batchScript = (string)azureProxy.Invocations.FirstOrDefault(i => i.Method.Name == nameof(IAzureProxy.UploadBlobAsync) && i.Arguments[0].ToString().Contains("/batch_script"))?.Arguments[1];

            Assert.IsNotNull(poolInformation.AutoPoolSpecification.PoolSpecification.VirtualMachineConfiguration.ContainerConfiguration);
            Assert.AreEqual("registryServer1", poolInformation.AutoPoolSpecification.PoolSpecification.VirtualMachineConfiguration.ContainerConfiguration.ContainerRegistries.FirstOrDefault()?.RegistryServer);
            Assert.AreEqual(2, Regex.Matches(batchScript, tesTask.Executors.First().Image, RegexOptions.IgnoreCase).Count);
            Assert.IsFalse(batchScript.Contains($"docker pull --quiet {tesTask.Executors.First().Image}"));
        }

        [TestMethod]
        public async Task PublicImagesArePulledInTaskCommand()
        {
            var tesTask = GetTesTask();
            tesTask.Executors.First().Image = "ubuntu";

            Mock<IAzureProxy> azureProxy = default;
            var azureProxySetter = new Action<Mock<IAzureProxy>>(mock =>
            {
                GetMockAzureProxy(AzureProxyReturnValues.Defaults)(mock);
                azureProxy = mock;
            });
            (_, var cloudTask, var poolInformation, _) = await ProcessTesTaskAndGetBatchJobArgumentsAsync(tesTask, GetMockConfig()(), azureProxySetter);
            var batchScript = (string)azureProxy.Invocations.FirstOrDefault(i => i.Method.Name == nameof(IAzureProxy.UploadBlobAsync) && i.Arguments[0].ToString().Contains("/batch_script"))?.Arguments[1];

            Assert.IsNull(poolInformation.AutoPoolSpecification.PoolSpecification.VirtualMachineConfiguration.ContainerConfiguration);
            Assert.AreEqual(3, Regex.Matches(batchScript, tesTask.Executors.First().Image, RegexOptions.IgnoreCase).Count);
            Assert.IsTrue(batchScript.Contains("docker pull --quiet ubuntu"));
        }

        [TestMethod]
        public async Task PrivateContainersRunInsideDockerInDockerContainer()
        {
            var tesTask = GetTesTask();

            (_, var cloudTask, _, _) = await ProcessTesTaskAndGetBatchJobArgumentsAsync(tesTask, GetMockConfig()(), GetMockAzureProxy(AzureProxyReturnValues.Defaults));

            Assert.IsNotNull(cloudTask.ContainerSettings);
            Assert.AreEqual("docker", cloudTask.ContainerSettings.ImageName);
        }

        [TestMethod]
        public async Task PublicContainersRunInsideRegularTaskCommand()
        {
            var tesTask = GetTesTask();
            tesTask.Executors.First().Image = "ubuntu";

            (_, var cloudTask, _, _) = await ProcessTesTaskAndGetBatchJobArgumentsAsync(tesTask, GetMockConfig()(), GetMockAzureProxy(AzureProxyReturnValues.Defaults));

            Assert.IsNull(cloudTask.ContainerSettings);
        }

        [TestMethod]
        public async Task LocalFilesInCromwellTmpDirectoryAreDiscoveredAndUploaded()
        {
            var tesTask = GetTesTask();

            tesTask.Inputs = new List<TesInput>
            {
                new TesInput { Url = null, Path = "/cromwell-executions/workflowpath/execution/script", Type = TesFileType.FILEEnum, Name = "commandScript", Content = "echo hello" },
                new TesInput { Url = "file:///cromwell-tmp/tmp12345/blob1", Path = "/cromwell-executions/workflowpath/inputs/blob1", Type = TesFileType.FILEEnum, Name = "blob1", Content = null },
            };

            var azureProxyReturnValues = AzureProxyReturnValues.Defaults;
            azureProxyReturnValues.LocalFileExists = true;

            Mock<IAzureProxy> azureProxy = default;
            var azureProxySetter = new Action<Mock<IAzureProxy>>(mock =>
            {
                GetMockAzureProxy(azureProxyReturnValues)(mock);
                azureProxy = mock;
            });
            await ProcessTesTaskAndGetBatchJobArgumentsAsync(tesTask, GetMockConfig()(), azureProxySetter);

            var filesToDownload = GetFilesToDownload(azureProxy);

            Assert.AreEqual(2, filesToDownload.Count());
            var inputFileUrl = filesToDownload.SingleOrDefault(f => f.StorageUrl.StartsWith("https://defaultstorageaccount.blob.core.windows.net/cromwell-executions/workflowpath/inputs/blob1?sv=")).StorageUrl;
            Assert.IsNotNull(inputFileUrl);
            azureProxy.Verify(i => i.LocalFileExists("/cromwell-tmp/tmp12345/blob1"));
            azureProxy.Verify(i => i.UploadBlobFromFileAsync(It.Is<Uri>(uri => uri.AbsoluteUri.StartsWith("https://defaultstorageaccount.blob.core.windows.net/cromwell-executions/workflowpath/inputs/blob1?sv=")), "/cromwell-tmp/tmp12345/blob1"));
        }

        [TestMethod]
        public async Task PoolIsCreatedInSubnetWhenBatchNodesSubnetIdIsSet()
        {
            var config = GetMockConfig()()
                .Append(("BatchNodesSubnetId", "subnet1"));

            var tesTask = GetTesTask();
            var azureProxy = GetMockAzureProxy(AzureProxyReturnValues.Defaults);

            (_, _, var poolInformation, _) = await ProcessTesTaskAndGetBatchJobArgumentsAsync(tesTask, config, azureProxy);

            var poolNetworkConfiguration = poolInformation.AutoPoolSpecification.PoolSpecification.NetworkConfiguration;

            Assert.AreEqual(Microsoft.Azure.Batch.Common.IPAddressProvisioningType.BatchManaged, poolNetworkConfiguration?.PublicIPAddressConfiguration?.Provision);
            Assert.AreEqual("subnet1", poolNetworkConfiguration?.SubnetId);
        }

        [TestMethod]
        public async Task PoolIsCreatedWithoutPublicIpWhenSubnetAndDisableBatchNodesPublicIpAddressAreSet()
        {
            var config = GetMockConfig()()
                .Append(("BatchNodesSubnetId", "subnet1"))
                .Append(("DisableBatchNodesPublicIpAddress", "true"));

            var tesTask = GetTesTask();
            var azureProxy = GetMockAzureProxy(AzureProxyReturnValues.Defaults);

            (_, _, var poolInformation, _) = await ProcessTesTaskAndGetBatchJobArgumentsAsync(tesTask, config, azureProxy);

            var poolNetworkConfiguration = poolInformation.AutoPoolSpecification.PoolSpecification.NetworkConfiguration;

            Assert.AreEqual(Microsoft.Azure.Batch.Common.IPAddressProvisioningType.NoPublicIPAddresses, poolNetworkConfiguration?.PublicIPAddressConfiguration?.Provision);
            Assert.AreEqual("subnet1", poolNetworkConfiguration?.SubnetId);
        }

        private static async Task<(string FailureReason, string[] SystemLog)> ProcessTesTaskAndGetFailureReasonAndSystemLogAsync(TesTask tesTask, AzureBatchJobAndTaskState? azureBatchJobAndTaskState = null)
        {
            var azureProxyReturnValues = AzureProxyReturnValues.Defaults;
            azureProxyReturnValues.BatchJobAndTaskState = azureBatchJobAndTaskState ?? azureProxyReturnValues.BatchJobAndTaskState;

            await ProcessTesTaskAndGetBatchJobArgumentsAsync(tesTask, GetMockConfig()(), GetMockAzureProxy(azureProxyReturnValues));

            return (tesTask.Logs?.LastOrDefault()?.FailureReason, tesTask.Logs?.LastOrDefault()?.SystemLogs?.ToArray());
        }

        private static Task<(string JobId, CloudTask CloudTask, PoolInformation PoolInformation, Pool batchModelsPool)> ProcessTesTaskAndGetBatchJobArgumentsAsync()
            => ProcessTesTaskAndGetBatchJobArgumentsAsync(GetTesTask(), GetMockConfig()(), GetMockAzureProxy(AzureProxyReturnValues.Defaults));

        private static async Task<(string JobId, CloudTask CloudTask, PoolInformation PoolInformation, Pool batchModelsPool)> ProcessTesTaskAndGetBatchJobArgumentsAsync(TesTask tesTask, IEnumerable<(string Key, string Value)> configuration, Action<Mock<IAzureProxy>> azureProxy)
        {
            using var serviceProvider = GetServiceProvider(configuration, azureProxy);
            var batchScheduler = serviceProvider.GetT();

            await batchScheduler.ProcessTesTaskAsync(tesTask);

            var createBatchPoolAsyncInvocation = serviceProvider.AzureProxy.Invocations.FirstOrDefault(i => i.Method.Name == nameof(IAzureProxy.CreateBatchPoolAsync));
            var createBatchJobAsyncInvocation = serviceProvider.AzureProxy.Invocations.FirstOrDefault(i => i.Method.Name == nameof(IAzureProxy.CreateBatchJobAsync));

            var jobId = createBatchJobAsyncInvocation?.Arguments[0] as string;
            var cloudTask = createBatchJobAsyncInvocation?.Arguments[1] as CloudTask;
            var poolInformation = createBatchJobAsyncInvocation?.Arguments[2] as PoolInformation;
            var batchModelsPool = createBatchPoolAsyncInvocation?.Arguments[0] as Pool;

            return (jobId, cloudTask, poolInformation, batchModelsPool);
        }

        private static TestServices.TestServiceProvider<BatchScheduler> GetServiceProvider(IEnumerable<(string Key, string Value)> configuration, Action<Mock<IAzureProxy>> azureProxy)
            => new(wrapAzureProxy: true, configuration: configuration, azureProxy: azureProxy, batchPoolRepositoryArgs: ("endpoint", "key", "databaseId", "containerId", "partitionKeyValue"));

        private static async Task<TesState> GetNewTesTaskStateAsync(TesTask tesTask, AzureProxyReturnValues azureProxyReturnValues)
        {
            await ProcessTesTaskAndGetBatchJobArgumentsAsync(tesTask, GetMockConfig()(), GetMockAzureProxy(azureProxyReturnValues));

            return tesTask.State;
        }

        private static Task<TesState> GetNewTesTaskStateAsync(TesState currentTesTaskState, AzureBatchJobAndTaskState azureBatchJobAndTaskState)
            => GetNewTesTaskStateAsync(new TesTask { Id = "test", State = currentTesTaskState }, azureBatchJobAndTaskState);

        private static Task<TesState> GetNewTesTaskStateAsync(TesTask tesTask, AzureBatchJobAndTaskState? azureBatchJobAndTaskState = null)
        {
            var azureProxyReturnValues = AzureProxyReturnValues.Defaults;
            azureProxyReturnValues.BatchJobAndTaskState = azureBatchJobAndTaskState ?? azureProxyReturnValues.BatchJobAndTaskState;

            return GetNewTesTaskStateAsync(tesTask, azureProxyReturnValues);
        }

        private static Task<TesState> GetNewTesTaskStateAsync(TesResources resources, AzureProxyReturnValues azureProxyReturnValues)
        {
            var tesTask = GetTesTask();
            tesTask.Resources = resources;

            return GetNewTesTaskStateAsync(tesTask, azureProxyReturnValues);
        }

        private static TesTask GetTesTask()
            => JsonConvert.DeserializeObject<TesTask>(File.ReadAllText("testask1.json"));

<<<<<<< HEAD
        private static Action<Mock<IAzureProxy>> GetMockAzureProxy(AzureProxyReturnValues azureProxyReturnValues)
            => azureProxy =>
            {
                azureProxy.Setup(a => a.GetBatchJobAndTaskStateAsync(It.IsAny<string>()))
                    .Returns(Task.FromResult(azureProxyReturnValues.BatchJobAndTaskState));
=======
        private static Mock<IAzureProxy> GetMockAzureProxy(AzureProxyReturnValues azureProxyReturnValues)
        {
            var azureProxy = new Mock<IAzureProxy>();

            azureProxy.Setup(a => a.GetBatchJobAndTaskStateAsync(It.IsAny<string>())).Returns(Task.FromResult(azureProxyReturnValues.BatchJobAndTaskState));
            azureProxy.Setup(a => a.GetNextBatchJobIdAsync(It.IsAny<string>())).Returns(Task.FromResult(azureProxyReturnValues.NextBatchJobId));
            azureProxy.Setup(a => a.GetStorageAccountInfoAsync("defaultstorageaccount")).Returns(Task.FromResult(azureProxyReturnValues.StorageAccountInfos["defaultstorageaccount"]));
            azureProxy.Setup(a => a.GetStorageAccountInfoAsync("storageaccount1")).Returns(Task.FromResult(azureProxyReturnValues.StorageAccountInfos["storageaccount1"]));
            azureProxy.Setup(a => a.GetContainerRegistryInfoAsync("registryServer1/imageName1:tag1")).Returns(Task.FromResult(azureProxyReturnValues.ContainerRegistryInfo));
            azureProxy.Setup(a => a.GetStorageAccountKeyAsync(It.IsAny<StorageAccountInfo>())).Returns(Task.FromResult(azureProxyReturnValues.StorageAccountKey));
            azureProxy.Setup(a => a.GetVmSizesAndPricesAsync()).Returns(Task.FromResult(azureProxyReturnValues.VmSizesAndPrices));
            azureProxy.Setup(a => a.GetBatchAccountQuotasAsync()).Returns(Task.FromResult(azureProxyReturnValues.BatchQuotas));
            azureProxy.Setup(a => a.GetBatchActiveNodeCountByVmSize()).Returns(azureProxyReturnValues.ActiveNodeCountByVmSize);
            azureProxy.Setup(a => a.GetBatchActiveJobCount()).Returns(azureProxyReturnValues.ActiveJobCount);
            azureProxy.Setup(a => a.GetBatchActivePoolCount()).Returns(azureProxyReturnValues.ActivePoolCount);
            azureProxy.Setup(a => a.DownloadBlobAsync(It.IsAny<Uri>())).Returns(Task.FromResult(azureProxyReturnValues.DownloadedBlobContent));
            azureProxy.Setup(a => a.LocalFileExists(It.IsAny<string>())).Returns(azureProxyReturnValues.LocalFileExists);
            azureProxy.Setup(a => a.CreateManualBatchPoolAsync(It.IsAny<string>(), It.IsAny<string>(), It.IsAny<bool>(), It.IsAny<string>(), It.IsAny<BatchNodeInfo>(), It.IsAny<string>(), It.IsAny<string>(), It.IsAny<IEnumerable<string>>(), It.IsAny<bool>(), It.IsAny<string>(), It.IsAny<string>(), It.IsAny<string>())).Returns(Task.FromResult(new ManualBatchPoolCreationResult()));

            return azureProxy;
        }
>>>>>>> 45788e93

                azureProxy.Setup(a => a.GetNextBatchJobIdAsync(It.IsAny<string>()))
                    .Returns(Task.FromResult(azureProxyReturnValues.NextBatchJobId));

                azureProxy.Setup(a => a.GetStorageAccountInfoAsync("defaultstorageaccount"))
                    .Returns(Task.FromResult(azureProxyReturnValues.StorageAccountInfos["defaultstorageaccount"]));

                azureProxy.Setup(a => a.GetStorageAccountInfoAsync("storageaccount1"))
                    .Returns(Task.FromResult(azureProxyReturnValues.StorageAccountInfos["storageaccount1"]));

                azureProxy.Setup(a => a.GetContainerRegistryInfoAsync("registryServer1/imageName1:tag1"))
                    .Returns(Task.FromResult(azureProxyReturnValues.ContainerRegistryInfo));

                azureProxy.Setup(a => a.GetStorageAccountKeyAsync(It.IsAny<StorageAccountInfo>()))
                    .Returns(Task.FromResult(azureProxyReturnValues.StorageAccountKey));

                azureProxy.Setup(a => a.GetVmSizesAndPricesAsync())
                    .Returns(Task.FromResult(azureProxyReturnValues.VmSizesAndPrices));

                azureProxy.Setup(a => a.GetBatchAccountQuotasAsync())
                    .Returns(Task.FromResult(azureProxyReturnValues.BatchQuotas));

                azureProxy.Setup(a => a.GetBatchActiveNodeCountByVmSize())
                    .Returns(azureProxyReturnValues.ActiveNodeCountByVmSize);

                azureProxy.Setup(a => a.GetBatchActiveJobCount())
                    .Returns(azureProxyReturnValues.ActiveJobCount);

                azureProxy.Setup(a => a.GetBatchActivePoolCount())
                    .Returns(azureProxyReturnValues.ActivePoolCount);

                azureProxy.Setup(a => a.DownloadBlobAsync(It.IsAny<Uri>()))
                    .Returns(Task.FromResult(azureProxyReturnValues.DownloadedBlobContent));

                azureProxy.Setup(a => a.LocalFileExists(It.IsAny<string>()))
                    .Returns(azureProxyReturnValues.LocalFileExists);

                azureProxy.Setup(a => a.CreateBatchPoolAsync(It.IsAny<Pool>(), It.IsAny<bool>()))
                    .Returns((Pool p, bool _1) => Task.FromResult(new PoolInformation { PoolId = p.Name }));

                azureProxy.Setup(a => a.DeleteBatchPoolIfExistsAsync(It.IsAny<string>(), It.IsAny<CancellationToken>()))
                    .Callback<string, CancellationToken>((poolId, cancellationToken) => azureProxyReturnValues.AzureProxyDeleteBatchPoolIfExists?.Invoke(poolId, cancellationToken))
                    .Returns(Task.CompletedTask);
            };

        private static Func<IEnumerable<(string Key, string Value)>> GetMockConfig()
            => new(() => Enumerable.Empty<(string Key, string Value)>()
                    .Append(("DefaultStorageAccountName", "defaultstorageaccount")));

        private static IEnumerable<FileToDownload> GetFilesToDownload(Mock<IAzureProxy> azureProxy)
        {
            var downloadFilesScriptContent = (string)azureProxy.Invocations.FirstOrDefault(i => i.Method.Name == nameof(IAzureProxy.UploadBlobAsync) && i.Arguments[0].ToString().Contains("/download_files_script"))?.Arguments[1];

            if (string.IsNullOrEmpty(downloadFilesScriptContent))
            {
                return new List<FileToDownload>();
            }

            var blobxferFilesToDownload = downloadFilesBlobxferRegex.Matches(downloadFilesScriptContent)
                .Cast<System.Text.RegularExpressions.Match>()
                .Select(m => new FileToDownload { LocalPath = m.Groups[1].Value, StorageUrl = m.Groups[2].Value });

            var wgetFilesToDownload = downloadFilesWgetRegex.Matches(downloadFilesScriptContent)
                .Cast<System.Text.RegularExpressions.Match>()
                .Select(m => new FileToDownload { LocalPath = m.Groups[1].Value, StorageUrl = m.Groups[2].Value });

            return blobxferFilesToDownload.Union(wgetFilesToDownload);
        }

        private struct BatchJobAndTaskStates
        {
            public static AzureBatchJobAndTaskState TaskActive => new() { JobState = JobState.Active, TaskState = TaskState.Active };
            public static AzureBatchJobAndTaskState TaskPreparing => new() { JobState = JobState.Active, TaskState = TaskState.Preparing };
            public static AzureBatchJobAndTaskState TaskRunning => new() { JobState = JobState.Active, TaskState = TaskState.Running };
            public static AzureBatchJobAndTaskState TaskCompletedSuccessfully => new() { JobState = JobState.Completed, TaskState = TaskState.Completed, TaskExitCode = 0 };
            public static AzureBatchJobAndTaskState TaskFailed => new() { JobState = JobState.Completed, TaskState = TaskState.Completed, TaskExitCode = -1 };
            public static AzureBatchJobAndTaskState JobNotFound => new() { JobState = null };
            public static AzureBatchJobAndTaskState TaskNotFound => new() { JobState = JobState.Active, TaskState = null };
            public static AzureBatchJobAndTaskState MoreThanOneJobFound => new() { MoreThanOneActiveJobFound = true };
            public static AzureBatchJobAndTaskState NodeAllocationFailed => new() { JobState = JobState.Active, NodeAllocationFailed = true };
            public static AzureBatchJobAndTaskState NodePreempted => new() { JobState = JobState.Active, NodeState = ComputeNodeState.Preempted };
            public static AzureBatchJobAndTaskState NodeDiskFull => new() { JobState = JobState.Active, NodeErrorCode = "DiskFull" };
            public static AzureBatchJobAndTaskState ActiveJobWithMissingAutoPool => new() { ActiveJobWithMissingAutoPool = true };
            public static AzureBatchJobAndTaskState ImageDownloadFailed => new() { JobState = JobState.Active, NodeErrorCode = "ContainerInvalidImage" };
        }

        private class AzureProxyReturnValues
        {
            internal Func<(int? lowPriorityNodes, int? dedicatedNodes)> AzureProxyGetCurrentComputeNodes { get; set; }
            internal Action<string, CancellationToken> AzureProxyDeleteBatchPoolIfExists { get; set; }
            public Dictionary<string, StorageAccountInfo> StorageAccountInfos { get; set; }
            public ContainerRegistryInfo ContainerRegistryInfo { get; set; }
            public List<VirtualMachineInformation> VmSizesAndPrices { get; set; }
            public AzureBatchAccountQuotas BatchQuotas { get; set; }
            public IEnumerable<AzureBatchNodeCount> ActiveNodeCountByVmSize { get; set; }
            public int ActiveJobCount { get; set; }
            public int ActivePoolCount { get; set; }
            public AzureBatchJobAndTaskState BatchJobAndTaskState { get; set; }
            public string NextBatchJobId { get; set; }
            public string StorageAccountKey { get; set; }
            public string DownloadedBlobContent { get; set; }
            public bool LocalFileExists { get; set; }

            public static AzureProxyReturnValues Defaults => new()
            {
                AzureProxyGetCurrentComputeNodes = () => (0, 0),
                AzureProxyDeleteBatchPoolIfExists = (poolId, cancellationToken) => { },
                StorageAccountInfos = new Dictionary<string, StorageAccountInfo> {
                    { "defaultstorageaccount", new StorageAccountInfo { Name = "defaultstorageaccount", Id = "Id", BlobEndpoint = "https://defaultstorageaccount.blob.core.windows.net/", SubscriptionId = "SubId" } },
                    { "storageaccount1", new StorageAccountInfo { Name = "storageaccount1", Id = "Id", BlobEndpoint = "https://storageaccount1.blob.core.windows.net/", SubscriptionId = "SubId" } }
                },
                ContainerRegistryInfo = new ContainerRegistryInfo { RegistryServer = "registryServer1", Username = "default", Password = "placeholder" },
                VmSizesAndPrices = new List<VirtualMachineInformation> {
                    new VirtualMachineInformation { VmSize = "VmSizeLowPri1", VmFamily = "VmFamily1", LowPriority = true, NumberOfCores = 1, MemoryInGB = 4, ResourceDiskSizeInGB = 20, PricePerHour = 1 },
                    new VirtualMachineInformation { VmSize = "VmSizeLowPri2", VmFamily = "VmFamily2", LowPriority = true, NumberOfCores = 2, MemoryInGB = 8, ResourceDiskSizeInGB = 40, PricePerHour = 2 },
                    new VirtualMachineInformation { VmSize = "VmSizeDedicated1", VmFamily = "VmFamily1", LowPriority = false, NumberOfCores = 1, MemoryInGB = 4, ResourceDiskSizeInGB = 20, PricePerHour = 11 },
                    new VirtualMachineInformation { VmSize = "VmSizeDedicated2", VmFamily = "VmFamily2", LowPriority = false, NumberOfCores = 2, MemoryInGB = 8, ResourceDiskSizeInGB = 40, PricePerHour = 22 }
                },
                BatchQuotas = new AzureBatchAccountQuotas { ActiveJobAndJobScheduleQuota = 1, PoolQuota = 1, DedicatedCoreQuota = 5, LowPriorityCoreQuota = 10, DedicatedCoreQuotaPerVMFamily = new List<VirtualMachineFamilyCoreQuota>() },
                ActiveNodeCountByVmSize = new List<AzureBatchNodeCount>(),
                ActiveJobCount = 0,
                ActivePoolCount = 0,
                BatchJobAndTaskState = BatchJobAndTaskStates.JobNotFound,
                NextBatchJobId = "JobId-1",
                StorageAccountKey = "Key1",
                DownloadedBlobContent = string.Empty,
                LocalFileExists = true
            };

            public static AzureProxyReturnValues DefaultsPerVMFamilyEnforced => DefaultsPerVMFamilyEnforcedImpl();

            private static AzureProxyReturnValues DefaultsPerVMFamilyEnforcedImpl()
            {
                var proxy = Defaults;
                proxy.VmSizesAndPrices.Add(new VirtualMachineInformation { VmSize = "VmSize3", VmFamily = "VmFamily3", LowPriority = false, NumberOfCores = 4, MemoryInGB = 12, ResourceDiskSizeInGB = 80, PricePerHour = 33 });
                proxy.BatchQuotas = new AzureBatchAccountQuotas()
                {
                    DedicatedCoreQuotaPerVMFamilyEnforced = true,
                    DedicatedCoreQuotaPerVMFamily = new[] { new VirtualMachineFamilyCoreQuota("VmFamily1", proxy.BatchQuotas.DedicatedCoreQuota), new VirtualMachineFamilyCoreQuota("VmFamily2", 0), new VirtualMachineFamilyCoreQuota("VmFamily3", 4) },
                    DedicatedCoreQuota = proxy.BatchQuotas.DedicatedCoreQuota,
                    ActiveJobAndJobScheduleQuota = proxy.BatchQuotas.ActiveJobAndJobScheduleQuota,
                    LowPriorityCoreQuota = proxy.BatchQuotas.LowPriorityCoreQuota,
                    PoolQuota = proxy.BatchQuotas.PoolQuota
                };
                return proxy;
            }
        }

        private class FileToDownload
        {
            public string StorageUrl { get; set; }
            public string LocalPath { get; set; }
        }
    }
}<|MERGE_RESOLUTION|>--- conflicted
+++ resolved
@@ -958,38 +958,50 @@
         private static TesTask GetTesTask()
             => JsonConvert.DeserializeObject<TesTask>(File.ReadAllText("testask1.json"));
 
-<<<<<<< HEAD
         private static Action<Mock<IAzureProxy>> GetMockAzureProxy(AzureProxyReturnValues azureProxyReturnValues)
             => azureProxy =>
             {
+                azureProxy.Setup(a => a.GetNextBatchJobIdAsync(It.IsAny<string>()))
+                    .Returns(Task.FromResult(azureProxyReturnValues.NextBatchJobId));
+
                 azureProxy.Setup(a => a.GetBatchJobAndTaskStateAsync(It.IsAny<string>()))
                     .Returns(Task.FromResult(azureProxyReturnValues.BatchJobAndTaskState));
-=======
-        private static Mock<IAzureProxy> GetMockAzureProxy(AzureProxyReturnValues azureProxyReturnValues)
-        {
-            var azureProxy = new Mock<IAzureProxy>();
-
-            azureProxy.Setup(a => a.GetBatchJobAndTaskStateAsync(It.IsAny<string>())).Returns(Task.FromResult(azureProxyReturnValues.BatchJobAndTaskState));
-            azureProxy.Setup(a => a.GetNextBatchJobIdAsync(It.IsAny<string>())).Returns(Task.FromResult(azureProxyReturnValues.NextBatchJobId));
-            azureProxy.Setup(a => a.GetStorageAccountInfoAsync("defaultstorageaccount")).Returns(Task.FromResult(azureProxyReturnValues.StorageAccountInfos["defaultstorageaccount"]));
-            azureProxy.Setup(a => a.GetStorageAccountInfoAsync("storageaccount1")).Returns(Task.FromResult(azureProxyReturnValues.StorageAccountInfos["storageaccount1"]));
-            azureProxy.Setup(a => a.GetContainerRegistryInfoAsync("registryServer1/imageName1:tag1")).Returns(Task.FromResult(azureProxyReturnValues.ContainerRegistryInfo));
-            azureProxy.Setup(a => a.GetStorageAccountKeyAsync(It.IsAny<StorageAccountInfo>())).Returns(Task.FromResult(azureProxyReturnValues.StorageAccountKey));
-            azureProxy.Setup(a => a.GetVmSizesAndPricesAsync()).Returns(Task.FromResult(azureProxyReturnValues.VmSizesAndPrices));
-            azureProxy.Setup(a => a.GetBatchAccountQuotasAsync()).Returns(Task.FromResult(azureProxyReturnValues.BatchQuotas));
-            azureProxy.Setup(a => a.GetBatchActiveNodeCountByVmSize()).Returns(azureProxyReturnValues.ActiveNodeCountByVmSize);
-            azureProxy.Setup(a => a.GetBatchActiveJobCount()).Returns(azureProxyReturnValues.ActiveJobCount);
-            azureProxy.Setup(a => a.GetBatchActivePoolCount()).Returns(azureProxyReturnValues.ActivePoolCount);
-            azureProxy.Setup(a => a.DownloadBlobAsync(It.IsAny<Uri>())).Returns(Task.FromResult(azureProxyReturnValues.DownloadedBlobContent));
-            azureProxy.Setup(a => a.LocalFileExists(It.IsAny<string>())).Returns(azureProxyReturnValues.LocalFileExists);
-            azureProxy.Setup(a => a.CreateManualBatchPoolAsync(It.IsAny<string>(), It.IsAny<string>(), It.IsAny<bool>(), It.IsAny<string>(), It.IsAny<BatchNodeInfo>(), It.IsAny<string>(), It.IsAny<string>(), It.IsAny<IEnumerable<string>>(), It.IsAny<bool>(), It.IsAny<string>(), It.IsAny<string>(), It.IsAny<string>())).Returns(Task.FromResult(new ManualBatchPoolCreationResult()));
-
-            return azureProxy;
-        }
->>>>>>> 45788e93
 
                 azureProxy.Setup(a => a.GetNextBatchJobIdAsync(It.IsAny<string>()))
                     .Returns(Task.FromResult(azureProxyReturnValues.NextBatchJobId));
+
+                azureProxy.Setup(a => a.GetStorageAccountInfoAsync("defaultstorageaccount"))
+                    .Returns(Task.FromResult(azureProxyReturnValues.StorageAccountInfos["defaultstorageaccount"]));
+
+                azureProxy.Setup(a => a.GetStorageAccountInfoAsync("storageaccount1"))
+                    .Returns(Task.FromResult(azureProxyReturnValues.StorageAccountInfos["storageaccount1"]));
+
+                azureProxy.Setup(a => a.GetContainerRegistryInfoAsync("registryServer1/imageName1:tag1"))
+                    .Returns(Task.FromResult(azureProxyReturnValues.ContainerRegistryInfo));
+
+                azureProxy.Setup(a => a.GetStorageAccountKeyAsync(It.IsAny<StorageAccountInfo>()))
+                    .Returns(Task.FromResult(azureProxyReturnValues.StorageAccountKey));
+
+                azureProxy.Setup(a => a.GetVmSizesAndPricesAsync())
+                    .Returns(Task.FromResult(azureProxyReturnValues.VmSizesAndPrices));
+
+                azureProxy.Setup(a => a.GetBatchAccountQuotasAsync())
+                    .Returns(Task.FromResult(azureProxyReturnValues.BatchQuotas));
+
+                azureProxy.Setup(a => a.GetBatchActiveNodeCountByVmSize())
+                    .Returns(azureProxyReturnValues.ActiveNodeCountByVmSize);
+
+                azureProxy.Setup(a => a.GetBatchActiveJobCount())
+                    .Returns(azureProxyReturnValues.ActiveJobCount);
+
+                azureProxy.Setup(a => a.GetBatchActivePoolCount())
+                    .Returns(azureProxyReturnValues.ActivePoolCount);
+
+                azureProxy.Setup(a => a.DownloadBlobAsync(It.IsAny<Uri>()))
+                    .Returns(Task.FromResult(azureProxyReturnValues.DownloadedBlobContent));
+
+                azureProxy.Setup(a => a.LocalFileExists(It.IsAny<string>()))
+                    .Returns(azureProxyReturnValues.LocalFileExists);
 
                 azureProxy.Setup(a => a.GetStorageAccountInfoAsync("defaultstorageaccount"))
                     .Returns(Task.FromResult(azureProxyReturnValues.StorageAccountInfos["defaultstorageaccount"]));
