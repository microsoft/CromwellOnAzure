--- conflicted
+++ resolved
@@ -388,11 +388,7 @@
 
             Assert.IsNull(poolInformation.AutoPoolSpecification);
             Assert.IsNotNull(poolInformation.PoolId);
-<<<<<<< HEAD
-            Assert.AreEqual("hostname-dicated1-6ERD5CVLUMA3WU6WKHXKMKTVS4AKQTMB-", poolInformation.PoolId[0..^13]);
-=======
-            Assert.AreEqual("hostname-dicated1-5UKI2CE2WNCZ567CYZFB4JYMXBRY7IWF-", poolInformation.PoolId[0..^13]);
->>>>>>> 529a3b55
+            Assert.AreEqual("hostname-dicated1-NMVHRFXS7KOVIGMDN4OYUDQAJP3WEVIN-", poolInformation.PoolId[0..^13]);
             Assert.AreEqual("VmSizeDedicated1", pool.VmSize);
             Assert.IsTrue(batchScheduler.TryGet(poolInformation.PoolId, out _));
             Assert.AreEqual(1, pool.DeploymentConfiguration.VirtualMachineConfiguration.ContainerConfiguration.ContainerRegistries.Count);
@@ -426,11 +422,7 @@
 
             Assert.IsNotNull(poolInformation.PoolId);
             Assert.IsNull(poolInformation.AutoPoolSpecification);
-<<<<<<< HEAD
-            Assert.AreEqual("JobId-1", poolInformation.PoolId);
-=======
             Assert.AreEqual("TES_JobId-1", poolInformation.PoolId);
->>>>>>> 529a3b55
             Assert.AreEqual("VmSizeDedicated1", pool.VmSize);
             Assert.AreEqual(1, pool.ScaleSettings.FixedScale.TargetDedicatedNodes);
             Assert.AreEqual(1, pool.DeploymentConfiguration.VirtualMachineConfiguration.ContainerConfiguration.ContainerRegistries.Count);
