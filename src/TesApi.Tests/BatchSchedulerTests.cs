﻿// Copyright (c) Microsoft Corporation.
// Licensed under the MIT License.

using System;
using System.Collections.Generic;
using System.IO;
using System.Linq;
using System.Text.RegularExpressions;
using System.Threading;
using System.Threading.Tasks;
using Common.HostConfigs;
using Microsoft.Azure.Batch;
using Microsoft.Azure.Batch.Common;
using Microsoft.Azure.Management.Batch.Models;
using Microsoft.VisualStudio.TestTools.UnitTesting;
using Moq;
using Newtonsoft.Json;
using Tes.Extensions;
using Tes.Models;
using TesApi.Web;

namespace TesApi.Tests
{
    [TestClass]
    public class BatchSchedulerTests
    {
        private const string AffinityPrefix = "AP-";
        private static readonly Regex downloadFilesBlobxferRegex = new(@"path='([^']*)' && url='([^']*)' && blobxfer download");
        private static readonly Regex downloadFilesWgetRegex = new(@"path='([^']*)' && url='([^']*)' && mkdir .* wget");


        [TestCategory("Batch Pools")]
        [TestMethod]
        public async Task LocalPoolCacheAccessesNewPoolsAfterAllPoolsRemovedWithSameKey()
        {
            using var serviceProvider = GetServiceProvider();
            var batchScheduler = serviceProvider.GetT();
            var pool = await AddPool(batchScheduler);
            var key = batchScheduler.GetPoolGroupKeys().First();
            Assert.IsTrue(batchScheduler.RemovePoolFromList(pool));
            Assert.AreEqual(0, batchScheduler.GetPoolGroupKeys().Count());

<<<<<<< HEAD
            pool = await batchScheduler.GetOrAddAsync(key, id => new(name: id));
=======
            pool = await batchScheduler.GetOrAddAsync(key, false, id => new Pool(name: id));
>>>>>>> 36a1999f

            Assert.AreEqual(1, batchScheduler.GetPoolGroupKeys().Count());
            Assert.IsTrue(batchScheduler.TryGet(pool.Pool.PoolId, out var pool1));
            Assert.AreSame(pool, pool1);
        }

        [TestCategory("Batch Pools")]
        [TestMethod]
        public async Task GetOrAddDoesNotAddExistingAvailablePool()
        {
            using var serviceProvider = GetServiceProvider();
            var batchScheduler = serviceProvider.GetT();
            var info = await AddPool(batchScheduler);
            var keyCount = batchScheduler.GetPoolGroupKeys().Count();
            var key = batchScheduler.GetPoolGroupKeys().First();
            var count = batchScheduler.GetPools().Count();
            serviceProvider.AzureProxy.Verify(mock => mock.CreateBatchPoolAsync(It.IsAny<Pool>(), It.IsAny<bool>()), Times.Once);

<<<<<<< HEAD
            var pool = await batchScheduler.GetOrAddAsync(key, id => new(name: id));
=======
            var pool = await batchScheduler.GetOrAddAsync(key, false, id => new Pool(name: id));
>>>>>>> 36a1999f
            await pool.ServicePoolAsync(IBatchPool.ServiceKind.Update);

            Assert.AreEqual(batchScheduler.GetPools().Count(), count);
            Assert.AreEqual(batchScheduler.GetPoolGroupKeys().Count(), keyCount);
            //Assert.AreSame(info, pool);
            Assert.AreEqual(info.Pool.PoolId, pool.Pool.PoolId);
            serviceProvider.AzureProxy.Verify(mock => mock.CreateBatchPoolAsync(It.IsAny<Pool>(), It.IsAny<bool>()), Times.Once);
        }

        [TestCategory("Batch Pools")]
        [TestMethod]
        public async Task GetOrAddDoesAddWithExistingUnavailablePool()
        {
            using var serviceProvider = GetServiceProvider();
            var batchScheduler = serviceProvider.GetT();
            var info = await AddPool(batchScheduler);
            ((BatchPool)info).TestSetAvailable(false);
            await info.ServicePoolAsync(IBatchPool.ServiceKind.Update);
            var keyCount = batchScheduler.GetPoolGroupKeys().Count();
            var key = batchScheduler.GetPoolGroupKeys().First();
            var count = batchScheduler.GetPools().Count();

<<<<<<< HEAD
            var pool = await batchScheduler.GetOrAddAsync(key, id => new(name: id));
=======
            var pool = await batchScheduler.GetOrAddAsync(key, false, id => new Pool(name: id));
>>>>>>> 36a1999f
            await pool.ServicePoolAsync(IBatchPool.ServiceKind.Update);

            Assert.AreNotEqual(batchScheduler.GetPools().Count(), count);
            Assert.AreEqual(batchScheduler.GetPoolGroupKeys().Count(), keyCount);
            //Assert.AreNotSame(info, pool);
            Assert.AreNotEqual(info.Pool.PoolId, pool.Pool.PoolId);
        }


        [TestCategory("Batch Pools")]
        [TestMethod]
        public async Task TryGetReturnsTrueAndCorrectPool()
        {
            using var serviceProvider = GetServiceProvider();
            var batchScheduler = serviceProvider.GetT();
            var info = await AddPool(batchScheduler);

            var result = batchScheduler.TryGet(info.Pool.PoolId, out var pool);

            Assert.IsTrue(result);
            //Assert.AreSame(infoPoolId, pool);
            Assert.AreEqual(info.Pool.PoolId, pool.Pool.PoolId);
        }

        [TestCategory("Batch Pools")]
        [TestMethod]
        public async Task TryGetReturnsFalseWhenPoolIdNotPresent()
        {
            using var serviceProvider = GetServiceProvider();
            var batchScheduler = serviceProvider.GetT();
            _ = await AddPool(batchScheduler);

            var result = batchScheduler.TryGet("key2", out _);

            Assert.IsFalse(result);
        }

        [TestCategory("Batch Pools")]
        [TestMethod]
        public async Task TryGetReturnsFalseWhenNoPoolIsAvailable()
        {
            using var serviceProvider = GetServiceProvider();
            var batchScheduler = serviceProvider.GetT();
            var pool = await AddPool(batchScheduler);
            ((BatchPool)pool).TestSetAvailable(false);

            var result = batchScheduler.TryGet("key1", out _);

            Assert.IsFalse(result);
        }

        [TestCategory("Batch Pools")]
        [TestMethod]
        public Task TryGetReturnsFalseWhenPoolIdIsNull()
        {
            using var serviceProvider = GetServiceProvider();
            var batchScheduler = serviceProvider.GetT();

            var result = batchScheduler.TryGet(null, out _);

            Assert.IsFalse(result);
            return Task.CompletedTask;
        }

        [TestCategory("Batch Pools")]
        [TestMethod]
        public async Task UnavailablePoolsAreRemoved()
        {
            var poolId = string.Empty;
            var azureProxyMock = AzureProxyReturnValues.Defaults;
            azureProxyMock.AzureProxyDeleteBatchPool = (id, token) => poolId = id;

            using var serviceProvider = GetServiceProvider(azureProxyMock);
            var batchScheduler = serviceProvider.GetT();
            var pool = await AddPool(batchScheduler);
            Assert.IsTrue(batchScheduler.IsPoolAvailable("key1"));
            ((BatchPool)pool).TestSetAvailable(false);
            await pool.ServicePoolAsync(IBatchPool.ServiceKind.Update);
            Assert.IsFalse(batchScheduler.IsPoolAvailable("key1"));
            Assert.IsTrue(batchScheduler.GetPools().Any());

            await pool.ServicePoolAsync(IBatchPool.ServiceKind.RemovePoolIfEmpty);

            Assert.AreEqual(pool.Pool.PoolId, poolId);
            Assert.IsFalse(batchScheduler.IsPoolAvailable("key1"));
            Assert.IsFalse(batchScheduler.GetPools().Any());
        }

        [TestCategory("HostConfig")]
        [TestMethod]
        public Task BatchUtils_ReadApplicationVersions()
        {
            try
            {
                BatchUtils.WriteHostConfiguration(new() { ApplicationVersions = new() { { "test1", new() { ApplicationId = "test1", Packages = new() { { "ver1", new() { ContainsTaskScript = true } } } } } } });

                var result = BatchUtils.GetBatchApplicationVersions();
                Assert.IsNotNull(result);
                Assert.AreEqual(1, result.Count);
                Assert.AreEqual("test1", result["test1"].ApplicationId);
                Assert.AreEqual(1, result["test1"].Packages.Count);
                Assert.AreEqual(true, result["test1"].Packages["ver1"].ContainsTaskScript);
                return Task.CompletedTask;
            }
            finally
            {
                var versionsFile = new FileInfo(Path.Combine(AppContext.BaseDirectory, @"HostConfigs", @"Versions.json"));
                if (versionsFile.Exists) { versionsFile.Delete(); }
            }
        }

        [TestCategory("TES 1.1")]
        [TestMethod]
        public async Task BackendParametersVmSizeShallOverrideVmSelection()
        {
            // "vmsize" is not case sensitive
            // If vmsize is specified, (numberofcores, memoryingb, resourcedisksizeingb) are ignored

            var azureProxyReturnValues = AzureProxyReturnValues.Defaults;

            azureProxyReturnValues.VmSizesAndPrices = new List<VirtualMachineInformation> {
                new VirtualMachineInformation { VmSize = "VmSize1", LowPriority = true, NumberOfCores = 1, MemoryInGB = 4, ResourceDiskSizeInGB = 20, PricePerHour = 1 },
                new VirtualMachineInformation { VmSize = "VmSize2", LowPriority = true, NumberOfCores = 2, MemoryInGB = 8, ResourceDiskSizeInGB = 40, PricePerHour = 2 }};

            var state = await GetNewTesTaskStateAsync(new TesResources { Preemptible = true, BackendParameters = new() { { "vm_size", "VmSize1" } } }, azureProxyReturnValues);
            Assert.AreEqual(TesState.INITIALIZINGEnum, state);

            state = await GetNewTesTaskStateAsync(new TesResources { Preemptible = true, BackendParameters = new() { { "vm_size", "VMSIZE1" } } }, azureProxyReturnValues);
            Assert.AreEqual(TesState.INITIALIZINGEnum, state);

            state = await GetNewTesTaskStateAsync(new TesResources { Preemptible = true, BackendParameters = new() { { "vm_size", "VmSize1" } } , CpuCores = 1000, RamGb = 100000, DiskGb = 1000000 }, azureProxyReturnValues);
            Assert.AreEqual(TesState.INITIALIZINGEnum, state);

            state = await GetNewTesTaskStateAsync(new TesResources { Preemptible = true, BackendParameters = new(), CpuCores = 1000, RamGb = 100000, DiskGb = 1000000 }, azureProxyReturnValues);
            Assert.AreEqual(TesState.SYSTEMERROREnum, state);

            state = await GetNewTesTaskStateAsync(new TesResources { Preemptible = false, BackendParameters = new() { { "vm_size", "VmSize1" } } }, azureProxyReturnValues);
            Assert.AreEqual(TesState.SYSTEMERROREnum, state);

            state = await GetNewTesTaskStateAsync(new TesResources { Preemptible = true, BackendParameters = new() { { "vm_size", "VmSize3" } } }, azureProxyReturnValues);
            Assert.AreEqual(TesState.SYSTEMERROREnum, state);
        }

        [TestCategory("TES 1.1")]
        [TestMethod]
        public async Task BackendParametersWorkflowExecutionIdentityRequiresManualPool()
        {
            var azureProxyReturnValues = AzureProxyReturnValues.Defaults;
            azureProxyReturnValues.BatchJobAndTaskState = new AzureBatchJobAndTaskState { JobState = null };

            var backendParameters = new Dictionary<string, string>
            {
                { "workflow_execution_identity", "/subscriptions/00000000-0000-0000-0000-000000000000/resourceGroups/coa/providers/Microsoft.ManagedIdentity/userAssignedIdentities/coa-test-uami" }
            };

            var task = GetTesTask();
            task.Resources.BackendParameters = backendParameters;

            (_, _, var poolInformation, _) = await ProcessTesTaskAndGetBatchJobArgumentsAsync(task, GetMockConfig(true)(), GetMockAzureProxy(AzureProxyReturnValues.Defaults));

            Assert.IsNull(poolInformation.AutoPoolSpecification);
            Assert.IsFalse(string.IsNullOrWhiteSpace(poolInformation.PoolId));
        }

        [TestCategory("TES 1.1")]
        [TestMethod]
        public async Task BackendParametersHostConfiguration()
        {
            var azureProxyReturnValues = AzureProxyReturnValues.Defaults;
            azureProxyReturnValues.BatchJobAndTaskState = new AzureBatchJobAndTaskState { JobState = null };
            azureProxyReturnValues.DownloadedBlobContent = BatchUtils.WriteJson<HostConfig>(
                new() { HostConfigurations = new() { { "sample_host", new() { BatchImage = new() { NodeAgentSkuId = "batch.node.specific", ImageReference = new() { Offer = "specific-offer", Publisher = "microsoft-azure-batch", Sku = "specific-sku", Version = "latest" } } } } } });

            var backendParameters = new Dictionary<string, string>
            {
                { "docker_host_configuration", "sample_host" }
            };

            var task = GetTesTask();
            task.Resources.BackendParameters = backendParameters;
            var configuration = GetMockConfig(true)();
            configuration = configuration.Append(("BatchNodeAgentSkuId",  "batch.node.default"));

            (_, _, var poolInformation, _) = await ProcessTesTaskAndGetBatchJobArgumentsAsync(task, configuration, GetMockAzureProxy(azureProxyReturnValues));

            Assert.IsNotNull(poolInformation.AutoPoolSpecification);
            Assert.AreNotEqual(poolInformation.AutoPoolSpecification.PoolSpecification.VirtualMachineConfiguration.NodeAgentSkuId, configuration.ToLookup(t => t.Key, t => t.Value)["BatchNodeAgentSkuId"]);
            Assert.AreEqual(poolInformation.AutoPoolSpecification.PoolSpecification.VirtualMachineConfiguration.NodeAgentSkuId, "batch.node.specific");
        }


        [TestCategory("TES 1.1")]
        [DataRow("VmSizeLowPri1", true)]
        [DataRow("VmSizeLowPri2", true)]
        [DataRow("VmSizeDedicated1", false)]
        [DataRow("VmSizeDedicated2", false)]
        [TestMethod]
        public async Task TestIfVmSizeIsAvailable(string vmSize, bool preemptible)
        {
            var backendParameters = new Dictionary<string, string> { { "vm_size", vmSize } };
            var task = GetTesTask();
            task.Resources.Preemptible = preemptible;
            task.Resources.BackendParameters = backendParameters;

            using var serviceProvider = GetServiceProvider(GetMockConfig()(), GetMockAzureProxy(AzureProxyReturnValues.Defaults));
            var batchScheduler = serviceProvider.GetT();

            var size = await batchScheduler.GetVmSizeAsync(task);
            Assert.AreEqual(vmSize, size.VmSize);
        }

        [TestMethod]
        public async Task TesTaskFailsWithSystemErrorWhenNoSuitableVmExists()
        {
            var azureProxyReturnValues = AzureProxyReturnValues.Defaults;

            azureProxyReturnValues.VmSizesAndPrices = new List<VirtualMachineInformation> {
                new VirtualMachineInformation { VmSize = "VmSize1", LowPriority = true, NumberOfCores = 1, MemoryInGB = 4, ResourceDiskSizeInGB = 20, PricePerHour = 1 },
                new VirtualMachineInformation { VmSize = "VmSize2", LowPriority = true, NumberOfCores = 2, MemoryInGB = 8, ResourceDiskSizeInGB = 40, PricePerHour = 2 }};

            Assert.AreEqual(TesState.SYSTEMERROREnum, await GetNewTesTaskStateAsync(new TesResources { CpuCores = 1, RamGb = 1, DiskGb = 10, Preemptible = false }, azureProxyReturnValues));
            Assert.AreEqual(TesState.SYSTEMERROREnum, await GetNewTesTaskStateAsync(new TesResources { CpuCores = 4, RamGb = 1, DiskGb = 10, Preemptible = true }, azureProxyReturnValues));
            Assert.AreEqual(TesState.SYSTEMERROREnum, await GetNewTesTaskStateAsync(new TesResources { CpuCores = 1, RamGb = 10, DiskGb = 10, Preemptible = true }, azureProxyReturnValues));
            Assert.AreEqual(TesState.SYSTEMERROREnum, await GetNewTesTaskStateAsync(new TesResources { CpuCores = 1, RamGb = 1, DiskGb = 50, Preemptible = true }, azureProxyReturnValues));
        }

        [TestMethod]
        public async Task TesTaskFailsWithSystemErrorWhenTotalBatchQuotaIsSetTooLow()
        {
            var azureProxyReturnValues = AzureProxyReturnValues.Defaults;
            azureProxyReturnValues.BatchQuotas = new AzureBatchAccountQuotas { ActiveJobAndJobScheduleQuota = 1, PoolQuota = 1, DedicatedCoreQuota = 1, LowPriorityCoreQuota = 10 };

            Assert.AreEqual(TesState.SYSTEMERROREnum, await GetNewTesTaskStateAsync(new TesResources { CpuCores = 2, RamGb = 1, Preemptible = false }, azureProxyReturnValues));
            Assert.AreEqual(TesState.SYSTEMERROREnum, await GetNewTesTaskStateAsync(new TesResources { CpuCores = 11, RamGb = 1, Preemptible = true }, azureProxyReturnValues));
        }

        [TestMethod]
        public async Task TesTaskFailsWhenBatchNodeDiskIsFull()
        {
            var tesTask = GetTesTask();

            (var failureReason, var systemLog) = await ProcessTesTaskAndGetFailureReasonAndSystemLogAsync(tesTask, BatchJobAndTaskStates.NodeDiskFull);

            Assert.AreEqual(TesState.EXECUTORERROREnum, tesTask.State);
            Assert.AreEqual("DiskFull", failureReason);
            Assert.AreEqual("DiskFull", systemLog[0]);
            Assert.AreEqual("DiskFull", tesTask.FailureReason);
        }

        [TestMethod]
        public async Task TesTaskRemainsQueuedWhenBatchQuotaIsTemporarilyUnavailable()
        {
            var azureProxyReturnValues = AzureProxyReturnValues.Defaults;

            azureProxyReturnValues.VmSizesAndPrices = new List<VirtualMachineInformation> {
                new VirtualMachineInformation { VmSize = "VmSize1", LowPriority = false, NumberOfCores = 2, MemoryInGB = 4, ResourceDiskSizeInGB = 20, PricePerHour = 1 },
                new VirtualMachineInformation { VmSize = "VmSize1", LowPriority = true, NumberOfCores = 2, MemoryInGB = 4, ResourceDiskSizeInGB = 20, PricePerHour = 2 }};

            azureProxyReturnValues.BatchQuotas = new AzureBatchAccountQuotas { ActiveJobAndJobScheduleQuota = 1, PoolQuota = 1, DedicatedCoreQuota = 9, LowPriorityCoreQuota = 17 };

            azureProxyReturnValues.ActiveNodeCountByVmSize = new List<AzureBatchNodeCount> {
                new AzureBatchNodeCount { VirtualMachineSize = "VmSize1", DedicatedNodeCount = 4, LowPriorityNodeCount = 8 }  // 8 (4 * 2) dedicated and 16 (8 * 2) low pri cores are in use, there is no more room for 2 cores
            };

            // The actual CPU core count (2) of the selected VM is used for quota calculation, not the TesResources CpuCores requirement
            Assert.AreEqual(TesState.QUEUEDEnum, await GetNewTesTaskStateAsync(new TesResources { CpuCores = 1, RamGb = 1, Preemptible = false }, azureProxyReturnValues));
            Assert.AreEqual(TesState.QUEUEDEnum, await GetNewTesTaskStateAsync(new TesResources { CpuCores = 1, RamGb = 1, Preemptible = true }, azureProxyReturnValues));

            azureProxyReturnValues.ActiveNodeCountByVmSize = new List<AzureBatchNodeCount> {
                new AzureBatchNodeCount { VirtualMachineSize = "VmSize1", DedicatedNodeCount = 4, LowPriorityNodeCount = 7 }  // 8 dedicated and 14 low pri cores are in use
            };

            Assert.AreEqual(TesState.INITIALIZINGEnum, await GetNewTesTaskStateAsync(new TesResources { CpuCores = 1, RamGb = 1, Preemptible = true }, azureProxyReturnValues));
        }

        [TestMethod]
        public async Task BatchTaskResourcesIncludeDownloadAndUploadScripts()
        {
            (_, var cloudTask, _, _) = await ProcessTesTaskAndGetBatchJobArgumentsAsync(true);

            Assert.AreEqual(3, cloudTask.ResourceFiles.Count);
            Assert.IsTrue(cloudTask.ResourceFiles.Any(f => f.FilePath.Equals("cromwell-executions/workflow1/workflowId1/call-Task1/execution/__batch/batch_script")));
            Assert.IsTrue(cloudTask.ResourceFiles.Any(f => f.FilePath.Equals("cromwell-executions/workflow1/workflowId1/call-Task1/execution/__batch/upload_files_script")));
            Assert.IsTrue(cloudTask.ResourceFiles.Any(f => f.FilePath.Equals("cromwell-executions/workflow1/workflowId1/call-Task1/execution/__batch/download_files_script")));
        }

        [TestCategory("Batch Pools")]
        [TestMethod]
        public async Task BatchJobContainsExpectedBatchPoolInformation()
        {
            var tesTask = GetTesTask();
            using var serviceProvider = GetServiceProvider(GetMockConfig(false)(), GetMockAzureProxy(AzureProxyReturnValues.Defaults));
            var batchScheduler = serviceProvider.GetT();

            await batchScheduler.ProcessTesTaskAsync(tesTask);

            var createBatchPoolAsyncInvocation = serviceProvider.AzureProxy.Invocations.FirstOrDefault(i => i.Method.Name == nameof(IAzureProxy.CreateBatchPoolAsync));
            var createBatchJobAsyncInvocation = serviceProvider.AzureProxy.Invocations.FirstOrDefault(i => i.Method.Name == nameof(IAzureProxy.CreateBatchJobAsync));

            var cloudTask = createBatchJobAsyncInvocation?.Arguments[1] as CloudTask;
            var poolInformation = createBatchJobAsyncInvocation?.Arguments[2] as PoolInformation;
            var pool = createBatchPoolAsyncInvocation?.Arguments[0] as Pool;

            Assert.IsNull(poolInformation.AutoPoolSpecification);
            Assert.IsNotNull(poolInformation.PoolId);
<<<<<<< HEAD
            Assert.AreEqual("CoA-TES-38b138d2-f16c-5a24-a301-5f44b1137bbb-pool-", poolInformation.PoolId[0..^13]);
=======
            Assert.AreEqual("hostname-dicated1-TL2B5EUTHTFDE3AUBPMKDRS5YRUEIFIY-", poolInformation.PoolId[0..^13]);
>>>>>>> 36a1999f
            Assert.AreEqual("VmSizeDedicated1", pool.VmSize);
            Assert.IsTrue(batchScheduler.TryGet(poolInformation.PoolId, out _));
            Assert.AreEqual(1, pool.DeploymentConfiguration.VirtualMachineConfiguration.ContainerConfiguration.ContainerRegistries.Count);
        }

        [TestMethod]
        public async Task BatchJobContainsExpectedAutoPoolInformation()
        {
            (_, _, var poolInformation, _) = await ProcessTesTaskAndGetBatchJobArgumentsAsync(true);

            Assert.IsNull(poolInformation.PoolId);
            Assert.IsNotNull(poolInformation.AutoPoolSpecification);
            Assert.AreEqual("TES", poolInformation.AutoPoolSpecification.AutoPoolIdPrefix);
            Assert.AreEqual("VmSizeDedicated1", poolInformation.AutoPoolSpecification.PoolSpecification.VirtualMachineSize);
            Assert.AreEqual(1, poolInformation.AutoPoolSpecification.PoolSpecification.TargetDedicatedComputeNodes);
            Assert.AreEqual(1, poolInformation.AutoPoolSpecification.PoolSpecification.VirtualMachineConfiguration.ContainerConfiguration.ContainerRegistries.Count);
        }

        [TestCategory("TES 1.1")]
        [TestMethod]
        public async Task BatchJobContainsExpectedManualPoolInformation()
        {
            var backendParameters = new Dictionary<string, string>
            {
                { "workflow_execution_identity", "/subscriptions/00000000-0000-0000-0000-000000000000/resourceGroups/coa/providers/Microsoft.ManagedIdentity/userAssignedIdentities/coa-test-uami" }
            };

            var task = GetTesTask();
            task.Resources.BackendParameters = backendParameters;
            (_, _, var poolInformation, var pool) = await ProcessTesTaskAndGetBatchJobArgumentsAsync(task, GetMockConfig(true)(), GetMockAzureProxy(AzureProxyReturnValues.Defaults));

            Assert.IsNotNull(poolInformation.PoolId);
            Assert.IsNull(poolInformation.AutoPoolSpecification);
            Assert.AreEqual("JobId-1", poolInformation.PoolId);
            Assert.AreEqual("VmSizeDedicated1", pool.VmSize);
            Assert.AreEqual(1, pool.ScaleSettings.FixedScale.TargetDedicatedNodes);
            Assert.AreEqual(1, pool.DeploymentConfiguration.VirtualMachineConfiguration.ContainerConfiguration.ContainerRegistries.Count);
        }

        [TestMethod]
        public async Task NewTesTaskGetsScheduledSuccessfully()
        {
            var tesTask = GetTesTask();

            await ProcessTesTaskAndGetBatchJobArgumentsAsync(tesTask, GetMockConfig(true)(), GetMockAzureProxy(AzureProxyReturnValues.Defaults));

            Assert.AreEqual(TesState.INITIALIZINGEnum, tesTask.State);
        }

        [TestMethod]
        public async Task PreemptibleTesTaskGetsScheduledToLowPriorityVm()
        {
            var tesTask = GetTesTask();
            tesTask.Resources.Preemptible = true;

            (_, _, var poolInformation, _) = await ProcessTesTaskAndGetBatchJobArgumentsAsync(tesTask, GetMockConfig(true)(), GetMockAzureProxy(AzureProxyReturnValues.Defaults));

            Assert.AreEqual("VmSizeLowPri1", poolInformation.AutoPoolSpecification.PoolSpecification.VirtualMachineSize);
            Assert.AreEqual(1, poolInformation.AutoPoolSpecification.PoolSpecification.TargetLowPriorityComputeNodes);
            Assert.AreEqual(0, poolInformation.AutoPoolSpecification.PoolSpecification.TargetDedicatedComputeNodes);
        }

        [TestMethod]
        public async Task NonPreemptibleTesTaskGetsScheduledToDedicatedVm()
        {
            var tesTask = GetTesTask();
            tesTask.Resources.Preemptible = false;

            (_, _, var poolInformation, _) = await ProcessTesTaskAndGetBatchJobArgumentsAsync(tesTask, GetMockConfig(true)(), GetMockAzureProxy(AzureProxyReturnValues.Defaults));

            Assert.AreEqual("VmSizeDedicated1", poolInformation.AutoPoolSpecification.PoolSpecification.VirtualMachineSize);
            Assert.AreEqual(1, poolInformation.AutoPoolSpecification.PoolSpecification.TargetDedicatedComputeNodes);
            Assert.AreEqual(0, poolInformation.AutoPoolSpecification.PoolSpecification.TargetLowPriorityComputeNodes);
        }

        [TestMethod]
        public async Task PreemptibleTesTaskGetsScheduledToLowPriorityVm_PerVMFamilyEnforced()
        {
            var tesTask = GetTesTask();
            tesTask.Resources.Preemptible = true;

            (_, _, var poolInformation, _) = await ProcessTesTaskAndGetBatchJobArgumentsAsync(tesTask, GetMockConfig(true)(), GetMockAzureProxy(AzureProxyReturnValues.DefaultsPerVMFamilyEnforced));

            Assert.AreEqual("VmSizeLowPri1", poolInformation.AutoPoolSpecification.PoolSpecification.VirtualMachineSize);
            Assert.AreEqual(1, poolInformation.AutoPoolSpecification.PoolSpecification.TargetLowPriorityComputeNodes);
            Assert.AreEqual(0, poolInformation.AutoPoolSpecification.PoolSpecification.TargetDedicatedComputeNodes);
        }

        [TestMethod]
        public async Task NonPreemptibleTesTaskGetsScheduledToDedicatedVm_PerVMFamilyEnforced()
        {
            var tesTask = GetTesTask();
            tesTask.Resources.Preemptible = false;

            (_, _, var poolInformation, _) = await ProcessTesTaskAndGetBatchJobArgumentsAsync(tesTask, GetMockConfig(true)(), GetMockAzureProxy(AzureProxyReturnValues.DefaultsPerVMFamilyEnforced));

            Assert.AreEqual("VmSizeDedicated1", poolInformation.AutoPoolSpecification.PoolSpecification.VirtualMachineSize);
            Assert.AreEqual(1, poolInformation.AutoPoolSpecification.PoolSpecification.TargetDedicatedComputeNodes);
            Assert.AreEqual(0, poolInformation.AutoPoolSpecification.PoolSpecification.TargetLowPriorityComputeNodes);
        }

        [TestMethod]
        public async Task NonPreemptibleTesTaskGetsWarningAndIsScheduledToLowPriorityVmIfPriceIsDoubleIdeal()
        {
            var tesTask = GetTesTask();
            tesTask.Resources.Preemptible = false;
            tesTask.Resources.CpuCores = 2;

            var azureProxyReturnValues = AzureProxyReturnValues.DefaultsPerVMFamilyEnforced;
            azureProxyReturnValues.VmSizesAndPrices.First(vm => vm.VmSize.Equals("VmSize3", StringComparison.OrdinalIgnoreCase)).PricePerHour = 44;
            var azureProxy = GetMockAzureProxy(azureProxyReturnValues);

            (_, _, var poolInformation, _) = await ProcessTesTaskAndGetBatchJobArgumentsAsync(tesTask, GetMockConfig(true)(), azureProxy);

            Assert.IsTrue(tesTask.Logs.Any(l => "UsedLowPriorityInsteadOfDedicatedVm".Equals(l.Warning)));
            Assert.AreEqual(1, poolInformation.AutoPoolSpecification.PoolSpecification.TargetLowPriorityComputeNodes);
        }

        [TestMethod]
        public async Task TesTaskGetsScheduledToLowPriorityVmIfSettingUsePreemptibleVmsOnlyIsSet()
        {
            var tesTask = GetTesTask();
            tesTask.Resources.Preemptible = false;

            var config = GetMockConfig(true)()
                .Append(("UsePreemptibleVmsOnly", "true"));

            (_, _, var poolInformation, _) = await ProcessTesTaskAndGetBatchJobArgumentsAsync(tesTask, config, GetMockAzureProxy(AzureProxyReturnValues.Defaults));

            Assert.AreEqual(1, poolInformation.AutoPoolSpecification.PoolSpecification.TargetLowPriorityComputeNodes);
        }

        [TestMethod]
        public async Task TesTaskGetsScheduledToAllowedVmSizeOnly()
        {
            static async Task RunTest(string allowedVmSizes, TesState expectedTaskState, string expectedSelectedVmSize = null)
            {
                var tesTask = GetTesTask();
                tesTask.Resources.Preemptible = true;

                var config = GetMockConfig(true)()
                    .Append(("AllowedVmSizes", allowedVmSizes));

                (_, _, var poolInformation, _) = await ProcessTesTaskAndGetBatchJobArgumentsAsync(tesTask, config, GetMockAzureProxy(AzureProxyReturnValues.Defaults));
                Assert.AreEqual(expectedTaskState, tesTask.State);

                if (expectedSelectedVmSize is not null)
                {
                    Assert.AreEqual(expectedSelectedVmSize, poolInformation.AutoPoolSpecification.PoolSpecification.VirtualMachineSize);
                }
            }

            await RunTest(null, TesState.INITIALIZINGEnum, "VmSizeLowPri1");
            await RunTest(string.Empty, TesState.INITIALIZINGEnum, "VmSizeLowPri1");
            await RunTest("VmSizeLowPri1", TesState.INITIALIZINGEnum, "VmSizeLowPri1");
            await RunTest("VmSizeLowPri1,VmSizeLowPri2", TesState.INITIALIZINGEnum, "VmSizeLowPri1");
            await RunTest("VmSizeLowPri2", TesState.INITIALIZINGEnum, "VmSizeLowPri2");
            await RunTest("VmSizeLowPriNonExistent", TesState.SYSTEMERROREnum);
            await RunTest("VmSizeLowPriNonExistent,VmSizeLowPri1", TesState.INITIALIZINGEnum, "VmSizeLowPri1");
        }

        [TestMethod]
        public async Task TaskStateTransitionsFromRunningState()
        {
            Assert.AreEqual(TesState.RUNNINGEnum, await GetNewTesTaskStateAsync(TesState.RUNNINGEnum, BatchJobAndTaskStates.TaskActive));
            Assert.AreEqual(TesState.RUNNINGEnum, await GetNewTesTaskStateAsync(TesState.RUNNINGEnum, BatchJobAndTaskStates.TaskPreparing));
            Assert.AreEqual(TesState.RUNNINGEnum, await GetNewTesTaskStateAsync(TesState.RUNNINGEnum, BatchJobAndTaskStates.TaskRunning));
            Assert.AreEqual(TesState.COMPLETEEnum, await GetNewTesTaskStateAsync(TesState.RUNNINGEnum, BatchJobAndTaskStates.TaskCompletedSuccessfully));
            Assert.AreEqual(TesState.EXECUTORERROREnum, await GetNewTesTaskStateAsync(TesState.RUNNINGEnum, BatchJobAndTaskStates.TaskFailed));
            Assert.AreEqual(TesState.SYSTEMERROREnum, await GetNewTesTaskStateAsync(TesState.RUNNINGEnum, BatchJobAndTaskStates.JobNotFound));
            Assert.AreEqual(TesState.SYSTEMERROREnum, await GetNewTesTaskStateAsync(TesState.RUNNINGEnum, BatchJobAndTaskStates.TaskNotFound));
            Assert.AreEqual(TesState.SYSTEMERROREnum, await GetNewTesTaskStateAsync(TesState.RUNNINGEnum, BatchJobAndTaskStates.MoreThanOneJobFound));
            Assert.AreEqual(TesState.EXECUTORERROREnum, await GetNewTesTaskStateAsync(TesState.RUNNINGEnum, BatchJobAndTaskStates.NodeDiskFull));
            Assert.AreEqual(TesState.QUEUEDEnum, await GetNewTesTaskStateAsync(TesState.RUNNINGEnum, BatchJobAndTaskStates.ActiveJobWithMissingAutoPool));
            Assert.AreEqual(TesState.QUEUEDEnum, await GetNewTesTaskStateAsync(TesState.RUNNINGEnum, BatchJobAndTaskStates.NodePreempted));
        }

        [TestMethod]
        public async Task TaskStateTransitionsFromInitializingState()
        {
            Assert.AreEqual(TesState.INITIALIZINGEnum, await GetNewTesTaskStateAsync(TesState.INITIALIZINGEnum, BatchJobAndTaskStates.TaskActive));
            Assert.AreEqual(TesState.INITIALIZINGEnum, await GetNewTesTaskStateAsync(TesState.INITIALIZINGEnum, BatchJobAndTaskStates.TaskPreparing));
            Assert.AreEqual(TesState.RUNNINGEnum, await GetNewTesTaskStateAsync(TesState.INITIALIZINGEnum, BatchJobAndTaskStates.TaskRunning));
            Assert.AreEqual(TesState.COMPLETEEnum, await GetNewTesTaskStateAsync(TesState.INITIALIZINGEnum, BatchJobAndTaskStates.TaskCompletedSuccessfully));
            Assert.AreEqual(TesState.EXECUTORERROREnum, await GetNewTesTaskStateAsync(TesState.INITIALIZINGEnum, BatchJobAndTaskStates.TaskFailed));
            Assert.AreEqual(TesState.SYSTEMERROREnum, await GetNewTesTaskStateAsync(TesState.INITIALIZINGEnum, BatchJobAndTaskStates.JobNotFound));
            Assert.AreEqual(TesState.SYSTEMERROREnum, await GetNewTesTaskStateAsync(TesState.INITIALIZINGEnum, BatchJobAndTaskStates.TaskNotFound));
            Assert.AreEqual(TesState.SYSTEMERROREnum, await GetNewTesTaskStateAsync(TesState.INITIALIZINGEnum, BatchJobAndTaskStates.MoreThanOneJobFound));
            Assert.AreEqual(TesState.EXECUTORERROREnum, await GetNewTesTaskStateAsync(TesState.INITIALIZINGEnum, BatchJobAndTaskStates.NodeDiskFull));
            Assert.AreEqual(TesState.QUEUEDEnum, await GetNewTesTaskStateAsync(TesState.INITIALIZINGEnum, BatchJobAndTaskStates.NodeAllocationFailed));
            Assert.AreEqual(TesState.EXECUTORERROREnum, await GetNewTesTaskStateAsync(TesState.INITIALIZINGEnum, BatchJobAndTaskStates.ImageDownloadFailed));
            Assert.AreEqual(TesState.QUEUEDEnum, await GetNewTesTaskStateAsync(TesState.INITIALIZINGEnum, BatchJobAndTaskStates.ActiveJobWithMissingAutoPool));
            Assert.AreEqual(TesState.QUEUEDEnum, await GetNewTesTaskStateAsync(TesState.INITIALIZINGEnum, BatchJobAndTaskStates.NodePreempted));
        }

        [TestMethod]
        public async Task TaskStateTransitionsFromQueuedState()
        {
            Assert.AreEqual(TesState.INITIALIZINGEnum, await GetNewTesTaskStateAsync(TesState.QUEUEDEnum, BatchJobAndTaskStates.TaskActive));
            Assert.AreEqual(TesState.INITIALIZINGEnum, await GetNewTesTaskStateAsync(TesState.QUEUEDEnum, BatchJobAndTaskStates.TaskPreparing));
            Assert.AreEqual(TesState.RUNNINGEnum, await GetNewTesTaskStateAsync(TesState.QUEUEDEnum, BatchJobAndTaskStates.TaskRunning));
            Assert.AreEqual(TesState.COMPLETEEnum, await GetNewTesTaskStateAsync(TesState.QUEUEDEnum, BatchJobAndTaskStates.TaskCompletedSuccessfully));
            Assert.AreEqual(TesState.EXECUTORERROREnum, await GetNewTesTaskStateAsync(TesState.QUEUEDEnum, BatchJobAndTaskStates.TaskFailed));
            Assert.AreEqual(TesState.SYSTEMERROREnum, await GetNewTesTaskStateAsync(TesState.QUEUEDEnum, BatchJobAndTaskStates.MoreThanOneJobFound));
            Assert.AreEqual(TesState.EXECUTORERROREnum, await GetNewTesTaskStateAsync(TesState.QUEUEDEnum, BatchJobAndTaskStates.NodeDiskFull));
            Assert.AreEqual(TesState.QUEUEDEnum, await GetNewTesTaskStateAsync(TesState.QUEUEDEnum, BatchJobAndTaskStates.TaskNotFound));
        }

        [TestMethod]
        public async Task TaskIsRequeuedUpToThreeTimesForTransientErrors()
        {
            var tesTask = GetTesTask();

            var azureProxyReturnValues = AzureProxyReturnValues.Defaults;

            azureProxyReturnValues.VmSizesAndPrices = new List<VirtualMachineInformation> {
                new VirtualMachineInformation { VmSize = "VmSize1", LowPriority = false, NumberOfCores = 2, MemoryInGB = 4, ResourceDiskSizeInGB = 20, PricePerHour = 1 },
                new VirtualMachineInformation { VmSize = "VmSize2", LowPriority = false, NumberOfCores = 2, MemoryInGB = 4, ResourceDiskSizeInGB = 20, PricePerHour = 2 },
                new VirtualMachineInformation { VmSize = "VmSize3", LowPriority = false, NumberOfCores = 2, MemoryInGB = 4, ResourceDiskSizeInGB = 20, PricePerHour = 3 },
                new VirtualMachineInformation { VmSize = "VmSize4", LowPriority = false, NumberOfCores = 2, MemoryInGB = 4, ResourceDiskSizeInGB = 20, PricePerHour = 4 },
                new VirtualMachineInformation { VmSize = "VmSize5", LowPriority = false, NumberOfCores = 2, MemoryInGB = 4, ResourceDiskSizeInGB = 20, PricePerHour = 5 }
            };

            await GetNewTesTaskStateAsync(tesTask, azureProxyReturnValues);
            Assert.AreEqual(TesState.QUEUEDEnum, await GetNewTesTaskStateAsync(tesTask, BatchJobAndTaskStates.NodeAllocationFailed));
            await GetNewTesTaskStateAsync(tesTask, azureProxyReturnValues);
            Assert.AreEqual(TesState.QUEUEDEnum, await GetNewTesTaskStateAsync(tesTask, BatchJobAndTaskStates.NodeAllocationFailed));
            await GetNewTesTaskStateAsync(tesTask, azureProxyReturnValues);
            Assert.AreEqual(TesState.QUEUEDEnum, await GetNewTesTaskStateAsync(tesTask, BatchJobAndTaskStates.NodeAllocationFailed));
            await GetNewTesTaskStateAsync(tesTask, azureProxyReturnValues);
            Assert.AreEqual(TesState.EXECUTORERROREnum, await GetNewTesTaskStateAsync(tesTask, BatchJobAndTaskStates.NodeAllocationFailed));
        }

        [TestMethod]
        public async Task TaskThatFailsWithNodeAllocationErrorIsRequeuedOnDifferentVmSize()
        {
            var tesTask = GetTesTask();

            await GetNewTesTaskStateAsync(tesTask);
            await GetNewTesTaskStateAsync(tesTask, BatchJobAndTaskStates.NodeAllocationFailed);
            var firstAttemptVmSize = tesTask.Logs[0].VirtualMachineInfo.VmSize;

            await GetNewTesTaskStateAsync(tesTask);
            await GetNewTesTaskStateAsync(tesTask, BatchJobAndTaskStates.NodeAllocationFailed);
            var secondAttemptVmSize = tesTask.Logs[1].VirtualMachineInfo.VmSize;

            Assert.AreNotEqual(firstAttemptVmSize, secondAttemptVmSize);

            // There are only two suitable VMs, and both have been excluded because of the NodeAllocationFailed error on the two earlier attempts
            await GetNewTesTaskStateAsync(tesTask);

            Assert.AreEqual(TesState.SYSTEMERROREnum, tesTask.State);
            Assert.AreEqual("NoVmSizeAvailable", tesTask.FailureReason);
        }

        [TestMethod]
        public async Task TaskGetsCancelled()
        {
            var tesTask = new TesTask { Id = "test", State = TesState.CANCELEDEnum, IsCancelRequested = true };

            var azureProxyReturnValues = AzureProxyReturnValues.Defaults;
            azureProxyReturnValues.BatchJobAndTaskState = BatchJobAndTaskStates.TaskActive;

            Mock<IAzureProxy> azureProxy = default;
            var azureProxySetter = new Action<Mock<IAzureProxy>>(mock =>
            {
                GetMockAzureProxy(azureProxyReturnValues)(mock);
                azureProxy = mock;
            });
            await ProcessTesTaskAndGetBatchJobArgumentsAsync(tesTask, GetMockConfig()(), azureProxySetter);

            Assert.AreEqual(TesState.CANCELEDEnum, tesTask.State);
            Assert.IsFalse(tesTask.IsCancelRequested);
            azureProxy.Verify(i => i.DeleteBatchJobAsync(tesTask.Id, It.IsAny<IBatchScheduler.TryGetBatchPool>(), It.IsAny<System.Threading.CancellationToken>()));
        }

        [TestMethod]
        public async Task SuccessfullyCompletedTaskContainsBatchNodeMetrics()
        {
            var tesTask = GetTesTask();

            var metricsFileContent = @"
                BlobXferPullStart=2020-10-08T02:30:39+00:00
                BlobXferPullEnd=2020-10-08T02:31:39+00:00
                ExecutorPullStart=2020-10-08T02:32:39+00:00
                ExecutorPullEnd=2020-10-08T02:34:39+00:00
                ExecutorImageSizeInBytes=3000000000
                DownloadStart=2020-10-08T02:35:39+00:00
                DownloadEnd=2020-10-08T02:38:39+00:00
                ExecutorStart=2020-10-08T02:39:39+00:00
                ExecutorEnd=2020-10-08T02:43:39+00:00
                UploadStart=2020-10-08T02:44:39+00:00
                UploadEnd=2020-10-08T02:49:39+00:00
                DiskSizeInKiB=8000000
                DiskUsedInKiB=1000000
                FileDownloadSizeInBytes=2000000000
                FileUploadSizeInBytes=4000000000".Replace(" ", string.Empty);

            var azureProxyReturnValues = AzureProxyReturnValues.Defaults;
            azureProxyReturnValues.BatchJobAndTaskState = BatchJobAndTaskStates.TaskCompletedSuccessfully;
            azureProxyReturnValues.DownloadedBlobContent = metricsFileContent;
            var azureProxy = GetMockAzureProxy(azureProxyReturnValues);

            await ProcessTesTaskAndGetBatchJobArgumentsAsync(tesTask, GetMockConfig()(), azureProxy);

            Assert.AreEqual(TesState.COMPLETEEnum, tesTask.State);

            var batchNodeMetrics = tesTask.GetOrAddTesTaskLog().BatchNodeMetrics;
            Assert.IsNotNull(batchNodeMetrics);
            Assert.AreEqual(60, batchNodeMetrics.BlobXferImagePullDurationInSeconds);
            Assert.AreEqual(120, batchNodeMetrics.ExecutorImagePullDurationInSeconds);
            Assert.AreEqual(3, batchNodeMetrics.ExecutorImageSizeInGB);
            Assert.AreEqual(180, batchNodeMetrics.FileDownloadDurationInSeconds);
            Assert.AreEqual(240, batchNodeMetrics.ExecutorDurationInSeconds);
            Assert.AreEqual(300, batchNodeMetrics.FileUploadDurationInSeconds);
            Assert.AreEqual(1.024, batchNodeMetrics.DiskUsedInGB);
            Assert.AreEqual(12.5f, batchNodeMetrics.DiskUsedPercent);
            Assert.AreEqual(2, batchNodeMetrics.FileDownloadSizeInGB);
            Assert.AreEqual(4, batchNodeMetrics.FileUploadSizeInGB);

            var executorLog = tesTask.GetOrAddTesTaskLog().GetOrAddExecutorLog();
            Assert.IsNotNull(executorLog);
            Assert.AreEqual(0, executorLog.ExitCode);
            Assert.AreEqual(DateTimeOffset.Parse("2020-10-08T02:30:39+00:00"), executorLog.StartTime);
            Assert.AreEqual(DateTimeOffset.Parse("2020-10-08T02:49:39+00:00"), executorLog.EndTime);
        }

        [TestMethod]
        public async Task SuccessfullyCompletedTaskContainsCromwellResultCode()
        {
            var tesTask = GetTesTask();

            var azureProxyReturnValues = AzureProxyReturnValues.Defaults;
            azureProxyReturnValues.BatchJobAndTaskState = BatchJobAndTaskStates.TaskCompletedSuccessfully;
            azureProxyReturnValues.DownloadedBlobContent = "2";
            var azureProxy = GetMockAzureProxy(azureProxyReturnValues);

            await ProcessTesTaskAndGetBatchJobArgumentsAsync(tesTask, GetMockConfig()(), azureProxy);

            Assert.AreEqual(TesState.COMPLETEEnum, tesTask.State);
            Assert.AreEqual(2, tesTask.GetOrAddTesTaskLog().CromwellResultCode);
            Assert.AreEqual(2, tesTask.CromwellResultCode);
        }

        [TestMethod]
        public async Task TesInputFilePathMustStartWithCromwellExecutions()
        {
            var tesTask = GetTesTask();

            tesTask.Inputs.Add(new TesInput
            {
                Path = "xyz/path"
            });

            (var failureReason, var systemLog) = await ProcessTesTaskAndGetFailureReasonAndSystemLogAsync(tesTask);

            Assert.AreEqual(TesState.SYSTEMERROREnum, tesTask.State);
            Assert.AreEqual($"InvalidInputFilePath", failureReason);
            Assert.AreEqual($"InvalidInputFilePath", systemLog[0]);
            Assert.AreEqual($"Unsupported input path 'xyz/path' for task Id {tesTask.Id}. Must start with '/cromwell-executions/'.", systemLog[1]);
        }

        [TestMethod]
        public async Task TesInputFileMustHaveEitherUrlOrContent()
        {
            var tesTask = GetTesTask();

            tesTask.Inputs.Add(new TesInput
            {
                Url = null,
                Content = null
            });

            (var failureReason, var systemLog) = await ProcessTesTaskAndGetFailureReasonAndSystemLogAsync(tesTask);

            Assert.AreEqual(TesState.SYSTEMERROREnum, tesTask.State);
            Assert.AreEqual($"InvalidInputFilePath", failureReason);
            Assert.AreEqual($"InvalidInputFilePath", systemLog[0]);
            Assert.AreEqual($"One of Input Url or Content must be set", systemLog[1]);
        }

        [TestMethod]
        public async Task TesInputFileMustNotHaveBothUrlAndContent()
        {
            var tesTask = GetTesTask();

            tesTask.Inputs.Add(new TesInput
            {
                Url = "/storageaccount1/container1/file1.txt",
                Content = "test content"
            });

            (var failureReason, var systemLog) = await ProcessTesTaskAndGetFailureReasonAndSystemLogAsync(tesTask);

            Assert.AreEqual(TesState.SYSTEMERROREnum, tesTask.State);
            Assert.AreEqual($"InvalidInputFilePath", failureReason);
            Assert.AreEqual($"InvalidInputFilePath", systemLog[0]);
            Assert.AreEqual($"Input Url and Content cannot be both set", systemLog[1]);
        }

        [TestMethod]
        public async Task TesInputFileTypeMustNotBeDirectory()
        {
            var tesTask = GetTesTask();

            tesTask.Inputs.Add(new TesInput
            {
                Url = "/storageaccount1/container1/directory",
                Type = TesFileType.DIRECTORYEnum
            });

            (var failureReason, var systemLog) = await ProcessTesTaskAndGetFailureReasonAndSystemLogAsync(tesTask);

            Assert.AreEqual(TesState.SYSTEMERROREnum, tesTask.State);
            Assert.AreEqual($"InvalidInputFilePath", failureReason);
            Assert.AreEqual($"InvalidInputFilePath", systemLog[0]);
            Assert.AreEqual($"Directory input is not supported.", systemLog[1]);
        }

        [TestMethod]
        public async Task QueryStringsAreRemovedFromLocalFilePathsWhenCommandScriptIsProvidedAsFile()
        {
            var tesTask = GetTesTask();

            var originalCommandScript = "cat /cromwell-executions/workflowpath/inputs/host/path?param=2";

            tesTask.Inputs = new List<TesInput>
            {
                new TesInput { Url = "/cromwell-executions/workflowpath/execution/script", Path = "/cromwell-executions/workflowpath/execution/script", Type = TesFileType.FILEEnum, Name = "commandScript", Content = null },
                new TesInput { Url = "http://host/path?param=1", Path = "/cromwell-executions/workflowpath/inputs/host/path?param=2", Type = TesFileType.FILEEnum, Name = "file1", Content = null }
            };

            var azureProxyReturnValues = AzureProxyReturnValues.Defaults;
            azureProxyReturnValues.DownloadedBlobContent = originalCommandScript;

            Mock<IAzureProxy> azureProxy = default;
            var azureProxySetter = new Action<Mock<IAzureProxy>>(mock =>
            {
                GetMockAzureProxy(azureProxyReturnValues)(mock);
                azureProxy = mock;
            });
            await ProcessTesTaskAndGetBatchJobArgumentsAsync(tesTask, GetMockConfig()(), azureProxySetter);

            var modifiedCommandScript = (string)azureProxy.Invocations.FirstOrDefault(i => i.Method.Name == nameof(IAzureProxy.UploadBlobAsync) && i.Arguments[0].ToString().Contains("/script"))?.Arguments[1];
            var filesToDownload = GetFilesToDownload(azureProxy);

            Assert.AreEqual(TesState.INITIALIZINGEnum, tesTask.State);
            Assert.IsFalse(filesToDownload.Any(f => f.LocalPath.Contains("?") || f.LocalPath.Contains("param=1") || f.LocalPath.Contains("param=2")), "Query string was not removed from local file path");
            Assert.AreEqual(1, filesToDownload.Count(f => f.StorageUrl.Contains("?param=1")), "Query string was removed from blob URL");
            Assert.IsFalse(modifiedCommandScript.Contains("?param=2"), "Query string was not removed from local file path in command script");
        }

        [TestMethod]
        public async Task QueryStringsAreRemovedFromLocalFilePathsWhenCommandScriptIsProvidedAsContent()
        {
            var tesTask = GetTesTask();

            var originalCommandScript = "cat /cromwell-executions/workflowpath/inputs/host/path?param=2";

            tesTask.Inputs = new List<TesInput>
            {
                new TesInput { Url = null, Path = "/cromwell-executions/workflowpath/execution/script", Type = TesFileType.FILEEnum, Name = "commandScript", Content = originalCommandScript },
                new TesInput { Url = "http://host/path?param=1", Path = "/cromwell-executions/workflowpath/inputs/host/path?param=2", Type = TesFileType.FILEEnum, Name = "file1", Content = null }
            };

            Mock<IAzureProxy> azureProxy = default;
            var azureProxySetter = new Action<Mock<IAzureProxy>>(mock =>
            {
                GetMockAzureProxy(AzureProxyReturnValues.Defaults)(mock);
                azureProxy = mock;
            });
            await ProcessTesTaskAndGetBatchJobArgumentsAsync(tesTask, GetMockConfig()(), azureProxySetter);

            var modifiedCommandScript = (string)azureProxy.Invocations.FirstOrDefault(i => i.Method.Name == nameof(IAzureProxy.UploadBlobAsync) && i.Arguments[0].ToString().Contains("/script"))?.Arguments[1];
            var filesToDownload = GetFilesToDownload(azureProxy);

            Assert.AreEqual(TesState.INITIALIZINGEnum, tesTask.State);
            Assert.AreEqual(2, filesToDownload.Count());
            Assert.IsFalse(filesToDownload.Any(f => f.LocalPath.Contains("?") || f.LocalPath.Contains("param=1") || f.LocalPath.Contains("param=2")), "Query string was not removed from local file path");
            Assert.AreEqual(1, filesToDownload.Count(f => f.StorageUrl.Contains("?param=1")), "Query string was removed from blob URL");
            Assert.IsFalse(modifiedCommandScript.Contains("?param=2"), "Query string was not removed from local file path in command script");
        }

        [TestMethod]
        public async Task PublicHttpUrlsAreKeptIntact()
        {
            var config = GetMockConfig(true)()
                .Append(("ExternalStorageContainers", "https://externalaccount1.blob.core.windows.net/container1?sas1; https://externalaccount2.blob.core.windows.net/container2/?sas2; https://externalaccount2.blob.core.windows.net?accountsas;"));

            var tesTask = GetTesTask();

            tesTask.Inputs = new List<TesInput>
            {
                new TesInput { Url = null, Path = "/cromwell-executions/workflowpath/execution/script", Type = TesFileType.FILEEnum, Name = "commandScript", Content = "echo hello" },
                new TesInput { Url = "https://storageaccount1.blob.core.windows.net/container1/blob1?sig=sassignature", Path = "/cromwell-executions/workflowpath/inputs/blob1", Type = TesFileType.FILEEnum, Name = "blob1", Content = null },
                new TesInput { Url = "https://externalaccount1.blob.core.windows.net/container1/blob2?sig=sassignature", Path = "/cromwell-executions/workflowpath/inputs/blob2", Type = TesFileType.FILEEnum, Name = "blob2", Content = null },
                new TesInput { Url = "https://publicaccount1.blob.core.windows.net/container1/blob3", Path = "/cromwell-executions/workflowpath/inputs/blob3", Type = TesFileType.FILEEnum, Name = "blob3", Content = null }
            };

            Mock<IAzureProxy> azureProxy = default;
            var azureProxySetter = new Action<Mock<IAzureProxy>>(mock =>
            {
                GetMockAzureProxy(AzureProxyReturnValues.Defaults)(mock);
                azureProxy = mock;
            });
            await ProcessTesTaskAndGetBatchJobArgumentsAsync(tesTask, config, azureProxySetter);

            var filesToDownload = GetFilesToDownload(azureProxy);

            Assert.AreEqual(4, filesToDownload.Count());
            Assert.IsNotNull(filesToDownload.SingleOrDefault(f => f.StorageUrl.Equals("https://storageaccount1.blob.core.windows.net/container1/blob1?sig=sassignature")));
            Assert.IsNotNull(filesToDownload.SingleOrDefault(f => f.StorageUrl.Equals("https://externalaccount1.blob.core.windows.net/container1/blob2?sig=sassignature")));
            Assert.IsNotNull(filesToDownload.SingleOrDefault(f => f.StorageUrl.Equals("https://publicaccount1.blob.core.windows.net/container1/blob3")));
        }

        [TestMethod]
        public async Task PrivatePathsAndUrlsGetSasToken()
        {
            var config = GetMockConfig(true)()
                .Append(("ExternalStorageContainers", "https://externalaccount1.blob.core.windows.net/container1?sas1; https://externalaccount2.blob.core.windows.net/container2/?sas2; https://externalaccount2.blob.core.windows.net?accountsas;"));

            var tesTask = GetTesTask();

            tesTask.Inputs = new List<TesInput>
            {
                // defaultstorageaccount and storageaccount1 are accessible to TES identity
                new TesInput { Url = null, Path = "/cromwell-executions/workflowpath/execution/script", Type = TesFileType.FILEEnum, Name = "commandScript", Content = "echo hello" },

                new TesInput { Url = "/defaultstorageaccount/container1/blob1", Path = "/cromwell-executions/workflowpath/inputs/blob1", Type = TesFileType.FILEEnum, Name = "blob1", Content = null },
                new TesInput { Url = "/storageaccount1/container1/blob2", Path = "/cromwell-executions/workflowpath/inputs/blob2", Type = TesFileType.FILEEnum, Name = "blob2", Content = null },
                new TesInput { Url = "/externalaccount1/container1/blob3", Path = "/cromwell-executions/workflowpath/inputs/blob3", Type = TesFileType.FILEEnum, Name = "blob3", Content = null },
                new TesInput { Url = "/externalaccount2/container2/blob4", Path = "/cromwell-executions/workflowpath/inputs/blob4", Type = TesFileType.FILEEnum, Name = "blob4", Content = null },

                new TesInput { Url = "file:///defaultstorageaccount/container1/blob5", Path = "/cromwell-executions/workflowpath/inputs/blob5", Type = TesFileType.FILEEnum, Name = "blob5", Content = null },
                new TesInput { Url = "file:///storageaccount1/container1/blob6", Path = "/cromwell-executions/workflowpath/inputs/blob6", Type = TesFileType.FILEEnum, Name = "blob6", Content = null },
                new TesInput { Url = "file:///externalaccount1/container1/blob7", Path = "/cromwell-executions/workflowpath/inputs/blob7", Type = TesFileType.FILEEnum, Name = "blob7", Content = null },
                new TesInput { Url = "file:///externalaccount2/container2/blob8", Path = "/cromwell-executions/workflowpath/inputs/blob8", Type = TesFileType.FILEEnum, Name = "blob8", Content = null },

                new TesInput { Url = "https://defaultstorageaccount.blob.core.windows.net/container1/blob9", Path = "/cromwell-executions/workflowpath/inputs/blob9", Type = TesFileType.FILEEnum, Name = "blob9", Content = null },
                new TesInput { Url = "https://storageaccount1.blob.core.windows.net/container1/blob10", Path = "/cromwell-executions/workflowpath/inputs/blob10", Type = TesFileType.FILEEnum, Name = "blob10", Content = null },
                new TesInput { Url = "https://externalaccount1.blob.core.windows.net/container1/blob11", Path = "/cromwell-executions/workflowpath/inputs/blob11", Type = TesFileType.FILEEnum, Name = "blob11", Content = null },
                new TesInput { Url = "https://externalaccount2.blob.core.windows.net/container2/blob12", Path = "/cromwell-executions/workflowpath/inputs/blob12", Type = TesFileType.FILEEnum, Name = "blob12", Content = null },

                // ExternalStorageContainers entry exists for externalaccount2/container2 and for externalaccount2 (account level SAS), so this uses account SAS:
                new TesInput { Url = "https://externalaccount2.blob.core.windows.net/container3/blob13", Path = "/cromwell-executions/workflowpath/inputs/blob12", Type = TesFileType.FILEEnum, Name = "blob12", Content = null },

                // ExternalStorageContainers entry exists for externalaccount1/container1, but not for externalaccount1/publiccontainer, so this is treated as public URL:
                new TesInput { Url = "https://externalaccount1.blob.core.windows.net/publiccontainer/blob14", Path = "/cromwell-executions/workflowpath/inputs/blob14", Type = TesFileType.FILEEnum, Name = "blob14", Content = null }
            };

            Mock<IAzureProxy> azureProxy = default;
            var azureProxySetter = new Action<Mock<IAzureProxy>>(mock =>
            {
                GetMockAzureProxy(AzureProxyReturnValues.Defaults)(mock);
                azureProxy = mock;
            });
            await ProcessTesTaskAndGetBatchJobArgumentsAsync(tesTask, config, azureProxySetter);

            var filesToDownload = GetFilesToDownload(azureProxy);

            Assert.AreEqual(15, filesToDownload.Count());

            Assert.IsNotNull(filesToDownload.SingleOrDefault(f => f.StorageUrl.StartsWith("https://defaultstorageaccount.blob.core.windows.net/container1/blob1?sv=")));
            Assert.IsNotNull(filesToDownload.SingleOrDefault(f => f.StorageUrl.StartsWith("https://storageaccount1.blob.core.windows.net/container1/blob2?sv=")));
            Assert.IsNotNull(filesToDownload.SingleOrDefault(f => f.StorageUrl.Equals("https://externalaccount1.blob.core.windows.net/container1/blob3?sas1")));
            Assert.IsNotNull(filesToDownload.SingleOrDefault(f => f.StorageUrl.Equals("https://externalaccount2.blob.core.windows.net/container2/blob4?sas2")));

            Assert.IsNotNull(filesToDownload.SingleOrDefault(f => f.StorageUrl.StartsWith("https://defaultstorageaccount.blob.core.windows.net/container1/blob5?sv=")));
            Assert.IsNotNull(filesToDownload.SingleOrDefault(f => f.StorageUrl.StartsWith("https://storageaccount1.blob.core.windows.net/container1/blob6?sv=")));
            Assert.IsNotNull(filesToDownload.SingleOrDefault(f => f.StorageUrl.Equals("https://externalaccount1.blob.core.windows.net/container1/blob7?sas1")));
            Assert.IsNotNull(filesToDownload.SingleOrDefault(f => f.StorageUrl.Equals("https://externalaccount2.blob.core.windows.net/container2/blob8?sas2")));

            Assert.IsNotNull(filesToDownload.SingleOrDefault(f => f.StorageUrl.StartsWith("https://defaultstorageaccount.blob.core.windows.net/container1/blob9?sv=")));
            Assert.IsNotNull(filesToDownload.SingleOrDefault(f => f.StorageUrl.StartsWith("https://storageaccount1.blob.core.windows.net/container1/blob10?sv=")));
            Assert.IsNotNull(filesToDownload.SingleOrDefault(f => f.StorageUrl.Equals("https://externalaccount1.blob.core.windows.net/container1/blob11?sas1")));
            Assert.IsNotNull(filesToDownload.SingleOrDefault(f => f.StorageUrl.Equals("https://externalaccount2.blob.core.windows.net/container2/blob12?sas2")));

            Assert.IsNotNull(filesToDownload.SingleOrDefault(f => f.StorageUrl.Equals("https://externalaccount2.blob.core.windows.net/container3/blob13?accountsas")));

            Assert.IsNotNull(filesToDownload.SingleOrDefault(f => f.StorageUrl.Equals("https://externalaccount1.blob.core.windows.net/publiccontainer/blob14")));
        }

        [TestMethod]
        public async Task PrivateImagesArePulledUsingPoolConfiguration()
        {
            var tesTask = GetTesTask();

            Mock<IAzureProxy> azureProxy = default;
            var azureProxySetter = new Action<Mock<IAzureProxy>>(mock =>
            {
                GetMockAzureProxy(AzureProxyReturnValues.Defaults)(mock);
                azureProxy = mock;
            });
            (_, var cloudTask, var poolInformation, _) = await ProcessTesTaskAndGetBatchJobArgumentsAsync(tesTask, GetMockConfig(true)(), azureProxySetter);
            var batchScript = (string)azureProxy.Invocations.FirstOrDefault(i => i.Method.Name == nameof(IAzureProxy.UploadBlobAsync) && i.Arguments[0].ToString().Contains("/batch_script"))?.Arguments[1];

            Assert.IsNotNull(poolInformation.AutoPoolSpecification.PoolSpecification.VirtualMachineConfiguration.ContainerConfiguration);
            Assert.AreEqual("registryServer1", poolInformation.AutoPoolSpecification.PoolSpecification.VirtualMachineConfiguration.ContainerConfiguration.ContainerRegistries.FirstOrDefault()?.RegistryServer);
            Assert.AreEqual(2, Regex.Matches(batchScript, tesTask.Executors.First().Image, RegexOptions.IgnoreCase).Count);
            Assert.IsFalse(batchScript.Contains($"docker pull --quiet {tesTask.Executors.First().Image}"));
        }

        [TestMethod]
        public async Task PublicImagesArePulledInTaskCommand()
        {
            var tesTask = GetTesTask();
            tesTask.Executors.First().Image = "ubuntu";

            Mock<IAzureProxy> azureProxy = default;
            var azureProxySetter = new Action<Mock<IAzureProxy>>(mock =>
            {
                GetMockAzureProxy(AzureProxyReturnValues.Defaults)(mock);
                azureProxy = mock;
            });
            (_, var cloudTask, var poolInformation, _) = await ProcessTesTaskAndGetBatchJobArgumentsAsync(tesTask, GetMockConfig(true)(), azureProxySetter);
            var batchScript = (string)azureProxy.Invocations.FirstOrDefault(i => i.Method.Name == nameof(IAzureProxy.UploadBlobAsync) && i.Arguments[0].ToString().Contains("/batch_script"))?.Arguments[1];

            Assert.IsNull(poolInformation.AutoPoolSpecification.PoolSpecification.VirtualMachineConfiguration.ContainerConfiguration);
            Assert.AreEqual(3, Regex.Matches(batchScript, tesTask.Executors.First().Image, RegexOptions.IgnoreCase).Count);
            Assert.IsTrue(batchScript.Contains("docker pull --quiet ubuntu"));
        }

        [TestMethod]
        public async Task PrivateContainersRunInsideDockerInDockerContainer()
        {
            var tesTask = GetTesTask();

            (_, var cloudTask, _, _) = await ProcessTesTaskAndGetBatchJobArgumentsAsync(tesTask, GetMockConfig()(), GetMockAzureProxy(AzureProxyReturnValues.Defaults));

            Assert.IsNotNull(cloudTask.ContainerSettings);
            Assert.AreEqual("docker", cloudTask.ContainerSettings.ImageName);
        }

        [TestMethod]
        public async Task PublicContainersRunInsideRegularTaskCommand()
        {
            var tesTask = GetTesTask();
            tesTask.Executors.First().Image = "ubuntu";

            (_, var cloudTask, _, _) = await ProcessTesTaskAndGetBatchJobArgumentsAsync(tesTask, GetMockConfig()(), GetMockAzureProxy(AzureProxyReturnValues.Defaults));

            Assert.IsNull(cloudTask.ContainerSettings);
        }

        [TestMethod]
        public async Task LocalFilesInCromwellTmpDirectoryAreDiscoveredAndUploaded()
        {
            var tesTask = GetTesTask();

            tesTask.Inputs = new List<TesInput>
            {
                new TesInput { Url = null, Path = "/cromwell-executions/workflowpath/execution/script", Type = TesFileType.FILEEnum, Name = "commandScript", Content = "echo hello" },
                new TesInput { Url = "file:///cromwell-tmp/tmp12345/blob1", Path = "/cromwell-executions/workflowpath/inputs/blob1", Type = TesFileType.FILEEnum, Name = "blob1", Content = null },
            };

            var azureProxyReturnValues = AzureProxyReturnValues.Defaults;
            azureProxyReturnValues.LocalFileExists = true;

            Mock<IAzureProxy> azureProxy = default;
            var azureProxySetter = new Action<Mock<IAzureProxy>>(mock =>
            {
                GetMockAzureProxy(azureProxyReturnValues)(mock);
                azureProxy = mock;
            });
            await ProcessTesTaskAndGetBatchJobArgumentsAsync(tesTask, GetMockConfig()(), azureProxySetter);

            var filesToDownload = GetFilesToDownload(azureProxy);

            Assert.AreEqual(2, filesToDownload.Count());
            var inputFileUrl = filesToDownload.SingleOrDefault(f => f.StorageUrl.StartsWith("https://defaultstorageaccount.blob.core.windows.net/cromwell-executions/workflowpath/inputs/blob1?sv=")).StorageUrl;
            Assert.IsNotNull(inputFileUrl);
            azureProxy.Verify(i => i.LocalFileExists("/cromwell-tmp/tmp12345/blob1"));
            azureProxy.Verify(i => i.UploadBlobFromFileAsync(It.Is<Uri>(uri => uri.AbsoluteUri.StartsWith("https://defaultstorageaccount.blob.core.windows.net/cromwell-executions/workflowpath/inputs/blob1?sv=")), "/cromwell-tmp/tmp12345/blob1"));
        }

        [TestMethod]
        public async Task PoolIsCreatedInSubnetWhenBatchNodesSubnetIdIsSet()
        {
            var config = GetMockConfig(true)()
                .Append(("BatchNodesSubnetId", "subnet1"));

            var tesTask = GetTesTask();
            var azureProxy = GetMockAzureProxy(AzureProxyReturnValues.Defaults);

            (_, _, var poolInformation, _) = await ProcessTesTaskAndGetBatchJobArgumentsAsync(tesTask, config, azureProxy);

            var poolNetworkConfiguration = poolInformation.AutoPoolSpecification.PoolSpecification.NetworkConfiguration;

            Assert.AreEqual(Microsoft.Azure.Batch.Common.IPAddressProvisioningType.BatchManaged, poolNetworkConfiguration?.PublicIPAddressConfiguration?.Provision);
            Assert.AreEqual("subnet1", poolNetworkConfiguration?.SubnetId);
        }

        [TestMethod]
        public async Task PoolIsCreatedWithoutPublicIpWhenSubnetAndDisableBatchNodesPublicIpAddressAreSet()
        {
            var config = GetMockConfig(true)()
                .Append(("BatchNodesSubnetId", "subnet1"))
                .Append(("DisableBatchNodesPublicIpAddress", "true"));

            var tesTask = GetTesTask();
            var azureProxy = GetMockAzureProxy(AzureProxyReturnValues.Defaults);

            (_, _, var poolInformation, _) = await ProcessTesTaskAndGetBatchJobArgumentsAsync(tesTask, config, azureProxy);

            var poolNetworkConfiguration = poolInformation.AutoPoolSpecification.PoolSpecification.NetworkConfiguration;

            Assert.AreEqual(Microsoft.Azure.Batch.Common.IPAddressProvisioningType.NoPublicIPAddresses, poolNetworkConfiguration?.PublicIPAddressConfiguration?.Provision);
            Assert.AreEqual("subnet1", poolNetworkConfiguration?.SubnetId);
        }

        private static async Task<(string FailureReason, string[] SystemLog)> ProcessTesTaskAndGetFailureReasonAndSystemLogAsync(TesTask tesTask, AzureBatchJobAndTaskState? azureBatchJobAndTaskState = null)
        {
            var azureProxyReturnValues = AzureProxyReturnValues.Defaults;
            azureProxyReturnValues.BatchJobAndTaskState = azureBatchJobAndTaskState ?? azureProxyReturnValues.BatchJobAndTaskState;

            await ProcessTesTaskAndGetBatchJobArgumentsAsync(tesTask, GetMockConfig(true)(), GetMockAzureProxy(azureProxyReturnValues));

            return (tesTask.Logs?.LastOrDefault()?.FailureReason, tesTask.Logs?.LastOrDefault()?.SystemLogs?.ToArray());
        }

        private static Task<(string JobId, CloudTask CloudTask, PoolInformation PoolInformation, Pool batchModelsPool)> ProcessTesTaskAndGetBatchJobArgumentsAsync(bool autopool = false)
            => ProcessTesTaskAndGetBatchJobArgumentsAsync(GetTesTask(), GetMockConfig(autopool)(), GetMockAzureProxy(AzureProxyReturnValues.Defaults));

        private static async Task<(string JobId, CloudTask CloudTask, PoolInformation PoolInformation, Pool batchModelsPool)> ProcessTesTaskAndGetBatchJobArgumentsAsync(TesTask tesTask, IEnumerable<(string Key, string Value)> configuration, Action<Mock<IAzureProxy>> azureProxy)
        {
            using var serviceProvider = GetServiceProvider(configuration, azureProxy);
            var batchScheduler = serviceProvider.GetT();

            await batchScheduler.ProcessTesTaskAsync(tesTask);

            var createBatchPoolAsyncInvocation = serviceProvider.AzureProxy.Invocations.FirstOrDefault(i => i.Method.Name == nameof(IAzureProxy.CreateBatchPoolAsync));
            var createBatchJobAsyncInvocation = serviceProvider.AzureProxy.Invocations.FirstOrDefault(i => i.Method.Name == nameof(IAzureProxy.CreateBatchJobAsync));

            var jobId = createBatchJobAsyncInvocation?.Arguments[0] as string;
            var cloudTask = createBatchJobAsyncInvocation?.Arguments[1] as CloudTask;
            var poolInformation = createBatchJobAsyncInvocation?.Arguments[2] as PoolInformation;
            var batchModelsPool = createBatchPoolAsyncInvocation?.Arguments[0] as Pool;

            return (jobId, cloudTask, poolInformation, batchModelsPool);
        }

        private static TestServices.TestServiceProvider<BatchScheduler> GetServiceProvider(IEnumerable<(string Key, string Value)> configuration, Action<Mock<IAzureProxy>> azureProxy)
            => new(wrapAzureProxy: true, configuration: configuration, azureProxy: azureProxy, batchPoolRepositoryArgs: ("endpoint", "key", "databaseId", "containerId", "partitionKeyValue"));

        private static async Task<TesState> GetNewTesTaskStateAsync(TesTask tesTask, AzureProxyReturnValues azureProxyReturnValues)
        {
            await ProcessTesTaskAndGetBatchJobArgumentsAsync(tesTask, GetMockConfig(true)(), GetMockAzureProxy(azureProxyReturnValues));

            return tesTask.State;
        }

        private static Task<TesState> GetNewTesTaskStateAsync(TesState currentTesTaskState, AzureBatchJobAndTaskState azureBatchJobAndTaskState)
            => GetNewTesTaskStateAsync(new TesTask { Id = "test", State = currentTesTaskState }, azureBatchJobAndTaskState);

        private static Task<TesState> GetNewTesTaskStateAsync(TesTask tesTask, AzureBatchJobAndTaskState? azureBatchJobAndTaskState = null)
        {
            var azureProxyReturnValues = AzureProxyReturnValues.Defaults;
            azureProxyReturnValues.BatchJobAndTaskState = azureBatchJobAndTaskState ?? azureProxyReturnValues.BatchJobAndTaskState;

            return GetNewTesTaskStateAsync(tesTask, azureProxyReturnValues);
        }

        private static Task<TesState> GetNewTesTaskStateAsync(TesResources resources, AzureProxyReturnValues azureProxyReturnValues)
        {
            var tesTask = GetTesTask();
            tesTask.Resources = resources;

            return GetNewTesTaskStateAsync(tesTask, azureProxyReturnValues);
        }

        private static TesTask GetTesTask()
            => JsonConvert.DeserializeObject<TesTask>(File.ReadAllText("testask1.json"));

        private static Action<Mock<IAzureProxy>> GetMockAzureProxy(AzureProxyReturnValues azureProxyReturnValues)
            => azureProxy =>
            {
                azureProxy.Setup(a => a.GetBatchJobAndTaskStateAsync(It.IsAny<string>()))
                    .Returns(Task.FromResult(azureProxyReturnValues.BatchJobAndTaskState));

                azureProxy.Setup(a => a.GetNextBatchJobIdAsync(It.IsAny<string>()))
                    .Returns(Task.FromResult(azureProxyReturnValues.NextBatchJobId));

                azureProxy.Setup(a => a.GetStorageAccountInfoAsync("defaultstorageaccount"))
                    .Returns(Task.FromResult(azureProxyReturnValues.StorageAccountInfos["defaultstorageaccount"]));

                azureProxy.Setup(a => a.GetStorageAccountInfoAsync("storageaccount1"))
                    .Returns(Task.FromResult(azureProxyReturnValues.StorageAccountInfos["storageaccount1"]));

                azureProxy.Setup(a => a.GetContainerRegistryInfoAsync("registryServer1/imageName1:tag1"))
                    .Returns(Task.FromResult(azureProxyReturnValues.ContainerRegistryInfo));

                azureProxy.Setup(a => a.GetStorageAccountKeyAsync(It.IsAny<StorageAccountInfo>()))
                    .Returns(Task.FromResult(azureProxyReturnValues.StorageAccountKey));

                azureProxy.Setup(a => a.GetVmSizesAndPricesAsync())
                    .Returns(Task.FromResult(azureProxyReturnValues.VmSizesAndPrices));

                azureProxy.Setup(a => a.GetBatchAccountQuotasAsync())
                    .Returns(Task.FromResult(azureProxyReturnValues.BatchQuotas));

                azureProxy.Setup(a => a.GetBatchActiveNodeCountByVmSize())
                    .Returns(azureProxyReturnValues.ActiveNodeCountByVmSize);

                azureProxy.Setup(a => a.GetBatchActiveJobCount())
                    .Returns(azureProxyReturnValues.ActiveJobCount);

                azureProxy.Setup(a => a.GetBatchActivePoolCount())
                    .Returns(azureProxyReturnValues.ActivePoolCount);

                azureProxy.Setup(a => a.GetBatchPoolAsync(It.IsAny<string>(), It.IsAny<DetailLevel>(), It.IsAny<CancellationToken>()))
                    .Returns((string id, DetailLevel detailLevel, CancellationToken cancellationToken) => Task.FromResult(BatchPoolTests.GeneratePool(id)));

                azureProxy.Setup(a => a.DownloadBlobAsync(It.IsAny<Uri>()))
                    .Returns(Task.FromResult(azureProxyReturnValues.DownloadedBlobContent));

                azureProxy.Setup(a => a.LocalFileExists(It.IsAny<string>()))
                    .Returns(azureProxyReturnValues.LocalFileExists);

                azureProxy.Setup(a => a.CreateBatchPoolAsync(It.IsAny<Pool>(), It.IsAny<bool>()))
                    .Returns((Pool p, bool _1) => Task.FromResult(new PoolInformation { PoolId = p.Name }));

                azureProxy.Setup(a => a.GetCurrentComputeNodesAsync(It.IsAny<string>(), It.IsAny<CancellationToken>()))
                    .Returns(() => Task.FromResult(azureProxyReturnValues.AzureProxyGetCurrentComputeNodes?.Invoke() ?? (null, null)));

                azureProxy.Setup(a => a.ListComputeNodesAsync(It.IsAny<string>(), It.IsAny<DetailLevel>()))
                    .Returns(new Func<string, DetailLevel, IAsyncEnumerable<ComputeNode>>((string poolId, DetailLevel detailLevel)
                        => AsyncEnumerable.Empty<ComputeNode>()
                            .Append(BatchPoolTests.GenerateNode(poolId, "ComputeNodeDedicated1", true, true))));

                azureProxy.Setup(a => a.DeleteBatchPoolAsync(It.IsAny<string>(), It.IsAny<CancellationToken>()))
                    .Callback<string, CancellationToken>((poolId, cancellationToken) => azureProxyReturnValues.AzureProxyDeleteBatchPool?.Invoke(poolId, cancellationToken))
                    .Returns(Task.CompletedTask);

                azureProxy.Setup(a => a.ListJobsAsync(It.IsAny<DetailLevel>()))
                    .Returns(azureProxyReturnValues.AzureProxyListJobs);
            };

        private static Func<IEnumerable<(string Key, string Value)>> GetMockConfig(bool autopool = false)
            => new(() =>
            {
                var config = Enumerable.Empty<(string Key, string Value)>()
                .Append(("DefaultStorageAccountName", "defaultstorageaccount"))
                .Append(("HOSTNAME", "hostname"));
                if (autopool)
                {
                    config = config.Append(("BatchAutopool", "true"));
                }

                return config;
            });

        private static IEnumerable<FileToDownload> GetFilesToDownload(Mock<IAzureProxy> azureProxy)
        {
            var downloadFilesScriptContent = (string)azureProxy.Invocations.FirstOrDefault(i => i.Method.Name == nameof(IAzureProxy.UploadBlobAsync) && i.Arguments[0].ToString().Contains("/download_files_script"))?.Arguments[1];

            if (string.IsNullOrEmpty(downloadFilesScriptContent))
            {
                return new List<FileToDownload>();
            }

            var blobxferFilesToDownload = downloadFilesBlobxferRegex.Matches(downloadFilesScriptContent)
                .Cast<System.Text.RegularExpressions.Match>()
                .Select(m => new FileToDownload { LocalPath = m.Groups[1].Value, StorageUrl = m.Groups[2].Value });

            var wgetFilesToDownload = downloadFilesWgetRegex.Matches(downloadFilesScriptContent)
                .Cast<System.Text.RegularExpressions.Match>()
                .Select(m => new FileToDownload { LocalPath = m.Groups[1].Value, StorageUrl = m.Groups[2].Value });

            return blobxferFilesToDownload.Union(wgetFilesToDownload);
        }

        private static TestServices.TestServiceProvider<BatchScheduler> GetServiceProvider(AzureProxyReturnValues azureProxyReturn = default)
            => new(wrapAzureProxy: true, configuration: GetMockConfig()(), azureProxy: GetMockAzureProxy(azureProxyReturn ?? AzureProxyReturnValues.Defaults), batchPoolRepositoryArgs: ("endpoint", "key", "databaseId", "containerId", "partitionKeyValue"));

        private static async Task<IBatchPool> AddPool(BatchScheduler batchPools)
<<<<<<< HEAD
            => await batchPools.GetOrAddAsync("key1", id => new(name: id, displayName: "display1", vmSize: "vmSize1"));
=======
            => await batchPools.GetOrAddAsync("key1", false, id => /*ValueTask.FromResult(*/new Pool(name: id, displayName: "display1", vmSize: "vmSize1")/*)*/);
>>>>>>> 36a1999f

        private struct BatchJobAndTaskStates
        {
            public static AzureBatchJobAndTaskState TaskActive => new() { JobState = JobState.Active, TaskState = TaskState.Active };
            public static AzureBatchJobAndTaskState TaskPreparing => new() { JobState = JobState.Active, TaskState = TaskState.Preparing };
            public static AzureBatchJobAndTaskState TaskRunning => new() { JobState = JobState.Active, TaskState = TaskState.Running };
            public static AzureBatchJobAndTaskState TaskCompletedSuccessfully => new() { JobState = JobState.Completed, TaskState = TaskState.Completed, TaskExitCode = 0 };
            public static AzureBatchJobAndTaskState TaskFailed => new() { JobState = JobState.Completed, TaskState = TaskState.Completed, TaskExitCode = -1 };
            public static AzureBatchJobAndTaskState JobNotFound => new() { JobState = null };
            public static AzureBatchJobAndTaskState TaskNotFound => new() { JobState = JobState.Active, TaskState = null };
            public static AzureBatchJobAndTaskState MoreThanOneJobFound => new() { MoreThanOneActiveJobFound = true };
            public static AzureBatchJobAndTaskState NodeAllocationFailed => new() { JobState = JobState.Active, NodeAllocationFailed = true };
            public static AzureBatchJobAndTaskState NodePreempted => new() { JobState = JobState.Active, NodeState = ComputeNodeState.Preempted };
            public static AzureBatchJobAndTaskState NodeDiskFull => new() { JobState = JobState.Active, NodeErrorCode = "DiskFull" };
            public static AzureBatchJobAndTaskState ActiveJobWithMissingAutoPool => new() { ActiveJobWithMissingAutoPool = true };
            public static AzureBatchJobAndTaskState ImageDownloadFailed => new() { JobState = JobState.Active, NodeErrorCode = "ContainerInvalidImage" };
        }

        private class AzureProxyReturnValues
        {
            internal Func<(int? lowPriorityNodes, int? dedicatedNodes)> AzureProxyGetCurrentComputeNodes { get; set; }
            internal Action<string, CancellationToken> AzureProxyDeleteBatchPool { get; set; }
            internal Func<ODATADetailLevel, IAsyncEnumerable<CloudJob>> AzureProxyListJobs { get; set; } = detail => AsyncEnumerable.Empty<CloudJob>();
            public Dictionary<string, StorageAccountInfo> StorageAccountInfos { get; set; }
            public ContainerRegistryInfo ContainerRegistryInfo { get; set; }
            public List<VirtualMachineInformation> VmSizesAndPrices { get; set; }
            public AzureBatchAccountQuotas BatchQuotas { get; set; }
            public IEnumerable<AzureBatchNodeCount> ActiveNodeCountByVmSize { get; set; }
            public int ActiveJobCount { get; set; }
            public int ActivePoolCount { get; set; }
            public AzureBatchJobAndTaskState BatchJobAndTaskState { get; set; }
            public string NextBatchJobId { get; set; }
            public string StorageAccountKey { get; set; }
            public string DownloadedBlobContent { get; set; }
            public bool LocalFileExists { get; set; }

            public static AzureProxyReturnValues Defaults => new()
            {
                AzureProxyGetCurrentComputeNodes = () => (0, 0),
                AzureProxyDeleteBatchPool = (poolId, cancellationToken) => { },
                StorageAccountInfos = new Dictionary<string, StorageAccountInfo> {
                    { "defaultstorageaccount", new StorageAccountInfo { Name = "defaultstorageaccount", Id = "Id", BlobEndpoint = "https://defaultstorageaccount.blob.core.windows.net/", SubscriptionId = "SubId" } },
                    { "storageaccount1", new StorageAccountInfo { Name = "storageaccount1", Id = "Id", BlobEndpoint = "https://storageaccount1.blob.core.windows.net/", SubscriptionId = "SubId" } }
                },
                ContainerRegistryInfo = new ContainerRegistryInfo { RegistryServer = "registryServer1", Username = "default", Password = "placeholder" },
                VmSizesAndPrices = new List<VirtualMachineInformation> {
                    new VirtualMachineInformation { VmSize = "VmSizeLowPri1", VmFamily = "VmFamily1", LowPriority = true, NumberOfCores = 1, MemoryInGB = 4, ResourceDiskSizeInGB = 20, PricePerHour = 1 },
                    new VirtualMachineInformation { VmSize = "VmSizeLowPri2", VmFamily = "VmFamily2", LowPriority = true, NumberOfCores = 2, MemoryInGB = 8, ResourceDiskSizeInGB = 40, PricePerHour = 2 },
                    new VirtualMachineInformation { VmSize = "VmSizeDedicated1", VmFamily = "VmFamily1", LowPriority = false, NumberOfCores = 1, MemoryInGB = 4, ResourceDiskSizeInGB = 20, PricePerHour = 11 },
                    new VirtualMachineInformation { VmSize = "VmSizeDedicated2", VmFamily = "VmFamily2", LowPriority = false, NumberOfCores = 2, MemoryInGB = 8, ResourceDiskSizeInGB = 40, PricePerHour = 22 }
                },
                BatchQuotas = new AzureBatchAccountQuotas { ActiveJobAndJobScheduleQuota = 1, PoolQuota = 1, DedicatedCoreQuota = 5, LowPriorityCoreQuota = 10, DedicatedCoreQuotaPerVMFamily = new List<VirtualMachineFamilyCoreQuota>() },
                ActiveNodeCountByVmSize = new List<AzureBatchNodeCount>(),
                ActiveJobCount = 0,
                ActivePoolCount = 0,
                BatchJobAndTaskState = BatchJobAndTaskStates.JobNotFound,
                NextBatchJobId = "JobId-1",
                StorageAccountKey = "Key1",
                DownloadedBlobContent = string.Empty,
                LocalFileExists = true
            };

            public static AzureProxyReturnValues DefaultsPerVMFamilyEnforced => DefaultsPerVMFamilyEnforcedImpl();

            private static AzureProxyReturnValues DefaultsPerVMFamilyEnforcedImpl()
            {
                var proxy = Defaults;
                proxy.VmSizesAndPrices.Add(new VirtualMachineInformation { VmSize = "VmSize3", VmFamily = "VmFamily3", LowPriority = false, NumberOfCores = 4, MemoryInGB = 12, ResourceDiskSizeInGB = 80, PricePerHour = 33 });
                proxy.BatchQuotas = new AzureBatchAccountQuotas()
                {
                    DedicatedCoreQuotaPerVMFamilyEnforced = true,
                    DedicatedCoreQuotaPerVMFamily = new[] { new VirtualMachineFamilyCoreQuota("VmFamily1", proxy.BatchQuotas.DedicatedCoreQuota), new VirtualMachineFamilyCoreQuota("VmFamily2", 0), new VirtualMachineFamilyCoreQuota("VmFamily3", 4) },
                    DedicatedCoreQuota = proxy.BatchQuotas.DedicatedCoreQuota,
                    ActiveJobAndJobScheduleQuota = proxy.BatchQuotas.ActiveJobAndJobScheduleQuota,
                    LowPriorityCoreQuota = proxy.BatchQuotas.LowPriorityCoreQuota,
                    PoolQuota = proxy.BatchQuotas.PoolQuota
                };
                return proxy;
            }
        }

        private class FileToDownload
        {
            public string StorageUrl { get; set; }
            public string LocalPath { get; set; }
        }
    }
}<|MERGE_RESOLUTION|>--- conflicted
+++ resolved
@@ -40,11 +40,7 @@
             Assert.IsTrue(batchScheduler.RemovePoolFromList(pool));
             Assert.AreEqual(0, batchScheduler.GetPoolGroupKeys().Count());
 
-<<<<<<< HEAD
-            pool = await batchScheduler.GetOrAddAsync(key, id => new(name: id));
-=======
             pool = await batchScheduler.GetOrAddAsync(key, false, id => new Pool(name: id));
->>>>>>> 36a1999f
 
             Assert.AreEqual(1, batchScheduler.GetPoolGroupKeys().Count());
             Assert.IsTrue(batchScheduler.TryGet(pool.Pool.PoolId, out var pool1));
@@ -63,11 +59,7 @@
             var count = batchScheduler.GetPools().Count();
             serviceProvider.AzureProxy.Verify(mock => mock.CreateBatchPoolAsync(It.IsAny<Pool>(), It.IsAny<bool>()), Times.Once);
 
-<<<<<<< HEAD
-            var pool = await batchScheduler.GetOrAddAsync(key, id => new(name: id));
-=======
             var pool = await batchScheduler.GetOrAddAsync(key, false, id => new Pool(name: id));
->>>>>>> 36a1999f
             await pool.ServicePoolAsync(IBatchPool.ServiceKind.Update);
 
             Assert.AreEqual(batchScheduler.GetPools().Count(), count);
@@ -90,11 +82,7 @@
             var key = batchScheduler.GetPoolGroupKeys().First();
             var count = batchScheduler.GetPools().Count();
 
-<<<<<<< HEAD
-            var pool = await batchScheduler.GetOrAddAsync(key, id => new(name: id));
-=======
             var pool = await batchScheduler.GetOrAddAsync(key, false, id => new Pool(name: id));
->>>>>>> 36a1999f
             await pool.ServicePoolAsync(IBatchPool.ServiceKind.Update);
 
             Assert.AreNotEqual(batchScheduler.GetPools().Count(), count);
@@ -400,11 +388,7 @@
 
             Assert.IsNull(poolInformation.AutoPoolSpecification);
             Assert.IsNotNull(poolInformation.PoolId);
-<<<<<<< HEAD
-            Assert.AreEqual("CoA-TES-38b138d2-f16c-5a24-a301-5f44b1137bbb-pool-", poolInformation.PoolId[0..^13]);
-=======
             Assert.AreEqual("hostname-dicated1-TL2B5EUTHTFDE3AUBPMKDRS5YRUEIFIY-", poolInformation.PoolId[0..^13]);
->>>>>>> 36a1999f
             Assert.AreEqual("VmSizeDedicated1", pool.VmSize);
             Assert.IsTrue(batchScheduler.TryGet(poolInformation.PoolId, out _));
             Assert.AreEqual(1, pool.DeploymentConfiguration.VirtualMachineConfiguration.ContainerConfiguration.ContainerRegistries.Count);
@@ -1280,11 +1264,7 @@
             => new(wrapAzureProxy: true, configuration: GetMockConfig()(), azureProxy: GetMockAzureProxy(azureProxyReturn ?? AzureProxyReturnValues.Defaults), batchPoolRepositoryArgs: ("endpoint", "key", "databaseId", "containerId", "partitionKeyValue"));
 
         private static async Task<IBatchPool> AddPool(BatchScheduler batchPools)
-<<<<<<< HEAD
-            => await batchPools.GetOrAddAsync("key1", id => new(name: id, displayName: "display1", vmSize: "vmSize1"));
-=======
-            => await batchPools.GetOrAddAsync("key1", false, id => /*ValueTask.FromResult(*/new Pool(name: id, displayName: "display1", vmSize: "vmSize1")/*)*/);
->>>>>>> 36a1999f
+            => await batchPools.GetOrAddAsync("key1", false, id => new Pool(name: id, displayName: "display1", vmSize: "vmSize1"));
 
         private struct BatchJobAndTaskStates
         {
