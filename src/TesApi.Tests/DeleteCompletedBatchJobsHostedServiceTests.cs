--- conflicted
+++ resolved
@@ -1,4 +1,6 @@
-<<<<<<< HEAD
+﻿// Copyright (c) Microsoft Corporation.
+// Licensed under the MIT License.
+
 ﻿using System;
 using System.Linq;
 using System.Threading.Tasks;
@@ -14,128 +16,6 @@
     public class DeleteCompletedBatchJobsHostedServiceTests
     {
         private static readonly TimeSpan oldestJobAge = TimeSpan.FromDays(7);
-
-        [TestMethod]
-        public async Task DeleteCompletedBatchJobs_DeletesJobs_TesStateCompleted()
-        {
-            // Arrange & Act
-            var firstTesTask = new TesTask { Id = "tesTaskId1", State = TesState.COMPLETEEnum };
-            var secondTesTask = new TesTask { Id = "tesTaskId2", State = TesState.RUNNINGEnum };
-            var thirdTesTask = new TesTask { Id = "tesTaskId3", State = TesState.INITIALIZINGEnum };
-            var azureProxy = await ArrangeTest(new[] { firstTesTask, secondTesTask, thirdTesTask });
-
-            // Assert
-            azureProxy.Verify(i => i.ListOldJobsToDeleteAsync(oldestJobAge));
-            azureProxy.Verify(i => i.DeleteBatchJobAsync("tesTaskId1", It.IsAny<System.Threading.CancellationToken>()));
-            azureProxy.VerifyNoOtherCalls();
-        }
-
-        [TestMethod]
-        public async Task DeleteCompletedBatchJobs_DeletesJobs_TesStateError()
-        {
-            // Arrange & Act
-            var firstTesTask = new TesTask { Id = "tesTaskId1", State = TesState.SYSTEMERROREnum };
-            var secondTesTask = new TesTask { Id = "tesTaskId2", State = TesState.EXECUTORERROREnum };
-            var thirdTesTask = new TesTask { Id = "tesTaskId3", State = TesState.PAUSEDEnum };
-            var azureProxy = await ArrangeTest(new[] { firstTesTask, secondTesTask, thirdTesTask });
-
-            // Assert
-            azureProxy.Verify(i => i.ListOldJobsToDeleteAsync(oldestJobAge));
-            azureProxy.Verify(i => i.DeleteBatchJobAsync("tesTaskId1", It.IsAny<System.Threading.CancellationToken>()));
-            azureProxy.Verify(i => i.DeleteBatchJobAsync("tesTaskId2", It.IsAny<System.Threading.CancellationToken>()));
-            azureProxy.VerifyNoOtherCalls();
-        }
-
-        [TestMethod]
-        public async Task DeleteCompletedBatchJobs_DeletesJobs_TesStateCanceled()
-        {
-            // Arrange & Act
-            var firstTesTask = new TesTask { Id = "tesTaskId1", State = TesState.CANCELEDEnum };
-            var secondTesTask = new TesTask { Id = "tesTaskId2", State = TesState.QUEUEDEnum };
-            var thirdTesTask = new TesTask { Id = "tesTaskId3", State = TesState.INITIALIZINGEnum };
-            var azureProxy = await ArrangeTest(new[] { firstTesTask, secondTesTask, thirdTesTask });
-
-            // Assert
-            azureProxy.Verify(i => i.ListOldJobsToDeleteAsync(oldestJobAge));
-            azureProxy.Verify(i => i.DeleteBatchJobAsync("tesTaskId1", It.IsAny<System.Threading.CancellationToken>()));
-            azureProxy.VerifyNoOtherCalls();
-        }
-
-        [TestMethod]
-        public async Task DeleteCompletedBatchJobs_DeletesJobs_TesStateUnknown()
-        {
-            // Arrange & Act
-            var firstTesTask = new TesTask { Id = "tesTaskId1", State = TesState.UNKNOWNEnum };
-            var secondTesTask = new TesTask { Id = "tesTaskId2", State = TesState.PAUSEDEnum };
-            var thirdTesTask = new TesTask { Id = "tesTaskId3", State = TesState.RUNNINGEnum };
-            var azureProxy = await ArrangeTest(new[] { firstTesTask, secondTesTask, thirdTesTask });
-
-            // Assert
-            azureProxy.Verify(i => i.ListOldJobsToDeleteAsync(oldestJobAge));
-            azureProxy.Verify(i => i.DeleteBatchJobAsync("tesTaskId1", It.IsAny<System.Threading.CancellationToken>()));
-            azureProxy.VerifyNoOtherCalls();
-        }
-
-        private async Task<Mock<IAzureProxy>> ArrangeTest(TesTask[] tasks)
-        {
-            void SetupRepository(Mock<IRepository<TesTask>> mockRepo)
-            {
-                foreach (var item in tasks)
-                {
-                    mockRepo.Setup(repo => repo.TryGetItemAsync(item.Id, It.IsAny<Action<TesTask>>()))
-                        .Callback<string, Action<TesTask>>((id, action) =>
-                        {
-                            action(item);
-                        })
-                        .ReturnsAsync(true);
-                }
-            }
-
-            using var serviceProvider = new TestServices.TestServiceProvider<DeleteCompletedBatchJobsHostedService>(
-                configuration: Enumerable.Repeat(("BatchAutopool", true.ToString()), 1),
-                azureProxy: a => a.Setup(p => p.ListOldJobsToDeleteAsync(oldestJobAge))
-                    .ReturnsAsync(tasks.Select(i => i.Id + "-1")),
-                tesTaskRepository: SetupRepository);
-
-            await serviceProvider.GetT().StartAsync(new System.Threading.CancellationToken());
-            return serviceProvider.AzureProxy;
-        }
-    }
-}
-=======
-﻿using System;
-using System.Linq;
-using System.Threading.Tasks;
-using Microsoft.Extensions.Configuration;
-using Microsoft.Extensions.Logging.Abstractions;
-using Microsoft.VisualStudio.TestTools.UnitTesting;
-using Moq;
-using Tes.Models;
-using Tes.Repository;
-using TesApi.Web;
-
-namespace TesApi.Tests
-{
-    [TestClass]
-    public class DeleteCompletedBatchJobsHostedServiceTests
-    {
-        private static readonly TimeSpan oldestJobAge = TimeSpan.FromDays(7);
-
-        private Mock<IAzureProxy> azureProxy;
-        private Mock<IRepository<TesTask>> mockRepo;
-        private DeleteCompletedBatchJobsHostedService deleteCompletedBatchJobsHostedService;
-
-        [TestInitialize]
-        public void InitializeTests()
-        {
-            azureProxy = new Mock<IAzureProxy>();
-            mockRepo = new Mock<IRepository<TesTask>>();
-            deleteCompletedBatchJobsHostedService = new DeleteCompletedBatchJobsHostedService(
-                new ConfigurationBuilder().Build(),
-                azureProxy.Object,
-                mockRepo.Object,
-                new NullLogger<DeleteCompletedBatchJobsHostedService>());
-        }
 
         [TestMethod]
         public async Task DeleteCompletedBatchJobs_DeletesJobs_TesStateCompleted()
@@ -205,22 +85,27 @@
 
         private async Task<Mock<IAzureProxy>> ArrangeTest(TesTask[] tasks)
         {
-            foreach (var item in tasks)
+            void SetupRepository(Mock<IRepository<TesTask>> mockRepo)
             {
-                mockRepo.Setup(repo => repo.TryGetItemAsync(item.Id, It.IsAny<Action<TesTask>>()))
-                    .Callback<string, Action<TesTask>>((id, action) =>
-                    {
-                        action(item);
-                    })
-                    .ReturnsAsync(true);
+                foreach (var item in tasks)
+                {
+                    mockRepo.Setup(repo => repo.TryGetItemAsync(item.Id, It.IsAny<Action<TesTask>>()))
+                        .Callback<string, Action<TesTask>>((id, action) =>
+                        {
+                            action(item);
+                        })
+                        .ReturnsAsync(true);
+                }
             }
 
-            azureProxy.Setup(p => p.ListOldJobsToDeleteAsync(oldestJobAge))
-                .ReturnsAsync(tasks.Select(i => i.Id + "-1"));
+            using var serviceProvider = new TestServices.TestServiceProvider<DeleteCompletedBatchJobsHostedService>(
+                configuration: Enumerable.Repeat(("BatchAutopool", true.ToString()), 1),
+                azureProxy: a => a.Setup(p => p.ListOldJobsToDeleteAsync(oldestJobAge))
+                    .ReturnsAsync(tasks.Select(i => i.Id + "-1")),
+                tesTaskRepository: SetupRepository);
 
-            await deleteCompletedBatchJobsHostedService.StartAsync(new System.Threading.CancellationToken());
-            return azureProxy;
+            await serviceProvider.GetT().StartAsync(new System.Threading.CancellationToken());
+            return serviceProvider.AzureProxy;
         }
     }
-}
->>>>>>> 45788e93
+}