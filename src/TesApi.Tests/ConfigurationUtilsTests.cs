﻿// Copyright (c) Microsoft Corporation.
// Licensed under the MIT License.

using System;
using System.Collections.Generic;
using System.Linq;
using System.Threading.Tasks;
using Microsoft.Azure.Management.Batch.Models;
using Microsoft.VisualStudio.TestTools.UnitTesting;
using Moq;
using Tes.Models;
using TesApi.Web;

namespace TesApi.Tests
{
    [TestClass]
    public class ConfigurationUtilsTests
    {
        [TestMethod]
        public async Task ValidateSupportedVmSizesFileContent()
        {
            using var serviceProvider = new TestServices.TestServiceProvider<ConfigurationUtils>(configuration: GetInMemoryConfig(), azureProxy: PrepareAzureProxy);
            var configurationUtils = serviceProvider.GetT();

            await configurationUtils.ProcessAllowedVmSizesConfigurationFileAsync();

            var expectedSupportedVmSizesFileContent =
                "VM Size Family       $/hour   $/hour  Memory  CPUs   Disk     Dedicated CPU\n" +
                "                  dedicated  low pri   (GiB)        (GiB)  quota (per fam.)\n" +
                "VmSize1 VmFamily1    11.000   22.000       3     2     20               100\n" +
                "VmSize2 VmFamily2    33.000   44.000       6     4     40                 0\n" +
                "VmSize3 VmFamily3    55.000      N/A      12     8     80               300";

            serviceProvider.AzureProxy.Verify(m => m.UploadBlobAsync(It.Is<Uri>(x => x.AbsoluteUri.Contains("supported-vm-sizes")), It.Is<string>(s => s.Equals(expectedSupportedVmSizesFileContent))), Times.Exactly(1));
        }

        [TestMethod]
        public async Task UnsupportedVmSizeInAllowedVmSizesFileIsIgnoredAndTaggedWithWarning()
        {
            using var serviceProvider = new TestServices.TestServiceProvider<ConfigurationUtils>(configuration: GetInMemoryConfig(), azureProxy: PrepareAzureProxy);
            var configurationUtils = serviceProvider.GetT();

            await configurationUtils.ProcessAllowedVmSizesConfigurationFileAsync();

<<<<<<< HEAD
            Assert.AreEqual("VmSize1,VmSize2", serviceProvider.Configuration["AllowedVmSizes"]);
=======
            Assert.AreEqual("VmSize1,VmSize2,VmFamily3", configuration["AllowedVmSizes"]);
>>>>>>> cbdb2665

            var expectedAllowedVmSizesFileContent =
                "VmSize1\n" +
                "#SomeComment\n" +
                "VmSize2\n" +
                "VmSizeNonExistent <-- WARNING: This VM size or family is either misspelled or not supported in your region. It will be ignored.\n" +
                "VmFamily3";

            serviceProvider.AzureProxy.Verify(m => m.UploadBlobAsync(It.Is<Uri>(x => x.AbsoluteUri.Contains("allowed-vm-sizes")), It.Is<string>(s => s.Equals(expectedAllowedVmSizesFileContent))), Times.Exactly(1));
        }

        private static IEnumerable<(string Key, string Value)> GetInMemoryConfig()
            => Enumerable.Repeat(("DefaultStorageAccountName", "defaultstorageaccount"), 1);

        private static void PrepareAzureProxy(Mock<IAzureProxy> azureProxy)
        {
            var vmInfos = new List<VirtualMachineInformation> {
                    new VirtualMachineInformation { VmSize = "VmSize1", VmFamily = "VmFamily1", LowPriority = false, NumberOfCores = 2, MemoryInGB = 3, ResourceDiskSizeInGB = 20, PricePerHour = 11 },
                    new VirtualMachineInformation { VmSize = "VmSize1", VmFamily = "VmFamily1", LowPriority = true, NumberOfCores = 2, MemoryInGB = 3, ResourceDiskSizeInGB = 20, PricePerHour = 22 },
                    new VirtualMachineInformation { VmSize = "VmSize2", VmFamily = "VmFamily2", LowPriority = false, NumberOfCores = 4, MemoryInGB = 6, ResourceDiskSizeInGB = 40, PricePerHour = 33 },
                    new VirtualMachineInformation { VmSize = "VmSize2", VmFamily = "VmFamily2", LowPriority = true, NumberOfCores = 4, MemoryInGB = 6, ResourceDiskSizeInGB = 40, PricePerHour = 44 },
                    new VirtualMachineInformation { VmSize = "VmSize3", VmFamily = "VmFamily3", LowPriority = false, NumberOfCores = 8, MemoryInGB = 12, ResourceDiskSizeInGB = 80, PricePerHour = 55 }
                };

            var dedicatedCoreQuotaPerVMFamily = new[] { new VirtualMachineFamilyCoreQuota("VmFamily1", 100), new VirtualMachineFamilyCoreQuota("VmFamily2", 0), new VirtualMachineFamilyCoreQuota("VmFamily3", 300) };

            var batchQuotas = new AzureBatchAccountQuotas
            {
                ActiveJobAndJobScheduleQuota = 1,
                PoolQuota = 1,
                DedicatedCoreQuota = 5,
                LowPriorityCoreQuota = 10,
                DedicatedCoreQuotaPerVMFamilyEnforced = true,
                DedicatedCoreQuotaPerVMFamily = dedicatedCoreQuotaPerVMFamily
            };

            var allowedVmSizesFileContent = "VmSize1\n#SomeComment\nVmSize2\nVmSizeNonExistent\nVmFamily3";

            var storageAccountInfos = new Dictionary<string, StorageAccountInfo> {
                {
                    "defaultstorageaccount",
                    new StorageAccountInfo { Name = "defaultstorageaccount", Id = "Id", BlobEndpoint = "https://defaultstorageaccount.blob.core.windows.net/", SubscriptionId = "SubId" }
                }
             };

            azureProxy.Setup(a => a.GetVmSizesAndPricesAsync()).Returns(Task.FromResult(vmInfos));
            azureProxy.Setup(a => a.GetBatchAccountQuotasAsync()).Returns(Task.FromResult(batchQuotas));
            azureProxy.Setup(a => a.DownloadBlobAsync(It.IsAny<Uri>())).Returns(Task.FromResult(allowedVmSizesFileContent));
            azureProxy.Setup(a => a.GetStorageAccountInfoAsync("defaultstorageaccount")).Returns(Task.FromResult(storageAccountInfos["defaultstorageaccount"]));
            azureProxy.Setup(a => a.GetStorageAccountKeyAsync(It.IsAny<StorageAccountInfo>())).Returns(Task.FromResult("Key1"));
        }
    }
}<|MERGE_RESOLUTION|>--- conflicted
+++ resolved
@@ -42,11 +42,7 @@
 
             await configurationUtils.ProcessAllowedVmSizesConfigurationFileAsync();
 
-<<<<<<< HEAD
-            Assert.AreEqual("VmSize1,VmSize2", serviceProvider.Configuration["AllowedVmSizes"]);
-=======
-            Assert.AreEqual("VmSize1,VmSize2,VmFamily3", configuration["AllowedVmSizes"]);
->>>>>>> cbdb2665
+            Assert.AreEqual("VmSize1,VmSize2,VmFamily3", serviceProvider.Configuration["AllowedVmSizes"]);
 
             var expectedAllowedVmSizesFileContent =
                 "VmSize1\n" +
