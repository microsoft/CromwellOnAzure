﻿// Copyright (c) Microsoft Corporation.
// Licensed under the MIT License.

using System;
using System.Collections.Generic;
using System.Data;
using System.IO;
using System.Linq;
using System.Text;
using System.Text.RegularExpressions;
using System.Threading.Tasks;

using Microsoft.Azure.Batch;
using Microsoft.Azure.Batch.Common;
using Microsoft.Extensions.Configuration;
using Microsoft.Extensions.Logging;

using Newtonsoft.Json;

using Tes.Extensions;
using Tes.Models;

using BatchModels = Microsoft.Azure.Management.Batch.Models;

namespace TesApi.Web
{
    /// <summary>
    /// Orchestrates <see cref="TesTask"/>s on Azure Batch
    /// </summary>
    public class BatchScheduler : IBatchScheduler
    {
        private const string AzureSupportUrl = "https://portal.azure.com/#blade/Microsoft_Azure_Support/HelpAndSupportBlade/newsupportrequest";
        private const int DefaultCoreCount = 1;
        private const int DefaultMemoryGb = 2;
        private const int DefaultDiskGb = 10;
        private const string CromwellPathPrefix = "/cromwell-executions/";
        private const string CromwellScriptFileName = "script";
        private const string BatchExecutionDirectoryName = "__batch";
        private const string BatchScriptFileName = "batch_script";
        private const string UploadFilesScriptFileName = "upload_files_script";
        private const string DownloadFilesScriptFileName = "download_files_script";
        private const string startTaskScriptFilename = "start-task.sh";
        private static readonly Regex queryStringRegex = new(@"[^\?.]*(\?.*)");
        private readonly string dockerInDockerImageName;
        private readonly string blobxferImageName;
        private readonly string cromwellDrsLocalizerImageName;
        private readonly ILogger logger;
        private readonly IAzureProxy azureProxy;
        private readonly IStorageAccessProvider storageAccessProvider;
        private readonly IEnumerable<string> allowedVmSizes;
        private readonly List<TesTaskStateTransition> tesTaskStateTransitions;
        private readonly bool usePreemptibleVmsOnly;
        private readonly string batchNodesSubnetId;
        private readonly bool disableBatchNodesPublicIpAddress;
        private readonly BatchNodeInfo batchNodeInfo;
        private readonly string marthaUrl;
        private readonly string marthaKeyVaultName;
        private readonly string marthaSecretName;
        private readonly string defaultStorageAccountName;
        private readonly string globalStartTaskPath;
        private readonly string globalManagedIdentity;
        private HashSet<string> onlyLogBatchTaskStateOnce = new HashSet<string>();

        /// <summary>
        /// Orchestrates <see cref="TesTask"/>s on Azure Batch
        /// </summary>
        /// <param name="logger">Logger <see cref="ILogger"/></param>
        /// <param name="configuration">Configuration <see cref="IConfiguration"/></param>
        /// <param name="azureProxy">Azure proxy <see cref="IAzureProxy"/></param>
        /// <param name="storageAccessProvider">Storage access provider <see cref="IStorageAccessProvider"/></param>
        public BatchScheduler(ILogger<BatchScheduler> logger, IConfiguration configuration, IAzureProxy azureProxy, IStorageAccessProvider storageAccessProvider)
        {
            this.logger = logger;
            this.azureProxy = azureProxy;
            this.storageAccessProvider = storageAccessProvider;

            static bool GetBoolValue(IConfiguration configuration, string key, bool defaultValue) => string.IsNullOrWhiteSpace(configuration[key]) ? defaultValue : bool.Parse(configuration[key]);
            static string GetStringValue(IConfiguration configuration, string key, string defaultValue = "") => string.IsNullOrWhiteSpace(configuration[key]) ? defaultValue : configuration[key];

            this.allowedVmSizes = GetStringValue(configuration, "AllowedVmSizes", null)?.Split(',', StringSplitOptions.RemoveEmptyEntries).ToList();
            this.usePreemptibleVmsOnly = GetBoolValue(configuration, "UsePreemptibleVmsOnly", false);
            this.batchNodesSubnetId = GetStringValue(configuration, "BatchNodesSubnetId", string.Empty);
            this.dockerInDockerImageName = GetStringValue(configuration, "DockerInDockerImageName", "docker");
            this.blobxferImageName = GetStringValue(configuration, "BlobxferImageName", "mcr.microsoft.com/blobxfer");
            this.cromwellDrsLocalizerImageName = GetStringValue(configuration, "CromwellDrsLocalizerImageName", "broadinstitute/cromwell-drs-localizer:develop");
            this.disableBatchNodesPublicIpAddress = GetBoolValue(configuration, "DisableBatchNodesPublicIpAddress", false);
            this.defaultStorageAccountName = GetStringValue(configuration, "DefaultStorageAccountName", string.Empty);
            this.marthaUrl = GetStringValue(configuration, "MarthaUrl", string.Empty);
            this.marthaKeyVaultName = GetStringValue(configuration, "MarthaKeyVaultName", string.Empty);
            this.marthaSecretName = GetStringValue(configuration, "MarthaSecretName", string.Empty);
            this.globalStartTaskPath = StandardizeStartTaskPath(GetStringValue(configuration, "GlobalStartTaskPath", string.Empty), this.defaultStorageAccountName);
            this.globalManagedIdentity = GetStringValue(configuration, "GlobalManagedIdentity", string.Empty);

            this.batchNodeInfo = new BatchNodeInfo
            {
                BatchImageOffer = GetStringValue(configuration, "BatchImageOffer"),
                BatchImagePublisher = GetStringValue(configuration, "BatchImagePublisher"),
                BatchImageSku = GetStringValue(configuration, "BatchImageSku"),
                BatchImageVersion = GetStringValue(configuration, "BatchImageVersion"),
                BatchNodeAgentSkuId = GetStringValue(configuration, "BatchNodeAgentSkuId")
            };

            logger.LogInformation($"usePreemptibleVmsOnly: {usePreemptibleVmsOnly}");

            static bool tesTaskIsQueuedInitializingOrRunning(TesTask tesTask) => tesTask.State == TesState.QUEUEDEnum || tesTask.State == TesState.INITIALIZINGEnum || tesTask.State == TesState.RUNNINGEnum;
            static bool tesTaskIsInitializingOrRunning(TesTask tesTask) => tesTask.State == TesState.INITIALIZINGEnum || tesTask.State == TesState.RUNNINGEnum;
            static bool tesTaskIsQueuedOrInitializing(TesTask tesTask) => tesTask.State == TesState.QUEUEDEnum || tesTask.State == TesState.INITIALIZINGEnum;
            static bool tesTaskIsQueued(TesTask tesTask) => tesTask.State == TesState.QUEUEDEnum;
            static bool tesTaskCancellationRequested(TesTask tesTask) => tesTask.State == TesState.CANCELEDEnum && tesTask.IsCancelRequested;

            static void SetTaskStateAndLog(TesTask tesTask, TesState newTaskState, CombinedBatchTaskInfo batchInfo)
            {
                tesTask.State = newTaskState;

                var tesTaskLog = tesTask.GetOrAddTesTaskLog();
                var tesTaskExecutorLog = tesTaskLog.GetOrAddExecutorLog();

                tesTaskLog.BatchNodeMetrics = batchInfo.BatchNodeMetrics;
                tesTaskLog.CromwellResultCode = batchInfo.CromwellRcCode;
                tesTaskLog.EndTime = DateTime.UtcNow;
                tesTaskExecutorLog.StartTime = batchInfo.BatchTaskStartTime;
                tesTaskExecutorLog.EndTime = batchInfo.BatchTaskEndTime;
                tesTaskExecutorLog.ExitCode = batchInfo.BatchTaskExitCode;

                // Only accurate when the task completes successfully, otherwise it's the Batch time as reported from Batch
                // TODO this could get large; why?
                //var timefromCoAScriptCompletionToBatchTaskDetectedComplete = tesTaskLog.EndTime - tesTaskExecutorLog.EndTime;

                tesTask.SetFailureReason(batchInfo.FailureReason);

                if (batchInfo.SystemLogItems is not null)
                {
                    tesTask.AddToSystemLog(batchInfo.SystemLogItems);
                }
            }

            async Task SetTaskCompleted(TesTask tesTask, CombinedBatchTaskInfo batchInfo)
            {
                await DeleteBatchJobAndPoolIfExists(azureProxy, tesTask);
                SetTaskStateAndLog(tesTask, TesState.COMPLETEEnum, batchInfo);
            }

            async Task SetTaskExecutorError(TesTask tesTask, CombinedBatchTaskInfo batchInfo)
            {
                await DeleteBatchJobAndPoolIfExists(azureProxy, tesTask);
                SetTaskStateAndLog(tesTask, TesState.EXECUTORERROREnum, batchInfo);
            }

            async Task SetTaskSystemError(TesTask tesTask, CombinedBatchTaskInfo batchInfo)
            {
                await DeleteBatchJobAndPoolIfExists(azureProxy, tesTask);
                SetTaskStateAndLog(tesTask, TesState.SYSTEMERROREnum, batchInfo);
            }

            async Task DeleteBatchJobAndSetTaskStateAsync(TesTask tesTask, TesState newTaskState, CombinedBatchTaskInfo batchInfo)
            {
                await this.azureProxy.DeleteBatchJobAsync(tesTask.Id);
<<<<<<< HEAD
                await DeleteManualBatchPoolIfExistsAsync(tesTask);
                SetTaskStateAndLog(tesTask, newTaskState, batchInfo);
=======
                await azureProxy.DeleteBatchPoolIfExistsAsync(tesTask.Id);
                SetTaskStateAndLog(tesTask, newTaskState, batchInfo); 
>>>>>>> 45788e93
            }

            Task DeleteBatchJobAndSetTaskExecutorErrorAsync(TesTask tesTask, CombinedBatchTaskInfo batchInfo) => DeleteBatchJobAndSetTaskStateAsync(tesTask, TesState.EXECUTORERROREnum, batchInfo);
            Task DeleteBatchJobAndSetTaskSystemErrorAsync(TesTask tesTask, CombinedBatchTaskInfo batchInfo) => DeleteBatchJobAndSetTaskStateAsync(tesTask, TesState.SYSTEMERROREnum, batchInfo);

            Task DeleteBatchJobAndRequeueTaskAsync(TesTask tesTask, CombinedBatchTaskInfo batchInfo)
                => ++tesTask.ErrorCount > 3
                    ? DeleteBatchJobAndSetTaskExecutorErrorAsync(tesTask, batchInfo)
                    : DeleteBatchJobAndSetTaskStateAsync(tesTask, TesState.QUEUEDEnum, batchInfo);

            async Task CancelTaskAsync(TesTask tesTask, CombinedBatchTaskInfo batchInfo)
            {
                await this.azureProxy.DeleteBatchJobAsync(tesTask.Id);
<<<<<<< HEAD
                await DeleteManualBatchPoolIfExistsAsync(tesTask);
                tesTask.IsCancelRequested = false;
=======
                await azureProxy.DeleteBatchPoolIfExistsAsync(tesTask.Id);
                tesTask.IsCancelRequested = false; 
>>>>>>> 45788e93
            }

            tesTaskStateTransitions = new List<TesTaskStateTransition>()
            {
                new TesTaskStateTransition(tesTaskCancellationRequested, batchTaskState: null, CancelTaskAsync),
                new TesTaskStateTransition(tesTaskIsQueued, BatchTaskState.JobNotFound, (tesTask, _) => AddBatchJobAsync(tesTask)),
                new TesTaskStateTransition(tesTaskIsQueued, BatchTaskState.MissingBatchTask, DeleteBatchJobAndRequeueTaskAsync),
                new TesTaskStateTransition(tesTaskIsQueued, BatchTaskState.Initializing, (tesTask, _) => tesTask.State = TesState.INITIALIZINGEnum),
                new TesTaskStateTransition(tesTaskIsQueuedOrInitializing, BatchTaskState.NodeAllocationFailed, DeleteBatchJobAndRequeueTaskAsync),
                new TesTaskStateTransition(tesTaskIsQueuedOrInitializing, BatchTaskState.Running, (tesTask, _) => tesTask.State = TesState.RUNNINGEnum),
                new TesTaskStateTransition(tesTaskIsQueuedInitializingOrRunning, BatchTaskState.MoreThanOneActiveJobFound, DeleteBatchJobAndSetTaskSystemErrorAsync),
                new TesTaskStateTransition(tesTaskIsQueuedInitializingOrRunning, BatchTaskState.CompletedSuccessfully, SetTaskCompleted),
                new TesTaskStateTransition(tesTaskIsQueuedInitializingOrRunning, BatchTaskState.CompletedWithErrors, SetTaskExecutorError),
                new TesTaskStateTransition(tesTaskIsQueuedInitializingOrRunning, BatchTaskState.ActiveJobWithMissingAutoPool, DeleteBatchJobAndRequeueTaskAsync),
                new TesTaskStateTransition(tesTaskIsQueuedInitializingOrRunning, BatchTaskState.NodeFailedDuringStartupOrExecution, DeleteBatchJobAndSetTaskExecutorErrorAsync),
                new TesTaskStateTransition(tesTaskIsQueuedInitializingOrRunning, BatchTaskState.NodeUnusable, DeleteBatchJobAndSetTaskExecutorErrorAsync),
                new TesTaskStateTransition(tesTaskIsInitializingOrRunning, BatchTaskState.JobNotFound, SetTaskSystemError),
                new TesTaskStateTransition(tesTaskIsInitializingOrRunning, BatchTaskState.MissingBatchTask, DeleteBatchJobAndSetTaskSystemErrorAsync),
                new TesTaskStateTransition(tesTaskIsInitializingOrRunning, BatchTaskState.NodePreempted, DeleteBatchJobAndRequeueTaskAsync)
            };
        }

        private async Task DeleteBatchJobAndPoolIfExists(IAzureProxy azureProxy, TesTask tesTask)
        {
            var batchDeletionExceptions = new List<Exception>();

            try
            {
                await azureProxy.DeleteBatchJobAsync(tesTask.Id);
            }
            catch (Exception exc)
            {
                logger.LogError(exc, $"Exception deleting batch job with tesTask.Id: {tesTask?.Id}");
                batchDeletionExceptions.Add(exc);
            }

            try
            {
                await azureProxy.DeleteBatchPoolIfExistsAsync(tesTask.Id);
            }
            catch (Exception exc)
            {
                logger.LogError(exc, $"Exception deleting batch pool with tesTask.Id: {tesTask?.Id}");
                batchDeletionExceptions.Add(exc);
            }

            if (batchDeletionExceptions.Any())
            {
                throw new AggregateException(batchDeletionExceptions);
            }
        }

        /// <summary>
        /// Iteratively manages execution of a <see cref="TesTask"/> on Azure Batch until completion or failure
        /// </summary>
        /// <param name="tesTask">The <see cref="TesTask"/></param>
        /// <returns>True if the TES task needs to be persisted.</returns>
<<<<<<< HEAD
        public async ValueTask<bool> ProcessTesTaskAsync(TesTask tesTask)
            => await HandleTesTaskTransitionAsync(tesTask, await GetBatchTaskStateAsync(tesTask));
=======
        public async Task<bool> ProcessTesTaskAsync(TesTask tesTask)
        {
            var combinedBatchTaskInfo = await GetBatchTaskStateAsync(tesTask);
            string msg = $"TES task: {tesTask.Id} BatchTaskState: {combinedBatchTaskInfo.BatchTaskState}";

            if (!onlyLogBatchTaskStateOnce.Contains(msg))
            {
                logger.LogInformation(msg);
                onlyLogBatchTaskStateOnce.Add(msg);
            }
                   
            var tesTaskChanged = await HandleTesTaskTransitionAsync(tesTask, combinedBatchTaskInfo);
            return tesTaskChanged;
        }
>>>>>>> 45788e93

        /// <summary>
        /// Garbage collects the old batch task state log hashset
        /// </summary>
        public void ClearBatchLogState()
        {
            if (onlyLogBatchTaskStateOnce.Count > 0)
            {
                onlyLogBatchTaskStateOnce = new HashSet<string>();
            }
        }

        private static string GetCromwellExecutionDirectoryPath(TesTask task)
            => GetParentPath(task.Inputs?.FirstOrDefault(IsCromwellCommandScript)?.Path.TrimStart('/'));

        private static string GetBatchExecutionDirectoryPath(TesTask task)
            => $"{GetCromwellExecutionDirectoryPath(task)}/{BatchExecutionDirectoryName}";

        /// <summary>
        /// Get the parent path of the given path
        /// </summary>
        /// <param name="path">The path</param>
        /// <returns>The parent path</returns>
        private static string GetParentPath(string path)
        {
            if (string.IsNullOrEmpty(path))
            {
                return null;
            }

            var pathComponents = path.TrimEnd('/').Split('/');

            return string.Join('/', pathComponents.Take(pathComponents.Length - 1));
        }

        private static string StandardizeStartTaskPath(string startTaskPath, string defaultStorageAccount)
        {
            if (string.IsNullOrWhiteSpace(startTaskPath) || startTaskPath.StartsWith($"/{defaultStorageAccount}"))
            {
                return startTaskPath;
            }
            else
            {
                return $"/{defaultStorageAccount}{startTaskPath}";
            }
        }

        /// <summary>
        /// Determines if the <see cref="TesInput"/> file is a Cromwell command script
        /// </summary>
        /// <param name="inputFile"><see cref="TesInput"/> file</param>
        /// <returns>True if the file is a Cromwell command script</returns>
        private static bool IsCromwellCommandScript(TesInput inputFile)
            => inputFile.Name.Equals("commandScript");

        /// <summary>
        /// Verifies existence and translates local file URLs to absolute paths (e.g. file:///tmp/cwl_temp_dir_8026387118450035757/args.py becomes /tmp/cwl_temp_dir_8026387118450035757/args.py)
        /// Only considering files in /cromwell-tmp because that is the only local directory mapped from Cromwell container
        /// </summary>
        /// <param name="fileUri">File URI</param>
        /// <param name="localPath">Local path</param>
        /// <returns></returns>
        private bool TryGetCromwellTmpFilePath(string fileUri, out string localPath)
        {
            localPath = Uri.TryCreate(fileUri, UriKind.Absolute, out var uri) && uri.IsFile && uri.AbsolutePath.StartsWith("/cromwell-tmp/") && this.azureProxy.LocalFileExists(uri.AbsolutePath) ? uri.AbsolutePath : null;

            return localPath is not null;
        }

        /// <summary>
        /// Adds a new Azure Batch pool/job/task for the given <see cref="TesTask"/>
        /// </summary>
        /// <param name="tesTask">The <see cref="TesTask"/> to schedule on Azure Batch</param>
        /// <returns>A task to await</returns>
        private async Task AddBatchJobAsync(TesTask tesTask)
        {
            PoolInformation poolInformation = null;

            try
            {
                var jobId = await azureProxy.GetNextBatchJobIdAsync(tesTask.Id);
                var virtualMachineInfo = await GetVmSizeAsync(tesTask);

                await CheckBatchAccountQuotas(virtualMachineInfo);

                var tesTaskLog = tesTask.AddTesTaskLog();
                tesTaskLog.VirtualMachineInfo = virtualMachineInfo;

                // TODO?: Support for multiple executors. Cromwell has single executor per task.
                var containerConfiguration = await GetContainerConfigurationIfNeeded(tesTask.Executors.First().Image);
                string startTaskSasUrl = null;

                if (!string.IsNullOrWhiteSpace(globalStartTaskPath))
                {
                    startTaskSasUrl = await this.storageAccessProvider.MapLocalPathToSasUrlAsync(globalStartTaskPath);
                    if (!await azureProxy.BlobExistsAsync(new Uri(startTaskSasUrl)))
                    {
                        startTaskSasUrl = null;
                    }
                }

                var identities = new List<string>();

                if (!string.IsNullOrWhiteSpace(globalManagedIdentity))
                {
                    identities.Add(globalManagedIdentity);
                }

                if (tesTask.Resources?.ContainsBackendParameterValue(TesResources.SupportedBackendParameters.workflow_execution_identity) == true)
                {
                    identities.Add(tesTask.Resources?.GetBackendParameterValue(TesResources.SupportedBackendParameters.workflow_execution_identity));
                }

<<<<<<< HEAD
                poolInformation = await CreateAutoPoolModePoolInformation(
                    GetPoolSpecification(
                        virtualMachineInfo.VmSize,
                        virtualMachineInfo.LowPriority,
                        batchNodeInfo,
                        startTaskSasUrl,
                        startTaskScriptFilename,
                        containerConfiguration),
                    jobId,
                    identities);

                var cloudTask = await ConvertTesTaskToBatchTaskAsync(tesTask, containerConfiguration is not null);

=======
                bool poolHasContainerConfig = false;

                if (identities.Count > 0)
                {
                    // Only create manual pool if an identity was specified
                    
                    // By default, the pool will have the same name/ID as the job
                    var poolName = jobId;
                    string startTaskSasUrl = null;

                    if (!string.IsNullOrWhiteSpace(globalStartTaskPath))
                    {
                        startTaskSasUrl = await this.storageAccessProvider.MapLocalPathToSasUrlAsync(globalStartTaskPath);

                        if (!await azureProxy.BlobExistsAsync(new Uri(startTaskSasUrl)))
                        {
                            startTaskSasUrl = null;
                        }
                    }

                    logger.LogInformation($"TES task: {tesTask.Id} creating Manual Batch Pool using VM size {virtualMachineInfo.VmSize}");
                    var result = await azureProxy.CreateManualBatchPoolAsync(
                        poolName: poolName,
                        vmSize: virtualMachineInfo.VmSize,
                        isLowPriority: virtualMachineInfo.LowPriority,
                        executorImage: dockerImage,
                        nodeInfo: batchNodeInfo,
                        dockerInDockerImageName: dockerInDockerImageName,
                        blobxferImageName: blobxferImageName,
                        identityResourceId: identities,
                        disableBatchNodesPublicIpAddress: disableBatchNodesPublicIpAddress,
                        batchNodesSubnetId: batchNodesSubnetId,
                        startTaskSasUrl: startTaskSasUrl,
                        startTaskPath: batchStartTaskLocalPathOnBatchNode
                    );

                    poolHasContainerConfig = result.PoolHasContainerConfig;
                    poolInformation = new PoolInformation { PoolId = poolName };
                }
                else
                {
                    logger.LogInformation($"TES task: {tesTask.Id} creating Auto Pool using VM size {virtualMachineInfo.VmSize}");
                    poolInformation = await CreateAutoPoolPoolInformation(dockerImage, virtualMachineInfo.VmSize, virtualMachineInfo.LowPriority, true, batchExecutionPath);
                    poolHasContainerConfig = poolInformation?.AutoPoolSpecification?.PoolSpecification?.VirtualMachineConfiguration?.ContainerConfiguration is not null;
                }

                var cloudTask = await ConvertTesTaskToBatchTaskAsync(tesTask, poolHasContainerConfig);
>>>>>>> 45788e93
                logger.LogInformation($"Creating batch job for TES task {tesTask.Id}. Using VM size {virtualMachineInfo.VmSize}.");
                await azureProxy.CreateBatchJobAsync(jobId, cloudTask, poolInformation);

                tesTaskLog.StartTime = DateTimeOffset.UtcNow;
                tesTask.State = TesState.INITIALIZINGEnum;
                poolInformation = null;
            }
            catch (AzureBatchQuotaMaxedOutException exception)
            {
                logger.LogWarning($"TES task: {tesTask.Id} AzureBatchQuotaMaxedOutException.Message: {exception.Message} . Not enough quota available.  Task will remain with state QUEUED.");
            }
            catch (AzureBatchLowQuotaException exception)
            {
                tesTask.State = TesState.SYSTEMERROREnum;
                tesTask.AddTesTaskLog(); // Adding new log here because this exception is thrown from CheckBatchAccountQuotas() and AddTesTaskLog() above is called after that. This way each attempt will have its own log entry.
                tesTask.SetFailureReason("InsufficientBatchQuota", exception.Message);
                logger.LogError(exception, $"TES task: {tesTask.Id} AzureBatchLowQuotaException.Message: {exception.Message}");
            }
            catch (AzureBatchVirtualMachineAvailabilityException exception)
            {
                tesTask.State = TesState.SYSTEMERROREnum;
                tesTask.AddTesTaskLog(); // Adding new log here because this exception is thrown from GetVmSizeAsync() and AddTesTaskLog() above is called after that. This way each attempt will have its own log entry.
                tesTask.SetFailureReason("NoVmSizeAvailable", exception.Message);
                logger.LogError(exception, $"TES task: {tesTask.Id} AzureBatchVirtualMachineAvailabilityException.Message: {exception.Message}");
            }
            catch (TesException exception)
            {
                tesTask.State = TesState.SYSTEMERROREnum;
                tesTask.SetFailureReason(exception);
                logger.LogError(exception, $"TES task: {tesTask.Id} TesException.Message: {exception.Message}");
            }
            catch (BatchClientException exception)
            {
                tesTask.State = TesState.SYSTEMERROREnum;
                tesTask.SetFailureReason("BatchClientException", string.Join(",", exception.Data.Values), exception.Message, exception.StackTrace);
                logger.LogError(exception, $"TES task: {tesTask.Id} BatchClientException.Message: {exception.Message} {string.Join(",", exception?.Data?.Values)}");
            }
<<<<<<< HEAD
            catch (BatchException exc) when (exc.InnerException is Microsoft.Azure.Batch.Protocol.Models.BatchErrorException beex && @"ActiveJobAndScheduleQuotaReached".Equals(beex.Body.Code, StringComparison.OrdinalIgnoreCase))
            {
                tesTask.SetWarning(beex.Body.Message.Value, Array.Empty<string>());
                logger.LogDebug($"Not enough quota available for task Id {tesTask.Id}. Reason: {beex.Body.Message.Value}. Task will remain in queue.");
            }
            catch (Exception exc)
=======
            catch (Exception exception)
>>>>>>> 45788e93
            {
                tesTask.State = TesState.SYSTEMERROREnum;
                tesTask.SetFailureReason("UnknownError", exception.Message, exception.StackTrace);
                logger.LogError(exception, $"TES task: {tesTask.Id} Exception.Message: {exception.Message}");
            }
            finally
            {
                if (poolInformation is not null && poolInformation.AutoPoolSpecification is null)
                {
                    await azureProxy.DeleteBatchPoolIfExistsAsync(poolInformation.PoolId);
                }
            }
        }

        /// <summary>
        /// Gets the current state of the Azure Batch task
        /// </summary>
        /// <param name="tesTask"><see cref="TesTask"/></param>
        /// <returns>A higher-level abstraction of the current state of the Azure Batch task</returns>
        [System.Diagnostics.CodeAnalysis.SuppressMessage("Performance", "CA1826:Do not use Enumerable methods on indexable collections", Justification = "FirstOrDefault() is straightforward, the alternative is less clear.")]
        private async ValueTask<CombinedBatchTaskInfo> GetBatchTaskStateAsync(TesTask tesTask)
        {
            var azureBatchJobAndTaskState = await azureProxy.GetBatchJobAndTaskStateAsync(tesTask.Id);

            static IEnumerable<string> ConvertNodeErrorsToSystemLogItems(AzureBatchJobAndTaskState azureBatchJobAndTaskState)
            {
                var systemLogItems = new List<string>();

                if (azureBatchJobAndTaskState.NodeErrorCode is not null)
                {
                    systemLogItems.Add(azureBatchJobAndTaskState.NodeErrorCode);
                }

                if (azureBatchJobAndTaskState.NodeErrorDetails is not null)
                {
                    systemLogItems.AddRange(azureBatchJobAndTaskState.NodeErrorDetails);
                }

                return systemLogItems;
            }

            if (azureBatchJobAndTaskState.ActiveJobWithMissingAutoPool)
            {
                var batchJobInfo = JsonConvert.SerializeObject(azureBatchJobAndTaskState);
                logger.LogWarning($"Found active job without auto pool for TES task {tesTask.Id}. Deleting the job and requeuing the task. BatchJobInfo: {batchJobInfo}");
                return new CombinedBatchTaskInfo
                {
                    BatchTaskState = BatchTaskState.ActiveJobWithMissingAutoPool,
                    FailureReason = BatchTaskState.ActiveJobWithMissingAutoPool.ToString()
                };
            }

            if (azureBatchJobAndTaskState.MoreThanOneActiveJobFound)
            {
                return new CombinedBatchTaskInfo
                {
                    BatchTaskState = BatchTaskState.MoreThanOneActiveJobFound,
                    FailureReason = BatchTaskState.MoreThanOneActiveJobFound.ToString()
                };
            }

            switch (azureBatchJobAndTaskState.JobState)
            {
                case null:
                case JobState.Deleting:
                    return new CombinedBatchTaskInfo
                    {
                        BatchTaskState = BatchTaskState.JobNotFound,
                        FailureReason = BatchTaskState.JobNotFound.ToString()
                    };
                case JobState.Active:
                    {
                        if (azureBatchJobAndTaskState.NodeAllocationFailed)
                        {
                            return new CombinedBatchTaskInfo
                            {
                                BatchTaskState = BatchTaskState.NodeAllocationFailed,
                                FailureReason = BatchTaskState.NodeAllocationFailed.ToString(),
                                SystemLogItems = ConvertNodeErrorsToSystemLogItems(azureBatchJobAndTaskState)
                            };
                        }

                        if (azureBatchJobAndTaskState.NodeState == ComputeNodeState.Unusable)
                        {
                            return new CombinedBatchTaskInfo
                            {
                                BatchTaskState = BatchTaskState.NodeUnusable,
                                FailureReason = BatchTaskState.NodeUnusable.ToString(),
                                SystemLogItems = ConvertNodeErrorsToSystemLogItems(azureBatchJobAndTaskState)
                            };
                        }

                        if (azureBatchJobAndTaskState.NodeState == ComputeNodeState.Preempted)
                        {
                            return new CombinedBatchTaskInfo
                            {
                                BatchTaskState = BatchTaskState.NodePreempted,
                                FailureReason = BatchTaskState.NodePreempted.ToString(),
                                SystemLogItems = ConvertNodeErrorsToSystemLogItems(azureBatchJobAndTaskState)
                            };
                        }

                        if (azureBatchJobAndTaskState.NodeErrorCode is not null)
                        {
                            if (azureBatchJobAndTaskState.NodeErrorCode == "DiskFull")
                            {
                                return new CombinedBatchTaskInfo
                                {
                                    BatchTaskState = BatchTaskState.NodeFailedDuringStartupOrExecution,
                                    FailureReason = azureBatchJobAndTaskState.NodeErrorCode
                                };
                            }
                            else
                            {
                                return new CombinedBatchTaskInfo
                                {
                                    BatchTaskState = BatchTaskState.NodeFailedDuringStartupOrExecution,
                                    FailureReason = BatchTaskState.NodeFailedDuringStartupOrExecution.ToString(),
                                    SystemLogItems = ConvertNodeErrorsToSystemLogItems(azureBatchJobAndTaskState)
                                };
                            }
                        }

                        break;
                    }
                case JobState.Terminating:
                case JobState.Completed:
                    break;
                default:
                    throw new Exception($"Found batch job {tesTask.Id} in unexpected state: {azureBatchJobAndTaskState.JobState}");
            }

            switch (azureBatchJobAndTaskState.TaskState)
            {
                case null:
                    return new CombinedBatchTaskInfo
                    {
                        BatchTaskState = BatchTaskState.MissingBatchTask,
                        FailureReason = BatchTaskState.MissingBatchTask.ToString()
                    };
                case TaskState.Active:
                case TaskState.Preparing:
                    return new CombinedBatchTaskInfo
                    {
                        BatchTaskState = BatchTaskState.Initializing
                    };
                case TaskState.Running:
                    return new CombinedBatchTaskInfo
                    {
                        BatchTaskState = BatchTaskState.Running
                    };
                case TaskState.Completed:
                    var batchJobInfo = JsonConvert.SerializeObject(azureBatchJobAndTaskState);

                    if (azureBatchJobAndTaskState.TaskExitCode == 0 && azureBatchJobAndTaskState.TaskFailureInformation is null)
                    {
                        var metrics = await GetBatchNodeMetricsAndCromwellResultCodeAsync(tesTask);

                        return new CombinedBatchTaskInfo
                        {
                            BatchTaskState = BatchTaskState.CompletedSuccessfully,
                            BatchTaskExitCode = azureBatchJobAndTaskState.TaskExitCode,
                            BatchTaskStartTime = metrics.TaskStartTime ?? azureBatchJobAndTaskState.TaskStartTime,
                            BatchTaskEndTime = metrics.TaskEndTime ?? azureBatchJobAndTaskState.TaskEndTime,
                            BatchNodeMetrics = metrics.BatchNodeMetrics,
                            CromwellRcCode = metrics.CromwellRcCode
                        };
                    }
                    else
                    {
                        logger.LogError($"Task {tesTask.Id} failed. ExitCode: {azureBatchJobAndTaskState.TaskExitCode}, BatchJobInfo: {batchJobInfo}");

                        return new CombinedBatchTaskInfo
                        {
                            BatchTaskState = BatchTaskState.CompletedWithErrors,
                            FailureReason = azureBatchJobAndTaskState.TaskFailureInformation?.Code,
                            BatchTaskExitCode = azureBatchJobAndTaskState.TaskExitCode,
                            BatchTaskStartTime = azureBatchJobAndTaskState.TaskStartTime,
                            BatchTaskEndTime = azureBatchJobAndTaskState.TaskEndTime,
                            SystemLogItems = new[] { azureBatchJobAndTaskState.TaskFailureInformation?.Details?.FirstOrDefault()?.Value }
                        };
                    }
                default:
                    throw new Exception($"Found batch task {tesTask.Id} in unexpected state: {azureBatchJobAndTaskState.TaskState}");
            }
        }

        /// <summary>
        /// Transitions the <see cref="TesTask"/> to the new state, based on the rules defined in the tesTaskStateTransitions list.
        /// </summary>
        /// <param name="tesTask">TES task</param>
        /// <param name="combinedBatchTaskInfo">Current Azure Batch task info</param>
        /// <returns>True if the TES task was changed.</returns>
        private async ValueTask<bool> HandleTesTaskTransitionAsync(TesTask tesTask, CombinedBatchTaskInfo combinedBatchTaskInfo)
            // When task is executed the following may be touched:
            // tesTask.Log[].SystemLog
            // tesTask.Log[].FailureReason
            // tesTask.Log[].CromwellResultCode
            // tesTask.Log[].BatchExecutionMetrics
            // tesTask.Log[].EndTime
            // tesTask.Log[].Log[].StdErr
            // tesTask.Log[].Log[].ExitCode
            // tesTask.Log[].Log[].StartTime
            // tesTask.Log[].Log[].EndTime

            => await (tesTaskStateTransitions
                .FirstOrDefault(m => (m.Condition is null || m.Condition(tesTask)) && (m.CurrentBatchTaskState is null || m.CurrentBatchTaskState == combinedBatchTaskInfo.BatchTaskState))
                ?.ActionAsync(tesTask, combinedBatchTaskInfo) ?? ValueTask.FromResult(false));

        /// <summary>
        /// Returns job preparation and main Batch tasks that represents the given <see cref="TesTask"/>
        /// </summary>
        /// <param name="task">The <see cref="TesTask"/></param>
        /// <param name="poolHasContainerConfig">Indicates that <see cref="CloudTask.ContainerSettings"/> must be set.</param>
        /// <returns>Job preparation and main Batch tasks</returns>
        private async Task<CloudTask> ConvertTesTaskToBatchTaskAsync(TesTask task, bool poolHasContainerConfig)
        {
            var cromwellPathPrefixWithoutEndSlash = CromwellPathPrefix.TrimEnd('/');
            var taskId = task.Id;

            var queryStringsToRemoveFromLocalFilePaths = task.Inputs
                .Select(i => i.Path)
                .Concat(task.Outputs.Select(o => o.Path))
                .Where(p => p is not null)
                .Select(p => queryStringRegex.Match(p).Groups[1].Value)
                .Where(qs => !string.IsNullOrEmpty(qs))
                .ToList();

            var inputFiles = task.Inputs.Distinct();

            var drsInputFiles = inputFiles
                .Where(f => f?.Url?.StartsWith("drs://", StringComparison.OrdinalIgnoreCase) == true)
                .ToList();

            var cromwellExecutionDirectoryPath = GetCromwellExecutionDirectoryPath(task);

            if (cromwellExecutionDirectoryPath is null)
            {
                throw new TesException("NoCromwellExecutionDirectory", $"Could not identify Cromwell execution directory path for task {task.Id}. This TES instance supports Cromwell tasks only.");
            }

            foreach (var output in task.Outputs)
            {
                if (!output.Path.StartsWith(CromwellPathPrefix, StringComparison.OrdinalIgnoreCase))
                {
                    throw new TesException("InvalidOutputPath", $"Unsupported output path '{output.Path}' for task Id {task.Id}. Must start with {CromwellPathPrefix}");
                }
            }

            var batchExecutionDirectoryPath = GetBatchExecutionDirectoryPath(task);
            var metricsPath = $"/{batchExecutionDirectoryPath}/metrics.txt";
            var metricsUrl = new Uri(await this.storageAccessProvider.MapLocalPathToSasUrlAsync(metricsPath, getContainerSas: true));

            // TODO: Cromwell bug: Cromwell command write_tsv() generates a file in the execution directory, for example execution/write_tsv_3922310b441805fc43d52f293623efbc.tmp. These are not passed on to TES inputs.
            // WORKAROUND: Get the list of files in the execution directory and add them to task inputs.
            var executionDirectoryUri = new Uri(await this.storageAccessProvider.MapLocalPathToSasUrlAsync($"/{cromwellExecutionDirectoryPath}", getContainerSas: true));
            var blobsInExecutionDirectory = (await azureProxy.ListBlobsAsync(executionDirectoryUri)).Where(b => !b.EndsWith($"/{CromwellScriptFileName}")).Where(b => !b.Contains($"/{BatchExecutionDirectoryName}/"));
            var additionalInputFiles = blobsInExecutionDirectory.Select(b => $"{CromwellPathPrefix}{b}").Select(b => new TesInput { Content = null, Path = b, Url = b, Name = Path.GetFileName(b), Type = TesFileType.FILEEnum });

            var filesToDownload = await Task.WhenAll(
                inputFiles
                .Where(f => f?.Url?.StartsWith("drs://", StringComparison.OrdinalIgnoreCase) != true) // do not attempt to download DRS input files since the cromwell-drs-localizer will
                .Union(additionalInputFiles)
                .Select(async f => await GetTesInputFileUrl(f, task.Id, queryStringsToRemoveFromLocalFilePaths)));

            const string exitIfDownloadedFileIsNotFound = "{ [ -f \"$path\" ] && : || { echo \"Failed to download file $url\" 1>&2 && exit 1; } }";
            const string incrementTotalBytesTransferred = "total_bytes=$(( $total_bytes + `stat -c %s \"$path\"` ))";

            // Using --include and not using --no-recursive as a workaround for https://github.com/Azure/blobxfer/issues/123
            var downloadFilesScriptContent = "total_bytes=0 && "
                + string.Join(" && ", filesToDownload.Select(f =>
                {
                    var setVariables = $"path='{f.Path}' && url='{f.Url}'";

                    var downloadSingleFile = f.Url.Contains(".blob.core.")
                                                && UrlContainsSas(f.Url) // Workaround for https://github.com/Azure/blobxfer/issues/132
                        ? $"blobxfer download --storage-url \"$url\" --local-path \"$path\" --chunk-size-bytes 104857600 --rename --include '{StorageAccountUrlSegments.Create(f.Url).BlobName}'"
                        : "mkdir -p $(dirname \"$path\") && wget -O \"$path\" \"$url\"";

                    return $"{setVariables} && {downloadSingleFile} && {exitIfDownloadedFileIsNotFound} && {incrementTotalBytesTransferred}";
                }))
                + $" && echo FileDownloadSizeInBytes=$total_bytes >> {metricsPath}";

            var downloadFilesScriptPath = $"{batchExecutionDirectoryPath}/{DownloadFilesScriptFileName}";
            var downloadFilesScriptUrl = await this.storageAccessProvider.MapLocalPathToSasUrlAsync($"/{downloadFilesScriptPath}");
            await this.storageAccessProvider.UploadBlobAsync($"/{downloadFilesScriptPath}", downloadFilesScriptContent);

            var filesToUpload = await Task.WhenAll(
                task.Outputs.Select(async f =>
                    new TesOutput { Path = f.Path, Url = await this.storageAccessProvider.MapLocalPathToSasUrlAsync(f.Path, getContainerSas: true), Name = f.Name, Type = f.Type }));

            // Ignore missing stdout/stderr files. CWL workflows have an issue where if the stdout/stderr are redirected, they are still listed in the TES outputs
            // Ignore any other missing files and directories. WDL tasks can have optional output files.
            // Syntax is: If file or directory doesn't exist, run a noop (":") operator, otherwise run the upload command:
            // { if not exists do nothing else upload; } && { ... }
            var uploadFilesScriptContent = "total_bytes=0 && "
                + string.Join(" && ", filesToUpload.Select(f =>
                {
                    var setVariables = $"path='{f.Path}' && url='{f.Url}'";
                    var blobxferCommand = $"blobxfer upload --storage-url \"$url\" --local-path \"$path\" --one-shot-bytes 104857600 {(f.Type == TesFileType.FILEEnum ? "--rename --no-recursive" : string.Empty)}";

                    return $"{{ {setVariables} && [ ! -e \"$path\" ] && : || {{ {blobxferCommand} && {incrementTotalBytesTransferred}; }} }}";
                }))
                + $" && echo FileUploadSizeInBytes=$total_bytes >> {metricsPath}";

            var uploadFilesScriptPath = $"{batchExecutionDirectoryPath}/{UploadFilesScriptFileName}";
            var uploadFilesScriptSasUrl = await this.storageAccessProvider.MapLocalPathToSasUrlAsync($"/{uploadFilesScriptPath}");
            await this.storageAccessProvider.UploadBlobAsync($"/{uploadFilesScriptPath}", uploadFilesScriptContent);

            var executor = task.Executors.First();

            var volumeMountsOption = $"-v $AZ_BATCH_TASK_WORKING_DIR{cromwellPathPrefixWithoutEndSlash}:{cromwellPathPrefixWithoutEndSlash}";

            var executorImageIsPublic = (await azureProxy.GetContainerRegistryInfoAsync(executor.Image)) is null;
            var dockerInDockerImageIsPublic = (await azureProxy.GetContainerRegistryInfoAsync(dockerInDockerImageName)) is null;
            var blobXferImageIsPublic = (await azureProxy.GetContainerRegistryInfoAsync(blobxferImageName)) is null;

            var sb = new StringBuilder();

            sb.AppendLine($"write_kv() {{ echo \"$1=$2\" >> $AZ_BATCH_TASK_WORKING_DIR{metricsPath}; }} && \\");  // Function that appends key=value pair to metrics.txt file
            sb.AppendLine($"write_ts() {{ write_kv $1 $(date -Iseconds); }} && \\");    // Function that appends key=<current datetime> to metrics.txt file
            sb.AppendLine($"mkdir -p $AZ_BATCH_TASK_WORKING_DIR/{batchExecutionDirectoryPath} && \\");

            if (dockerInDockerImageIsPublic)
            {
                sb.AppendLine($"(grep -q alpine /etc/os-release && apk add bash || :) && \\");  // Install bash if running on alpine (will be the case if running inside "docker" image)
            }

            var vmSize = task.Resources?.GetBackendParameterValue(TesResources.SupportedBackendParameters.vm_size);

            if (drsInputFiles.Count > 0 && task.Resources?.ContainsBackendParameterValue(TesResources.SupportedBackendParameters.workflow_execution_identity) == true)
            {
                sb.AppendLine($"write_ts CromwellDrsLocalizerPullStart && \\");
                sb.AppendLine($"docker pull --quiet {cromwellDrsLocalizerImageName} && \\");
                sb.AppendLine($"write_ts CromwellDrsLocalizerPullEnd && \\");
            }

            if (blobXferImageIsPublic)
            {
                sb.AppendLine($"write_ts BlobXferPullStart && \\");
                sb.AppendLine($"docker pull --quiet {blobxferImageName} && \\");
                sb.AppendLine($"write_ts BlobXferPullEnd && \\");
            }

            if (executorImageIsPublic)
            {
                // Private executor images are pulled via pool ContainerConfiguration
                sb.AppendLine($"write_ts ExecutorPullStart && docker pull --quiet {executor.Image} && write_ts ExecutorPullEnd && \\");
            }

            // The remainder of the script downloads the inputs, runs the main executor container, and uploads the outputs, including the metrics.txt file
            // After task completion, metrics file is downloaded and used to populate the BatchNodeMetrics object
            sb.AppendLine($"write_kv ExecutorImageSizeInBytes $(docker inspect {executor.Image} | grep \\\"Size\\\" | grep -Po '(?i)\\\"Size\\\":\\K([^,]*)') && \\");

            if (drsInputFiles.Count > 0)
            {
                // resolve DRS input files with Cromwell DRS Localizer Docker image
                sb.AppendLine($"write_ts DrsLocalizationStart && \\");

                foreach (var drsInputFile in drsInputFiles)
                {
                    var drsUrl = drsInputFile.Url;
                    var localizedFilePath = drsInputFile.Path;
                    var drsLocalizationCommand = $"docker run --rm {volumeMountsOption} -e MARTHA_URL=\"{marthaUrl}\" {cromwellDrsLocalizerImageName} {drsUrl} {localizedFilePath} --access-token-strategy azure{(!string.IsNullOrWhiteSpace(marthaKeyVaultName) ? " --vault-name " + marthaKeyVaultName : string.Empty)}{(!string.IsNullOrWhiteSpace(marthaSecretName) ? " --secret-name " + marthaSecretName : string.Empty)} && \\";
                    sb.AppendLine(drsLocalizationCommand);
                }

                sb.AppendLine($"write_ts DrsLocalizationEnd && \\");
            }

            sb.AppendLine($"write_ts DownloadStart && \\");
            sb.AppendLine($"docker run --rm {volumeMountsOption} --entrypoint=/bin/sh {blobxferImageName} /{downloadFilesScriptPath} && \\");
            sb.AppendLine($"write_ts DownloadEnd && \\");
            sb.AppendLine($"chmod -R o+rwx $AZ_BATCH_TASK_WORKING_DIR{cromwellPathPrefixWithoutEndSlash} && \\");
            sb.AppendLine($"write_ts ExecutorStart && \\");
            sb.AppendLine($"docker run --rm {volumeMountsOption} --entrypoint= --workdir / {executor.Image} {executor.Command[0]} -c \"{string.Join(" && ", executor.Command.Skip(1))}\" && \\");
            sb.AppendLine($"write_ts ExecutorEnd && \\");
            sb.AppendLine($"write_ts UploadStart && \\");
            sb.AppendLine($"docker run --rm {volumeMountsOption} --entrypoint=/bin/sh {blobxferImageName} /{uploadFilesScriptPath} && \\");
            sb.AppendLine($"write_ts UploadEnd && \\");
            sb.AppendLine($"/bin/bash -c 'disk=( `df -k $AZ_BATCH_TASK_WORKING_DIR | tail -1` ) && echo DiskSizeInKiB=${{disk[1]}} >> $AZ_BATCH_TASK_WORKING_DIR{metricsPath} && echo DiskUsedInKiB=${{disk[2]}} >> $AZ_BATCH_TASK_WORKING_DIR{metricsPath}' && \\");
            sb.AppendLine($"write_kv VmCpuModelName \"$(cat /proc/cpuinfo | grep -m1 name | cut -f 2 -d ':' | xargs)\" && \\");
            sb.AppendLine($"docker run --rm {volumeMountsOption} {blobxferImageName} upload --storage-url \"{metricsUrl}\" --local-path \"{metricsPath}\" --rename --no-recursive");

            var batchScriptPath = $"{batchExecutionDirectoryPath}/{BatchScriptFileName}";
            await this.storageAccessProvider.UploadBlobAsync($"/{batchScriptPath}", sb.ToString());

            var batchScriptSasUrl = await this.storageAccessProvider.MapLocalPathToSasUrlAsync($"/{batchScriptPath}");
            var batchExecutionDirectorySasUrl = await this.storageAccessProvider.MapLocalPathToSasUrlAsync($"/{batchExecutionDirectoryPath}", getContainerSas: true);

            var cloudTask = new CloudTask(taskId, $"/bin/sh {batchScriptPath}")
            {
                UserIdentity = new UserIdentity(new AutoUserSpecification(elevationLevel: ElevationLevel.Admin, scope: AutoUserScope.Pool)),
                ResourceFiles = new List<ResourceFile> { ResourceFile.FromUrl(batchScriptSasUrl, batchScriptPath), ResourceFile.FromUrl(downloadFilesScriptUrl, downloadFilesScriptPath), ResourceFile.FromUrl(uploadFilesScriptSasUrl, uploadFilesScriptPath) },
                OutputFiles = new List<OutputFile> {
                    new OutputFile(
                        "../std*.txt",
                        new OutputFileDestination(new OutputFileBlobContainerDestination(batchExecutionDirectorySasUrl)),
                        new OutputFileUploadOptions(OutputFileUploadCondition.TaskFailure))
                }
            };

            if (poolHasContainerConfig)
            {
                // If the executor image is private, and in order to run multiple containers in the main task, the image has to be downloaded via pool ContainerConfiguration.
                // This also requires that the main task runs inside a container. So we run the "docker" container that in turn runs other containers.
                // If the executor image is public, there is no need for pool ContainerConfiguration and task can run normally, without being wrapped in a docker container.
                // Volume mapping for docker.sock below allows the docker client in the container to access host's docker daemon.
                var containerRunOptions = $"--rm -v /var/run/docker.sock:/var/run/docker.sock -v $AZ_BATCH_TASK_WORKING_DIR:$AZ_BATCH_TASK_WORKING_DIR ";
                cloudTask.ContainerSettings = new TaskContainerSettings(dockerInDockerImageName, containerRunOptions);
            }

            return cloudTask;

            static bool UrlContainsSas(string url)
            {
                var uri = new Uri(url, UriKind.Absolute);
                var query = uri.Query;
                return query?.Length > 1 && query[1..].Split('&').Any(QueryContainsSas);

                static bool QueryContainsSas(string arg)
                    => arg switch
                    {
                        var x when x.Split('=', 2)[0] == "sig" => true,
                        var x when x.Contains('=') => false,
                        var x when x.Contains("sas") => true, // PrivatePathsAndUrlsGetSasToken() uses this as a "sas" token
                        _ => false,
                    };
            }
        }

        /// <summary>
        /// Converts the input file URL into proper http URL with SAS token, ready for batch to download.
        /// Removes the query strings from the input file path and the command script content.
        /// Uploads the file if content is provided.
        /// </summary>
        /// <param name="inputFile"><see cref="TesInput"/> file</param>
        /// <param name="taskId">TES task Id</param>
        /// <param name="queryStringsToRemoveFromLocalFilePaths">Query strings to remove from local file paths</param>
        /// <returns>List of modified <see cref="TesInput"/> files</returns>
        private async Task<TesInput> GetTesInputFileUrl(TesInput inputFile, string taskId, List<string> queryStringsToRemoveFromLocalFilePaths)
        {
            if (inputFile.Path is not null && !inputFile.Path.StartsWith(CromwellPathPrefix, StringComparison.OrdinalIgnoreCase))
            {
                throw new TesException("InvalidInputFilePath", $"Unsupported input path '{inputFile.Path}' for task Id {taskId}. Must start with '{CromwellPathPrefix}'.");
            }

            if (inputFile.Url is not null && inputFile.Content is not null)
            {
                throw new TesException("InvalidInputFilePath", "Input Url and Content cannot be both set");
            }

            if (inputFile.Url is null && inputFile.Content is null)
            {
                throw new TesException("InvalidInputFilePath", "One of Input Url or Content must be set");
            }

            if (inputFile.Type == TesFileType.DIRECTORYEnum)
            {
                throw new TesException("InvalidInputFilePath", "Directory input is not supported.");
            }

            string inputFileUrl;

            if (inputFile.Content is not null || IsCromwellCommandScript(inputFile))
            {
                inputFileUrl = await this.storageAccessProvider.MapLocalPathToSasUrlAsync(inputFile.Path);

                var content = inputFile.Content ?? await this.storageAccessProvider.DownloadBlobAsync(inputFile.Path);
                content = IsCromwellCommandScript(inputFile) ? RemoveQueryStringsFromLocalFilePaths(content, queryStringsToRemoveFromLocalFilePaths) : content;

                await this.storageAccessProvider.UploadBlobAsync(inputFile.Path, content);
            }
            else if (TryGetCromwellTmpFilePath(inputFile.Url, out var localPath))
            {
                inputFileUrl = await this.storageAccessProvider.MapLocalPathToSasUrlAsync(inputFile.Path);
                await this.storageAccessProvider.UploadBlobFromFileAsync(inputFile.Path, localPath);
            }
            else if (await this.storageAccessProvider.IsPublicHttpUrl(inputFile.Url))
            {
                inputFileUrl = inputFile.Url;
            }
            else
            {
                // Convert file:///account/container/blob paths to /account/container/blob
                var url = Uri.TryCreate(inputFile.Url, UriKind.Absolute, out var tempUrl) && tempUrl.IsFile ? tempUrl.AbsolutePath : inputFile.Url;
                inputFileUrl = (await this.storageAccessProvider.MapLocalPathToSasUrlAsync(url)) ?? throw new TesException("InvalidInputFilePath", $"Unsupported input URL '{inputFile.Url}' for task Id {taskId}. Must start with 'http', '{CromwellPathPrefix}' or use '/accountName/containerName/blobName' pattern where TES service has Contributor access to the storage account.");
            }

            var path = RemoveQueryStringsFromLocalFilePaths(inputFile.Path, queryStringsToRemoveFromLocalFilePaths);
            return new TesInput { Url = inputFileUrl, Path = path };
        }

        /// <summary>
        /// Constructs an Azure Batch Container Configuration instance
        /// </summary>
        /// <param name="executorImage">The image name for the current <see cref="TesTask"/></param>
        /// <returns></returns>
        private async ValueTask<ContainerConfiguration> GetContainerConfigurationIfNeeded(string executorImage)
        {
            BatchModels.ContainerConfiguration result = default;
            var containerRegistryInfo = await azureProxy.GetContainerRegistryInfoAsync(executorImage);

            if (containerRegistryInfo is not null)
            {
                // Download private images at node startup, since those cannot be downloaded in the main task that runs multiple containers.
                // Doing this also requires that the main task runs inside a container, hence downloading the "docker" image (contains docker client) as well.
                result = new BatchModels.ContainerConfiguration
                {
                    ContainerImageNames = new List<string> { executorImage, dockerInDockerImageName, blobxferImageName },
                    ContainerRegistries = new List<BatchModels.ContainerRegistry>
                    {
                        new(
                            userName: containerRegistryInfo.Username,
                            registryServer: containerRegistryInfo.RegistryServer,
                            password: containerRegistryInfo.Password)
                    }
                };

                var containerRegistryInfoForDockerInDocker = await azureProxy.GetContainerRegistryInfoAsync(dockerInDockerImageName);

                if (containerRegistryInfoForDockerInDocker is not null && containerRegistryInfoForDockerInDocker.RegistryServer != containerRegistryInfo.RegistryServer)
                {
                    result.ContainerRegistries.Add(new(
                        userName: containerRegistryInfoForDockerInDocker.Username,
                        registryServer: containerRegistryInfoForDockerInDocker.RegistryServer,
                        password: containerRegistryInfoForDockerInDocker.Password));
                }

                var containerRegistryInfoForBlobXfer = await azureProxy.GetContainerRegistryInfoAsync(blobxferImageName);

                if (containerRegistryInfoForBlobXfer is not null && containerRegistryInfoForBlobXfer.RegistryServer != containerRegistryInfo.RegistryServer && containerRegistryInfoForBlobXfer.RegistryServer != containerRegistryInfoForDockerInDocker.RegistryServer)
                {
                    result.ContainerRegistries.Add(new(
                        userName: containerRegistryInfoForBlobXfer.Username,
                        registryServer: containerRegistryInfoForBlobXfer.RegistryServer,
                        password: containerRegistryInfoForBlobXfer.Password));
                }
            }

            return result is null ? default : new()
            {
                ContainerImageNames = result.ContainerImageNames,
                ContainerRegistries = result
                                    .ContainerRegistries
                                    .Select(r => new ContainerRegistry(
                                        userName: r.UserName,
                                        password: r.Password,
                                        registryServer: r.RegistryServer,
                                        identityReference: r.IdentityReference is null ? null : new() { ResourceId = r.IdentityReference.ResourceId }))
                                    .ToList()
            };
        }

        /// <summary>
        /// Constructs an Azure Batch PoolInformation instance
        /// </summary>
        /// <param name="poolSpecification"></param>
        /// <param name="jobId"></param>
        /// <param name="identityResourceIds"></param>
        /// <remarks>If <paramref name="identityResourceIds"/> is provided, <paramref name="jobId"/> must also be provided.</remarks>
        /// <returns>An Azure Batch Pool specifier</returns>
        private async Task<PoolInformation> CreateAutoPoolModePoolInformation(PoolSpecification poolSpecification, string jobId = null, IEnumerable<string> identityResourceIds = null)
        {
            // By default, the pool will have the same name/ID as the job if the identity is provided, otherwise we return an actual autopool.
            return identityResourceIds is null || !identityResourceIds.Any()
                ? new()
                {
                    AutoPoolSpecification = new()
                    {
                        AutoPoolIdPrefix = "TES",
                        PoolLifetimeOption = PoolLifetimeOption.Job,
                        PoolSpecification = poolSpecification,
                        KeepAlive = false
                    }
                }
                : await azureProxy.CreateBatchPoolAsync(
                    ConvertPoolSpecificationToModelsPool(
                        $"TES_{jobId ?? throw new ArgumentNullException(nameof(jobId))}",
                        jobId,
                        GetBatchPoolIdentity(identityResourceIds),
                        poolSpecification),
                    IsPreemptable());

            bool IsPreemptable()
                => true switch
                {
                    _ when poolSpecification.TargetDedicatedComputeNodes > 0 => false,
                    _ when poolSpecification.TargetLowPriorityComputeNodes > 0 => true,
                    _ => throw new ArgumentException("Unable to determine if pool will host a low priority compute node.", nameof(poolSpecification)),
                };
        }

        /// <summary>
        /// Generate the BatchPoolIdentity object
        /// </summary>
        /// <param name="identityResourceIds"></param>
        /// <returns></returns>
        private static BatchModels.BatchPoolIdentity GetBatchPoolIdentity(IEnumerable<string> identityResourceIds)
            => identityResourceIds is null || !identityResourceIds.Any() ? null : new(BatchModels.PoolIdentityType.UserAssigned, identityResourceIds.ToDictionary(x => x, x => new BatchModels.UserAssignedIdentities()));

        /// <summary>
        /// Generate the PoolSpecification object
        /// </summary>
        /// <param name="vmSize"></param>
        /// <param name="preemptable"></param>
        /// <param name="nodeInfo"></param>
        /// <param name="startTaskSasUrl"></param>
        /// <param name="startTaskPath"></param>
        /// <param name="containerConfiguration"></param>
        /// <returns></returns>
        private PoolSpecification GetPoolSpecification(string vmSize, bool preemptable, BatchNodeInfo nodeInfo, string startTaskSasUrl, string startTaskPath, ContainerConfiguration containerConfiguration)
        {
            var vmConfig = new VirtualMachineConfiguration(
                imageReference: new ImageReference(
                    nodeInfo.BatchImageOffer,
                    nodeInfo.BatchImagePublisher,
                    nodeInfo.BatchImageSku,
                    nodeInfo.BatchImageVersion),
                nodeAgentSkuId: nodeInfo.BatchNodeAgentSkuId)
            {
                ContainerConfiguration = containerConfiguration
            };

            StartTask startTask = default;
            if (!string.IsNullOrWhiteSpace(startTaskSasUrl) && !string.IsNullOrWhiteSpace(startTaskPath))
            {
                startTask = new StartTask
                {
                    CommandLine = $"/bin/sudo /bin/sh {startTaskPath}",
                    UserIdentity = new UserIdentity(new AutoUserSpecification(elevationLevel: ElevationLevel.Admin, scope: AutoUserScope.Pool)),
                    ResourceFiles = new List<ResourceFile> { ResourceFile.FromUrl(startTaskSasUrl, startTaskPath) }
                };
            }

            var poolSpecification = new PoolSpecification
            {
                VirtualMachineConfiguration = vmConfig,
                VirtualMachineSize = vmSize,
                ResizeTimeout = TimeSpan.FromMinutes(30),
                AutoScaleEnabled = false,
                TargetLowPriorityComputeNodes = preemptable == true ? 1 : 0,
                TargetDedicatedComputeNodes = preemptable == false ? 1 : 0,
                StartTask = startTask,
            };

            if (!string.IsNullOrEmpty(this.batchNodesSubnetId))
            {
                poolSpecification.NetworkConfiguration = new()
                {
                    PublicIPAddressConfiguration = new PublicIPAddressConfiguration(this.disableBatchNodesPublicIpAddress ? IPAddressProvisioningType.NoPublicIPAddresses : IPAddressProvisioningType.BatchManaged),
                    SubnetId = this.batchNodesSubnetId
                };
            }

            return poolSpecification;
        }

        /// <summary>
        /// Convert PoolSpecification to Models.Pool, including any BatchPoolIdentity
        /// </summary>
        /// <remarks>Note: this is not a complete conversion. It only converts properties we are currently using (including on referenced objects). TODO: add new properties we set in the future on <see cref="PoolSpecification"/> and/or its contained objects.</remarks>
        /// <param name="name"></param>
        /// <param name="displayName"></param>
        /// <param name="poolIdentity"></param>
        /// <param name="pool"></param>
        /// <returns>A <see cref="BatchModels.Pool"/>.</returns>
        private static BatchModels.Pool ConvertPoolSpecificationToModelsPool(string name, string displayName, BatchModels.BatchPoolIdentity poolIdentity, PoolSpecification pool)
        {
            ValidateString(name, nameof(name), 64);
            ValidateString(displayName, nameof(displayName), 1024);

            return new(name: name, displayName: displayName, identity: poolIdentity)
            {
                VmSize = pool.VirtualMachineSize,
                ScaleSettings = ConvertManualScale(),
                DeploymentConfiguration = new()
                {
                    VirtualMachineConfiguration = new(ConvertImageReference(pool.VirtualMachineConfiguration.ImageReference), pool.VirtualMachineConfiguration.NodeAgentSkuId, containerConfiguration: ConvertContainerConfiguration(pool.VirtualMachineConfiguration.ContainerConfiguration))
                },
                ApplicationPackages = pool.ApplicationPackageReferences is null ? default : pool.ApplicationPackageReferences.Select(ConvertApplicationPackage).ToList(),
                NetworkConfiguration = ConvertNetworkConfiguration(pool.NetworkConfiguration),
                StartTask = ConvertStartTask(pool.StartTask)
            };

            BatchModels.ScaleSettings ConvertManualScale()
                => new()
                {
                    FixedScale = new()
                    {
                        TargetDedicatedNodes = pool.TargetDedicatedComputeNodes,
                        TargetLowPriorityNodes = pool.TargetLowPriorityComputeNodes,
                        ResizeTimeout = pool.ResizeTimeout,
                        NodeDeallocationOption = BatchModels.ComputeNodeDeallocationOption.TaskCompletion
                    }
                };

            static void ValidateString(string value, string name, int length)
            {
                if (value is null) throw new ArgumentNullException(name);
                if (value.Length > length) throw new ArgumentException($"{name} exceeds maximum length {length}", name);
            }

            static BatchModels.ContainerConfiguration ConvertContainerConfiguration(ContainerConfiguration containerConfiguration)
                => containerConfiguration is null ? default : new(containerConfiguration.ContainerImageNames, containerConfiguration.ContainerRegistries?.Select(ConvertContainerRegistry).ToList());

            static BatchModels.StartTask ConvertStartTask(StartTask startTask)
                => startTask is null ? default : new(startTask.CommandLine, startTask.ResourceFiles?.Select(ConvertResourceFile).ToList(), startTask.EnvironmentSettings?.Select(ConvertEnvironmentSetting).ToList(), ConvertUserIdentity(startTask.UserIdentity), startTask.MaxTaskRetryCount, startTask.WaitForSuccess, ConvertTaskContainerSettings(startTask.ContainerSettings));

            static BatchModels.UserIdentity ConvertUserIdentity(UserIdentity userIdentity)
                => userIdentity is null ? default : new(userIdentity.UserName, ConvertAutoUserSpecification(userIdentity.AutoUser));

            static BatchModels.AutoUserSpecification ConvertAutoUserSpecification(AutoUserSpecification autoUserSpecification)
                => autoUserSpecification is null ? default : new((BatchModels.AutoUserScope?)autoUserSpecification.Scope, (BatchModels.ElevationLevel?)autoUserSpecification.ElevationLevel);

            static BatchModels.TaskContainerSettings ConvertTaskContainerSettings(TaskContainerSettings containerSettings)
                => containerSettings is null ? default : new(containerSettings.ImageName, containerSettings.ContainerRunOptions, ConvertContainerRegistry(containerSettings.Registry), (BatchModels.ContainerWorkingDirectory?)containerSettings.WorkingDirectory);

            static BatchModels.ContainerRegistry ConvertContainerRegistry(ContainerRegistry containerRegistry)
                => containerRegistry is null ? default : new(containerRegistry.UserName, containerRegistry.Password, containerRegistry.RegistryServer, ConvertComputeNodeIdentityReference(containerRegistry.IdentityReference));

            static BatchModels.ResourceFile ConvertResourceFile(ResourceFile resourceFile)
                => resourceFile is null ? default : new(resourceFile.AutoStorageContainerName, resourceFile.StorageContainerUrl, resourceFile.HttpUrl, resourceFile.BlobPrefix, resourceFile.FilePath, resourceFile.FileMode, ConvertComputeNodeIdentityReference(resourceFile.IdentityReference));

            static BatchModels.ComputeNodeIdentityReference ConvertComputeNodeIdentityReference(ComputeNodeIdentityReference computeNodeIdentityReference)
                => computeNodeIdentityReference is null ? default : new(computeNodeIdentityReference.ResourceId);

            static BatchModels.EnvironmentSetting ConvertEnvironmentSetting(EnvironmentSetting environmentSetting)
                => environmentSetting is null ? default : new(environmentSetting.Name, environmentSetting.Value);

            static BatchModels.ImageReference ConvertImageReference(ImageReference imageReference)
                => imageReference is null ? default : new(imageReference.Publisher, imageReference.Offer, imageReference.Sku, imageReference.Version);

            static BatchModels.ApplicationPackageReference ConvertApplicationPackage(ApplicationPackageReference applicationPackage)
                => applicationPackage is null ? default : new(applicationPackage.ApplicationId, applicationPackage.Version);

            static BatchModels.NetworkConfiguration ConvertNetworkConfiguration(NetworkConfiguration networkConfiguration)
                => networkConfiguration is null ? default : new(subnetId: networkConfiguration.SubnetId, publicIPAddressConfiguration: ConvertPublicIPAddressConfiguration(networkConfiguration.PublicIPAddressConfiguration));

            static BatchModels.PublicIPAddressConfiguration ConvertPublicIPAddressConfiguration(PublicIPAddressConfiguration publicIPAddressConfiguration)
                => publicIPAddressConfiguration is null ? default : new(provision: (BatchModels.IPAddressProvisioningType?)publicIPAddressConfiguration.Provision);
        }

        /// <summary>
        /// Removes a set of strings from the given string
        /// </summary>
        /// <param name="stringsToRemove">Strings to remove</param>
        /// <param name="originalString">The original string</param>
        /// <returns>The modified string</returns>
        private static string RemoveQueryStringsFromLocalFilePaths(string originalString, IEnumerable<string> stringsToRemove)
        {
            if (!stringsToRemove.Any(s => originalString.Contains(s, StringComparison.OrdinalIgnoreCase)))
            {
                return originalString;
            }

            var modifiedString = originalString;

            foreach (var stringToRemove in stringsToRemove)
            {
                modifiedString = modifiedString.Replace(stringToRemove, string.Empty, StringComparison.OrdinalIgnoreCase);
            }

            return modifiedString;
        }

        /// <summary>
        /// Check quotas for available active jobs, pool and CPU cores.
        /// </summary>
        /// <param name="vmInfo">Dedicated virtual machine information.</param>
        private async Task CheckBatchAccountQuotas(VirtualMachineInformation vmInfo)
        {
            var workflowCoresRequirement = vmInfo.NumberOfCores.Value;
            var isDedicated = !vmInfo.LowPriority;
            var vmFamily = vmInfo.VmFamily;

            var batchQuotas = await azureProxy.GetBatchAccountQuotasAsync();
            var totalCoreQuota = isDedicated ? batchQuotas.DedicatedCoreQuota : batchQuotas.LowPriorityCoreQuota;
            var isDedicatedAndPerVmFamilyCoreQuotaEnforced = isDedicated && batchQuotas.DedicatedCoreQuotaPerVMFamilyEnforced;

            var vmFamilyCoreQuota = isDedicatedAndPerVmFamilyCoreQuotaEnforced
                ? batchQuotas.DedicatedCoreQuotaPerVMFamily.FirstOrDefault(q => vmFamily.Equals(q.Name, StringComparison.OrdinalIgnoreCase))?.CoreQuota ?? 0
                : workflowCoresRequirement;

            var poolQuota = batchQuotas.PoolQuota;
            var activeJobAndJobScheduleQuota = batchQuotas.ActiveJobAndJobScheduleQuota;

            var activeJobsCount = azureProxy.GetBatchActiveJobCount();
            var activePoolsCount = azureProxy.GetBatchActivePoolCount();
            var activeNodeCountByVmSize = azureProxy.GetBatchActiveNodeCountByVmSize().ToList();
            var virtualMachineInfoList = await azureProxy.GetVmSizesAndPricesAsync();

            var totalCoresInUse = activeNodeCountByVmSize
                .Sum(x =>
                    virtualMachineInfoList
                        .FirstOrDefault(vm => vm.VmSize.Equals(x.VirtualMachineSize, StringComparison.OrdinalIgnoreCase))?
                        .NumberOfCores * (isDedicated ? x.DedicatedNodeCount : x.LowPriorityNodeCount));

            if (workflowCoresRequirement > totalCoreQuota)
            {
                // The workflow task requires more cores than the total Batch account's cores quota - FAIL
                throw new AzureBatchLowQuotaException($"Azure Batch Account does not have enough {(isDedicated ? "dedicated" : "low priority")} cores quota to run a workflow with cpu core requirement of {workflowCoresRequirement}. Please submit an Azure Support request to increase your quota: {AzureSupportUrl}");
            }

            if (isDedicatedAndPerVmFamilyCoreQuotaEnforced && workflowCoresRequirement > vmFamilyCoreQuota)
            {
                // The workflow task requires more cores than the total Batch account's dedicated family quota - FAIL
                throw new AzureBatchLowQuotaException($"Azure Batch Account does not have enough dedicated {vmFamily} cores quota to run a workflow with cpu core requirement of {workflowCoresRequirement}. Please submit an Azure Support request to increase your quota: {AzureSupportUrl}");
            }

            if (activeJobsCount + 1 > activeJobAndJobScheduleQuota)
            {
                throw new AzureBatchQuotaMaxedOutException($"No remaining active jobs quota available. There are {activeJobsCount} active jobs out of {activeJobAndJobScheduleQuota}");
            }

            if ((totalCoresInUse + workflowCoresRequirement) > totalCoreQuota)
            {
                throw new AzureBatchQuotaMaxedOutException($"Not enough core quota remaining to schedule task requiring {workflowCoresRequirement} {(isDedicated ? "dedicated" : "low priority")} cores. There are {totalCoresInUse} cores in use out of {totalCoreQuota}.");
            }

            if (isDedicatedAndPerVmFamilyCoreQuotaEnforced)
            {
                var vmSizesInRequestedFamily = virtualMachineInfoList.Where(vm => vm.VmFamily.Equals(vmFamily, StringComparison.OrdinalIgnoreCase)).Select(vm => vm.VmSize).ToList();
                var activeNodeCountByVmSizeInRequestedFamily = activeNodeCountByVmSize.Where(x => vmSizesInRequestedFamily.Contains(x.VirtualMachineSize, StringComparer.OrdinalIgnoreCase));

                var dedicatedCoresInUseInRequestedVmFamily = activeNodeCountByVmSizeInRequestedFamily
                    .Sum(x => virtualMachineInfoList.FirstOrDefault(vm => vm.VmSize.Equals(x.VirtualMachineSize, StringComparison.OrdinalIgnoreCase))?.NumberOfCores * x.DedicatedNodeCount);

                if (dedicatedCoresInUseInRequestedVmFamily + workflowCoresRequirement > vmFamilyCoreQuota)
                {
                    throw new AzureBatchQuotaMaxedOutException($"Not enough core quota remaining to schedule task requiring {workflowCoresRequirement} dedicated {vmFamily} cores. There are {dedicatedCoresInUseInRequestedVmFamily} cores in use out of {vmFamilyCoreQuota}");
                }
            }
        }

        /// <summary>
        /// Gets the cheapest available VM size that satisfies the <see cref="TesTask"/> execution requirements
        /// </summary>
        /// <param name="tesTask"><see cref="TesTask"/></param>
        /// <param name="forcePreemptibleVmsOnly">Force consideration of preemptible virtual machines only.</param>
        /// <returns>The virtual machine info</returns>
        public async Task<VirtualMachineInformation> GetVmSizeAsync(TesTask tesTask, bool forcePreemptibleVmsOnly = false)
        {
            bool allowedVmSizesFilter(VirtualMachineInformation vm) => allowedVmSizes is null || ! allowedVmSizes.Any() || allowedVmSizes.Contains(vm.VmSize, StringComparer.OrdinalIgnoreCase) || allowedVmSizes.Contains(vm.VmFamily, StringComparer.OrdinalIgnoreCase);

            var tesResources = tesTask.Resources;

            var previouslyFailedVmSizes = tesTask.Logs?
                .Where(log => log.FailureReason == BatchTaskState.NodeAllocationFailed.ToString() && log.VirtualMachineInfo?.VmSize is not null)
                .Select(log => log.VirtualMachineInfo.VmSize)
                .Distinct()
                .ToList();

            var virtualMachineInfoList = await azureProxy.GetVmSizesAndPricesAsync();
            var preemptible = forcePreemptibleVmsOnly || usePreemptibleVmsOnly || tesResources.Preemptible.GetValueOrDefault(true);

            var eligibleVms = new List<VirtualMachineInformation>();
            var noVmFoundMessage = string.Empty;

            var vmSize = tesTask.Resources?.GetBackendParameterValue(TesResources.SupportedBackendParameters.vm_size);

            if (!string.IsNullOrWhiteSpace(vmSize))
            {
                eligibleVms = virtualMachineInfoList
                    .Where(vm =>
                        vm.LowPriority == preemptible
                        && vm.VmSize.Equals(vmSize, StringComparison.OrdinalIgnoreCase))
                    .ToList();

                noVmFoundMessage = $"No VM (out of {virtualMachineInfoList.Count}) available with the required resources (vmsize: {vmSize}, preemptible: {preemptible}) for task id {tesTask.Id}.";
            }
            else
            {
                var requiredNumberOfCores = tesResources.CpuCores.GetValueOrDefault(DefaultCoreCount);
                var requiredMemoryInGB = tesResources.RamGb.GetValueOrDefault(DefaultMemoryGb);
                var requiredDiskSizeInGB = tesResources.DiskGb.GetValueOrDefault(DefaultDiskGb);

                eligibleVms = virtualMachineInfoList
                    .Where(vm =>
                        vm.LowPriority == preemptible
                        && vm.NumberOfCores >= requiredNumberOfCores
                        && vm.MemoryInGB >= requiredMemoryInGB
                        && vm.ResourceDiskSizeInGB >= requiredDiskSizeInGB)
                    .ToList();

                noVmFoundMessage = $"No VM (out of {virtualMachineInfoList.Count}) available with the required resources (cores: {requiredNumberOfCores}, memory: {requiredMemoryInGB} GB, disk: {requiredDiskSizeInGB} GB, preemptible: {preemptible}) for task id {tesTask.Id}.";
            }

            var batchQuotas = await azureProxy.GetBatchAccountQuotasAsync();

            var selectedVm = eligibleVms
                .Where(allowedVmSizesFilter)
                .Where(vm => !(previouslyFailedVmSizes?.Contains(vm.VmSize, StringComparer.OrdinalIgnoreCase) ?? false))
                .Where(vm => preemptible
                    ? batchQuotas.LowPriorityCoreQuota >= vm.NumberOfCores
                    : batchQuotas.DedicatedCoreQuota >= vm.NumberOfCores
                        && (!batchQuotas.DedicatedCoreQuotaPerVMFamilyEnforced || batchQuotas.DedicatedCoreQuotaPerVMFamily.FirstOrDefault(x => vm.VmFamily.Equals(x.Name, StringComparison.OrdinalIgnoreCase))?.CoreQuota >= vm.NumberOfCores))
                .OrderBy(x => x.PricePerHour)
                .FirstOrDefault();

            if (!preemptible && selectedVm is not null)
            {
                var idealVm = eligibleVms
                    .Where(allowedVmSizesFilter)
                    .Where(vm => !(previouslyFailedVmSizes?.Contains(vm.VmSize, StringComparer.OrdinalIgnoreCase) ?? false))
                    .OrderBy(x => x.PricePerHour)
                    .FirstOrDefault();

                if (selectedVm.PricePerHour >= idealVm.PricePerHour * 2)
                {
                    tesTask.SetWarning("UsedLowPriorityInsteadOfDedicatedVm",
                        $"This task ran on low priority machine because dedicated quota was not available for VM Series '{idealVm.VmFamily}'.",
                        $"Increase the quota for VM Series '{idealVm.VmFamily}' to run this task on a dedicated VM. Please submit an Azure Support request to increase your quota: {AzureSupportUrl}");

                    return await GetVmSizeAsync(tesTask, true);
                }
            }

            if (selectedVm is not null)
            {
                return selectedVm;
            }

            if (!eligibleVms.Any())
            {
                noVmFoundMessage += $" There are no VM sizes that match the requirements. Review the task resources.";
            }

            if (previouslyFailedVmSizes is not null)
            {
                noVmFoundMessage += $" The following VM sizes were excluded from consideration because of {BatchTaskState.NodeAllocationFailed} error(s) on previous attempts: {string.Join(", ", previouslyFailedVmSizes)}.";
            }

            var vmsExcludedByTheAllowedVmsConfiguration = eligibleVms.Except(eligibleVms.Where(allowedVmSizesFilter)).Count();

            if (vmsExcludedByTheAllowedVmsConfiguration > 0)
            {
                noVmFoundMessage += $" Note that {vmsExcludedByTheAllowedVmsConfiguration} VM(s), suitable for this task, were excluded by the allowed-vm-sizes configuration. Consider expanding the list of allowed VM sizes.";
            }

            throw new AzureBatchVirtualMachineAvailabilityException(noVmFoundMessage.Trim());
        }

        private async Task<(BatchNodeMetrics BatchNodeMetrics, DateTimeOffset? TaskStartTime, DateTimeOffset? TaskEndTime, int? CromwellRcCode)> GetBatchNodeMetricsAndCromwellResultCodeAsync(TesTask tesTask)
        {
            var bytesInGB = Math.Pow(1000, 3);
            var kiBInGB = Math.Pow(1000, 3) / 1024;

            static double? GetDurationInSeconds(Dictionary<string, string> dict, string startKey, string endKey)
            {
                return TryGetValueAsDateTimeOffset(dict, startKey, out var startTime) && TryGetValueAsDateTimeOffset(dict, endKey, out var endTime)
                    ? endTime.Subtract(startTime).TotalSeconds
                    : (double?)null;
            }

            static bool TryGetValueAsDateTimeOffset(Dictionary<string, string> dict, string key, out DateTimeOffset result)
            {
                result = default;
                return dict.TryGetValue(key, out var valueAsString) && DateTimeOffset.TryParse(valueAsString, out result);
            }

            static bool TryGetValueAsDouble(Dictionary<string, string> dict, string key, out double result)
            {
                result = default;
                return dict.TryGetValue(key, out var valueAsString) && double.TryParse(valueAsString, out result);
            }

            BatchNodeMetrics batchNodeMetrics = null;
            DateTimeOffset? taskStartTime = null;
            DateTimeOffset? taskEndTime = null;
            int? cromwellRcCode = null;

            try
            {
                var cromwellRcContent = await this.storageAccessProvider.DownloadBlobAsync($"/{GetCromwellExecutionDirectoryPath(tesTask)}/rc");

                if (cromwellRcContent is not null && int.TryParse(cromwellRcContent, out var temp))
                {
                    cromwellRcCode = temp;
                }

                var metricsContent = await this.storageAccessProvider.DownloadBlobAsync($"/{GetBatchExecutionDirectoryPath(tesTask)}/metrics.txt");

                if (metricsContent is not null)
                {
                    try
                    {
                        var metrics = DelimitedTextToDictionary(metricsContent.Trim());

                        var diskSizeInGB = TryGetValueAsDouble(metrics, "DiskSizeInKiB", out var diskSizeInKiB) ? diskSizeInKiB / kiBInGB : (double?)null;
                        var diskUsedInGB = TryGetValueAsDouble(metrics, "DiskUsedInKiB", out var diskUsedInKiB) ? diskUsedInKiB / kiBInGB : (double?)null;

                        batchNodeMetrics = new BatchNodeMetrics
                        {
                            BlobXferImagePullDurationInSeconds = GetDurationInSeconds(metrics, "BlobXferPullStart", "BlobXferPullEnd"),
                            ExecutorImagePullDurationInSeconds = GetDurationInSeconds(metrics, "ExecutorPullStart", "ExecutorPullEnd"),
                            ExecutorImageSizeInGB = TryGetValueAsDouble(metrics, "ExecutorImageSizeInBytes", out var executorImageSizeInBytes) ? executorImageSizeInBytes / bytesInGB : (double?)null,
                            FileDownloadDurationInSeconds = GetDurationInSeconds(metrics, "DownloadStart", "DownloadEnd"),
                            FileDownloadSizeInGB = TryGetValueAsDouble(metrics, "FileDownloadSizeInBytes", out var fileDownloadSizeInBytes) ? fileDownloadSizeInBytes / bytesInGB : (double?)null,
                            ExecutorDurationInSeconds = GetDurationInSeconds(metrics, "ExecutorStart", "ExecutorEnd"),
                            FileUploadDurationInSeconds = GetDurationInSeconds(metrics, "UploadStart", "UploadEnd"),
                            FileUploadSizeInGB = TryGetValueAsDouble(metrics, "FileUploadSizeInBytes", out var fileUploadSizeInBytes) ? fileUploadSizeInBytes / bytesInGB : (double?)null,
                            DiskUsedInGB = diskUsedInGB,
                            DiskUsedPercent = diskUsedInGB.HasValue && diskSizeInGB.HasValue && diskSizeInGB > 0 ? (float?)(diskUsedInGB / diskSizeInGB * 100) : null,
                            VmCpuModelName = metrics.GetValueOrDefault("VmCpuModelName")
                        };

                        taskStartTime = TryGetValueAsDateTimeOffset(metrics, "BlobXferPullStart", out var startTime) ? (DateTimeOffset?)startTime : null;
                        taskEndTime = TryGetValueAsDateTimeOffset(metrics, "UploadEnd", out var endTime) ? (DateTimeOffset?)endTime : null;
                    }
                    catch (Exception ex)
                    {
                        logger.LogError($"Failed to parse metrics for task {tesTask.Id}. Error: {ex.Message}");
                    }
                }
            }
            catch (Exception ex)
            {
                logger.LogError($"Failed to get batch node metrics for task {tesTask.Id}. Error: {ex.Message}");
            }

            return (batchNodeMetrics, taskStartTime, taskEndTime, cromwellRcCode);
        }

        private static Dictionary<string, string> DelimitedTextToDictionary(string text, string fieldDelimiter = "=", string rowDelimiter = "\n")
            => text.Split(rowDelimiter)
                .Select(line => { var parts = line.Split(fieldDelimiter); return new KeyValuePair<string, string>(parts[0], parts[1]); })
                .ToDictionary(kv => kv.Key, kv => kv.Value);

        /// <summary>
        /// Class that captures how <see cref="TesTask"/> transitions from current state to the new state, given the current Batch task state and optional condition. 
        /// Transitions typically include an action that needs to run in order for the task to move to the new state.
        /// </summary>
        private class TesTaskStateTransition
        {
            public TesTaskStateTransition(Func<TesTask, bool> condition, BatchTaskState? batchTaskState, Func<TesTask, CombinedBatchTaskInfo, Task> asyncAction)
                : this(condition, batchTaskState, asyncAction, null)
            {
            }

            public TesTaskStateTransition(Func<TesTask, bool> condition, BatchTaskState? batchTaskState, Action<TesTask, CombinedBatchTaskInfo> action)
                : this(condition, batchTaskState, null, action)
            {
            }

            private TesTaskStateTransition(Func<TesTask, bool> condition, BatchTaskState? batchTaskState, Func<TesTask, CombinedBatchTaskInfo, Task> asyncAction, Action<TesTask, CombinedBatchTaskInfo> action)
            {
                Condition = condition;
                CurrentBatchTaskState = batchTaskState;
                AsyncAction = asyncAction;
                Action = action;
            }

            public Func<TesTask, bool> Condition { get; }
            public BatchTaskState? CurrentBatchTaskState { get; }
            public Func<TesTask, CombinedBatchTaskInfo, Task> AsyncAction { get; }
            public Action<TesTask, CombinedBatchTaskInfo> Action { get; }

            /// <summary>
            /// Calls <see cref="Action"/> and/or <see cref="AsyncAction"/>.
            /// </summary>
            /// <param name="tesTask"></param>
            /// <param name="combinedBatchTaskInfo"></param>
            /// <returns>True an action was called, otherwise False.</returns>
            public async ValueTask<bool> ActionAsync(TesTask tesTask, CombinedBatchTaskInfo combinedBatchTaskInfo)
            {
                var tesTaskChanged = false;

                if (AsyncAction is not null)
                {
                    await AsyncAction(tesTask, combinedBatchTaskInfo);
                    tesTaskChanged = true;
                }

                if (Action is not null)
                {
                    Action(tesTask, combinedBatchTaskInfo);
                    tesTaskChanged = true;
                }

                return tesTaskChanged;
            }
        }

        private class ExternalStorageContainerInfo
        {
            public string AccountName { get; set; }
            public string ContainerName { get; set; }
            public string BlobEndpoint { get; set; }
            public string SasToken { get; set; }
        }

        private class CombinedBatchTaskInfo
        {
            public BatchTaskState BatchTaskState { get; set; }
            public BatchNodeMetrics BatchNodeMetrics { get; set; }
            public string FailureReason { get; set; }
            public DateTimeOffset? BatchTaskStartTime { get; set; }
            public DateTimeOffset? BatchTaskEndTime { get; set; }
            public int? BatchTaskExitCode { get; set; }
            public int? CromwellRcCode { get; set; }
            public IEnumerable<string> SystemLogItems { get; set; }
        }
    }
}<|MERGE_RESOLUTION|>--- conflicted
+++ resolved
@@ -59,7 +59,7 @@
         private readonly string defaultStorageAccountName;
         private readonly string globalStartTaskPath;
         private readonly string globalManagedIdentity;
-        private HashSet<string> onlyLogBatchTaskStateOnce = new HashSet<string>();
+        private HashSet<string> onlyLogBatchTaskStateOnce = new();
 
         /// <summary>
         /// Orchestrates <see cref="TesTask"/>s on Azure Batch
@@ -155,13 +155,8 @@
             async Task DeleteBatchJobAndSetTaskStateAsync(TesTask tesTask, TesState newTaskState, CombinedBatchTaskInfo batchInfo)
             {
                 await this.azureProxy.DeleteBatchJobAsync(tesTask.Id);
-<<<<<<< HEAD
-                await DeleteManualBatchPoolIfExistsAsync(tesTask);
+                await azureProxy.DeleteBatchPoolIfExistsAsync(tesTask.Id);
                 SetTaskStateAndLog(tesTask, newTaskState, batchInfo);
-=======
-                await azureProxy.DeleteBatchPoolIfExistsAsync(tesTask.Id);
-                SetTaskStateAndLog(tesTask, newTaskState, batchInfo); 
->>>>>>> 45788e93
             }
 
             Task DeleteBatchJobAndSetTaskExecutorErrorAsync(TesTask tesTask, CombinedBatchTaskInfo batchInfo) => DeleteBatchJobAndSetTaskStateAsync(tesTask, TesState.EXECUTORERROREnum, batchInfo);
@@ -175,13 +170,8 @@
             async Task CancelTaskAsync(TesTask tesTask, CombinedBatchTaskInfo batchInfo)
             {
                 await this.azureProxy.DeleteBatchJobAsync(tesTask.Id);
-<<<<<<< HEAD
-                await DeleteManualBatchPoolIfExistsAsync(tesTask);
+                await azureProxy.DeleteBatchPoolIfExistsAsync(tesTask.Id);
                 tesTask.IsCancelRequested = false;
-=======
-                await azureProxy.DeleteBatchPoolIfExistsAsync(tesTask.Id);
-                tesTask.IsCancelRequested = false; 
->>>>>>> 45788e93
             }
 
             tesTaskStateTransitions = new List<TesTaskStateTransition>()
@@ -239,11 +229,7 @@
         /// </summary>
         /// <param name="tesTask">The <see cref="TesTask"/></param>
         /// <returns>True if the TES task needs to be persisted.</returns>
-<<<<<<< HEAD
         public async ValueTask<bool> ProcessTesTaskAsync(TesTask tesTask)
-            => await HandleTesTaskTransitionAsync(tesTask, await GetBatchTaskStateAsync(tesTask));
-=======
-        public async Task<bool> ProcessTesTaskAsync(TesTask tesTask)
         {
             var combinedBatchTaskInfo = await GetBatchTaskStateAsync(tesTask);
             string msg = $"TES task: {tesTask.Id} BatchTaskState: {combinedBatchTaskInfo.BatchTaskState}";
@@ -253,11 +239,9 @@
                 logger.LogInformation(msg);
                 onlyLogBatchTaskStateOnce.Add(msg);
             }
-                   
-            var tesTaskChanged = await HandleTesTaskTransitionAsync(tesTask, combinedBatchTaskInfo);
-            return tesTaskChanged;
-        }
->>>>>>> 45788e93
+
+            return await HandleTesTaskTransitionAsync(tesTask, combinedBatchTaskInfo);
+        }
 
         /// <summary>
         /// Garbage collects the old batch task state log hashset
@@ -266,7 +250,7 @@
         {
             if (onlyLogBatchTaskStateOnce.Count > 0)
             {
-                onlyLogBatchTaskStateOnce = new HashSet<string>();
+                onlyLogBatchTaskStateOnce = new();
             }
         }
 
@@ -371,69 +355,19 @@
                     identities.Add(tesTask.Resources?.GetBackendParameterValue(TesResources.SupportedBackendParameters.workflow_execution_identity));
                 }
 
-<<<<<<< HEAD
                 poolInformation = await CreateAutoPoolModePoolInformation(
                     GetPoolSpecification(
-                        virtualMachineInfo.VmSize,
-                        virtualMachineInfo.LowPriority,
-                        batchNodeInfo,
-                        startTaskSasUrl,
-                        startTaskScriptFilename,
-                        containerConfiguration),
-                    jobId,
-                    identities);
+                        vmSize: virtualMachineInfo.VmSize,
+                        preemptable: virtualMachineInfo.LowPriority,
+                        nodeInfo: batchNodeInfo,
+                        startTaskSasUrl: startTaskSasUrl,
+                        startTaskPath: startTaskScriptFilename,
+                        containerConfiguration: containerConfiguration),
+                    tesTaskId: tesTask.Id,
+                    jobId: jobId,
+                    identityResourceIds: identities);
 
                 var cloudTask = await ConvertTesTaskToBatchTaskAsync(tesTask, containerConfiguration is not null);
-
-=======
-                bool poolHasContainerConfig = false;
-
-                if (identities.Count > 0)
-                {
-                    // Only create manual pool if an identity was specified
-                    
-                    // By default, the pool will have the same name/ID as the job
-                    var poolName = jobId;
-                    string startTaskSasUrl = null;
-
-                    if (!string.IsNullOrWhiteSpace(globalStartTaskPath))
-                    {
-                        startTaskSasUrl = await this.storageAccessProvider.MapLocalPathToSasUrlAsync(globalStartTaskPath);
-
-                        if (!await azureProxy.BlobExistsAsync(new Uri(startTaskSasUrl)))
-                        {
-                            startTaskSasUrl = null;
-                        }
-                    }
-
-                    logger.LogInformation($"TES task: {tesTask.Id} creating Manual Batch Pool using VM size {virtualMachineInfo.VmSize}");
-                    var result = await azureProxy.CreateManualBatchPoolAsync(
-                        poolName: poolName,
-                        vmSize: virtualMachineInfo.VmSize,
-                        isLowPriority: virtualMachineInfo.LowPriority,
-                        executorImage: dockerImage,
-                        nodeInfo: batchNodeInfo,
-                        dockerInDockerImageName: dockerInDockerImageName,
-                        blobxferImageName: blobxferImageName,
-                        identityResourceId: identities,
-                        disableBatchNodesPublicIpAddress: disableBatchNodesPublicIpAddress,
-                        batchNodesSubnetId: batchNodesSubnetId,
-                        startTaskSasUrl: startTaskSasUrl,
-                        startTaskPath: batchStartTaskLocalPathOnBatchNode
-                    );
-
-                    poolHasContainerConfig = result.PoolHasContainerConfig;
-                    poolInformation = new PoolInformation { PoolId = poolName };
-                }
-                else
-                {
-                    logger.LogInformation($"TES task: {tesTask.Id} creating Auto Pool using VM size {virtualMachineInfo.VmSize}");
-                    poolInformation = await CreateAutoPoolPoolInformation(dockerImage, virtualMachineInfo.VmSize, virtualMachineInfo.LowPriority, true, batchExecutionPath);
-                    poolHasContainerConfig = poolInformation?.AutoPoolSpecification?.PoolSpecification?.VirtualMachineConfiguration?.ContainerConfiguration is not null;
-                }
-
-                var cloudTask = await ConvertTesTaskToBatchTaskAsync(tesTask, poolHasContainerConfig);
->>>>>>> 45788e93
                 logger.LogInformation($"Creating batch job for TES task {tesTask.Id}. Using VM size {virtualMachineInfo.VmSize}.");
                 await azureProxy.CreateBatchJobAsync(jobId, cloudTask, poolInformation);
 
@@ -471,16 +405,12 @@
                 tesTask.SetFailureReason("BatchClientException", string.Join(",", exception.Data.Values), exception.Message, exception.StackTrace);
                 logger.LogError(exception, $"TES task: {tesTask.Id} BatchClientException.Message: {exception.Message} {string.Join(",", exception?.Data?.Values)}");
             }
-<<<<<<< HEAD
-            catch (BatchException exc) when (exc.InnerException is Microsoft.Azure.Batch.Protocol.Models.BatchErrorException beex && @"ActiveJobAndScheduleQuotaReached".Equals(beex.Body.Code, StringComparison.OrdinalIgnoreCase))
-            {
-                tesTask.SetWarning(beex.Body.Message.Value, Array.Empty<string>());
-                logger.LogDebug($"Not enough quota available for task Id {tesTask.Id}. Reason: {beex.Body.Message.Value}. Task will remain in queue.");
-            }
-            catch (Exception exc)
-=======
+            catch (BatchException exception) when (exception.InnerException is Microsoft.Azure.Batch.Protocol.Models.BatchErrorException batcnErrorException && @"ActiveJobAndScheduleQuotaReached".Equals(batcnErrorException.Body.Code, StringComparison.OrdinalIgnoreCase))
+            {
+                tesTask.SetWarning(batcnErrorException.Body.Message.Value, Array.Empty<string>());
+                logger.LogDebug($"Not enough quota available for task Id {tesTask.Id}. Reason: {batcnErrorException.Body.Message.Value}. Task will remain in queue.");
+            }
             catch (Exception exception)
->>>>>>> 45788e93
             {
                 tesTask.State = TesState.SYSTEMERROREnum;
                 tesTask.SetFailureReason("UnknownError", exception.Message, exception.StackTrace);
@@ -1038,15 +968,28 @@
         /// <summary>
         /// Constructs an Azure Batch PoolInformation instance
         /// </summary>
-        /// <param name="poolSpecification"></param>
+        /// <param name="poolSpecification"></param>
+        /// <param name="tesTaskId"></param>
         /// <param name="jobId"></param>
         /// <param name="identityResourceIds"></param>
         /// <remarks>If <paramref name="identityResourceIds"/> is provided, <paramref name="jobId"/> must also be provided.</remarks>
         /// <returns>An Azure Batch Pool specifier</returns>
-        private async Task<PoolInformation> CreateAutoPoolModePoolInformation(PoolSpecification poolSpecification, string jobId = null, IEnumerable<string> identityResourceIds = null)
-        {
+        private async Task<PoolInformation> CreateAutoPoolModePoolInformation(PoolSpecification poolSpecification, string tesTaskId, string jobId, IEnumerable<string> identityResourceIds = null)
+        {
+            var identities = identityResourceIds?.ToArray() ?? Array.Empty<string>();
+            var isAutoPool = identityResourceIds is null || !identityResourceIds.Any();
+
+            if (isAutoPool)
+            {
+                logger.LogInformation($"TES task: {tesTaskId} creating Auto Pool using VM size {poolSpecification.VirtualMachineSize}");
+            }
+            else
+            {
+                logger.LogInformation($"TES task: {tesTaskId} creating Manual Batch Pool using VM size {poolSpecification.VirtualMachineSize}");
+            }
+
             // By default, the pool will have the same name/ID as the job if the identity is provided, otherwise we return an actual autopool.
-            return identityResourceIds is null || !identityResourceIds.Any()
+            return isAutoPool
                 ? new()
                 {
                     AutoPoolSpecification = new()
@@ -1059,9 +1002,9 @@
                 }
                 : await azureProxy.CreateBatchPoolAsync(
                     ConvertPoolSpecificationToModelsPool(
-                        $"TES_{jobId ?? throw new ArgumentNullException(nameof(jobId))}",
+                        $"TES_{jobId}",
                         jobId,
-                        GetBatchPoolIdentity(identityResourceIds),
+                        GetBatchPoolIdentity(identities),
                         poolSpecification),
                     IsPreemptable());
 
@@ -1077,10 +1020,10 @@
         /// <summary>
         /// Generate the BatchPoolIdentity object
         /// </summary>
-        /// <param name="identityResourceIds"></param>
+        /// <param name="identities"></param>
         /// <returns></returns>
-        private static BatchModels.BatchPoolIdentity GetBatchPoolIdentity(IEnumerable<string> identityResourceIds)
-            => identityResourceIds is null || !identityResourceIds.Any() ? null : new(BatchModels.PoolIdentityType.UserAssigned, identityResourceIds.ToDictionary(x => x, x => new BatchModels.UserAssignedIdentities()));
+        private static BatchModels.BatchPoolIdentity GetBatchPoolIdentity(string[] identities)
+            => identities is null || !identities.Any() ? null : new(BatchModels.PoolIdentityType.UserAssigned, identities.ToDictionary(x => x, x => new BatchModels.UserAssignedIdentities()));
 
         /// <summary>
         /// Generate the PoolSpecification object
