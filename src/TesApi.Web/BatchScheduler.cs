--- conflicted
+++ resolved
@@ -485,54 +485,16 @@
                 {
                     var (startTask, nodeInfo, applicationPackages) = poolSpec.Value;
                     poolInformation = await CreateAutoPoolModePoolInformation(
-<<<<<<< HEAD
-                        await GetPoolSpecification(
-                            virtualMachineInfo.VmSize,
-                            false,
-                            virtualMachineInfo.LowPriority,
-                            nodeInfo ?? batchNodeInfo,
-                            startTaskSasUrl,
-                            StartTaskGlobalScriptFilename,
-                            containerConfiguration,
-                            applicationPackages,
-                            startTask),
-                        jobId,
-                        identities);
-                }
-                else
-                {
-                    poolInformation = (await GetOrAddPoolAsync(poolName, virtualMachineInfo.LowPriority, async id =>
-                    {
-                        var (startTask, nodeInfo, applicationPackages) = poolSpec.Value;
-                        return ConvertPoolSpecificationToModelsPool(
-                            name: id,
-                            displayName: displayName,
-                            GetBatchPoolIdentity(identities),
-                            await GetPoolSpecification(
-                                virtualMachineInfo.VmSize,
-                                true,
-                                virtualMachineInfo.LowPriority,
-                                nodeInfo ?? batchNodeInfo,
-                                startTaskSasUrl,
-                                StartTaskGlobalScriptFilename,
-                                containerConfiguration,
-                                applicationPackages,
-                                startTask));
-                    })).Pool;
-                }
-
-                tesTask.PoolId = poolInformation.PoolId;
-                var cloudTask = await ConvertTesTaskToBatchTaskAsync(tesTask, dockerParams, preCommand, containerConfiguration is not null);
-
-=======
-                        poolSpecification: GetPoolSpecification(
+                        poolSpecification: await GetPoolSpecification(
                             vmSize: virtualMachineInfo.VmSize,
                             autoscaled: false,
                             preemptable: virtualMachineInfo.LowPriority,
-                            nodeInfo: batchNodeInfo,
+                            nodeInfo: nodeInfo ?? batchNodeInfo,
                             startTaskSasUrl: startTaskSasUrl,
-                            startTaskPath: startTaskScriptFilename,
-                            containerConfiguration: containerConfiguration),
+                            startTaskPath: StartTaskGlobalScriptFilename,
+                            containerConfiguration: containerConfiguration,
+                            applicationPackages: applicationPackages,
+                            startTask: startTask),
                         tesTaskId: tesTask.Id,
                         jobId: jobId,
                         identityResourceIds: identities);
@@ -542,24 +504,29 @@
                     poolInformation = (await GetOrAddPoolAsync(
                         key: poolName,
                         isPreemptable: virtualMachineInfo.LowPriority,
-                        modelPoolFactory: id => ConvertPoolSpecificationToModelsPool(
+                        modelPoolFactory: async id =>
+                        {
+                            var (startTask, nodeInfo, applicationPackages) = poolSpec.Value;
+                            return ConvertPoolSpecificationToModelsPool(
                             name: id,
                             displayName: displayName,
                             poolIdentity: GetBatchPoolIdentity(identities.ToArray()),
-                            pool: GetPoolSpecification(
+                            pool: await GetPoolSpecification(
                                 vmSize: virtualMachineInfo.VmSize,
                                 autoscaled: true,
                                 preemptable: virtualMachineInfo.LowPriority,
-                                nodeInfo: batchNodeInfo,
+                                nodeInfo: nodeInfo ?? batchNodeInfo,
                                 startTaskSasUrl: startTaskSasUrl,
-                                startTaskPath: startTaskScriptFilename,
-                                containerConfiguration: containerConfiguration)))
-                        ).Pool;
+                                startTaskPath: StartTaskGlobalScriptFilename,
+                                containerConfiguration: containerConfiguration,
+                                applicationPackages: applicationPackages,
+                                startTask: startTask));
+                        })
+                    ).Pool;
                 }
 
                 tesTask.PoolId = poolInformation.PoolId;
-                var cloudTask = await ConvertTesTaskToBatchTaskAsync(tesTask, containerConfiguration is not null);
->>>>>>> 1b275a82
+                var cloudTask = await ConvertTesTaskToBatchTaskAsync(tesTask, dockerParams, preCommand, containerConfiguration is not null);
                 logger.LogInformation($"Creating batch job for TES task {tesTask.Id}. Using VM size {virtualMachineInfo.VmSize}.");
                 await azureProxy.CreateBatchJobAsync(jobId, cloudTask, poolInformation, await GetJobPreparationTask(tesTask));
 
