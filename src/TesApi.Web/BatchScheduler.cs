--- conflicted
+++ resolved
@@ -329,13 +329,8 @@
             hostConfigName ??= "<none>";
 
             // Generate hash of everything that differentiates this group of pools
-<<<<<<< HEAD
             var displayName = $"{vmName}:{vmSize}:{hostConfigName}:{isPreemptable}:{registryServer}:{identityResourceId}";
-            var hash = ConvertToBase32(SHA1.HashData(Encoding.UTF8.GetBytes(displayName))).TrimEnd('='); // This becomes 32 chars
-=======
-            var displayName = $"{vmName}:{vmSize}:{isPreemptable}:{registryServer}:{identityResourceId}";
             var hash = BatchUtils.ConvertToBase32(SHA1.HashData(Encoding.UTF8.GetBytes(displayName))).TrimEnd('='); // This becomes 32 chars
->>>>>>> fa7ec7b3
 
             // Build a PoolName that is of legal length, while exposing the most important metadata without requiring user to find DisplayName
             // Note that the hash covers all necessary parts to make name unique, so limiting the size of the other parts is not expected to appreciably change the risk of collisions. Those other parts are for convenience
