--- conflicted
+++ resolved
@@ -449,13 +449,9 @@
             {
                 var jobId = await azureProxy.GetNextBatchJobIdAsync(tesTask.Id);
 
-<<<<<<< HEAD
                 var (dockerParams, preCommand, vmSizes, poolSpec) = GetDockerHostConfiguration(tesTask);
                 var virtualMachineInfo = await GetVmSizeAsync(tesTask, vmSizes);
-                var (poolName, displayName) = this.enableBatchAutopool ? default : await GetPoolName(tesTask, virtualMachineInfo);
-=======
                 (poolName, var displayName) = this.enableBatchAutopool ? default : await GetPoolName(tesTask, virtualMachineInfo);
->>>>>>> e088e2a0
                 await CheckBatchAccountQuotas(virtualMachineInfo, poolName);
 
                 var tesTaskLog = tesTask.AddTesTaskLog();
