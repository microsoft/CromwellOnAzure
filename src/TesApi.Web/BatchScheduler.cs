--- conflicted
+++ resolved
@@ -265,14 +265,15 @@
                 // TODO?: Support for multiple executors. Cromwell has single executor per task.
                 var dockerImage = tesTask.Executors.First().Image;
 
-<<<<<<< HEAD
-                string startTaskSasUrl = null;
-
                 PoolInformation poolInformation = null;
                 var IsIdentityProvided = tesTask.Resources?.ContainsBackendParameterValue(TesResources.SupportedBackendParameters.workflow_execution_identity) == true;
+                var identityResourceId = IsIdentityProvided ? tesTask.Resources?.GetBackendParameterValue(TesResources.SupportedBackendParameters.workflow_execution_identity) : default;
 
                 var (modelContainerConfiguration, containerConfiguration) = await ContainerConfigurationIfNeeded(dockerImage);
                 var (modelStartTask, startTask) = /*await*/ StartTaskIfNeeded(startTaskSasUrl, batchStartTaskLocalPathOnBatchNode);
+
+                var containerConfiguration = await ContainerConfigurationIfNeeded(dockerImage);
+                var startTask = await StartTaskIfNeeded(tesTask);
 
                 Func<AffinityInformation> getAffinity = () => default;
                 if (IsIdentityProvided || !this.enableBatchAutopool)
@@ -305,34 +306,18 @@
                 }
                 else
                 {
-                    poolInformation = /*await*/ CreateAutoPoolPoolInformation(
+                    poolInformation = await CreateAutoPoolModePoolInformation(
                         dockerImage,
                         virtualMachineInfo.VmSize,
                         virtualMachineInfo.LowPriority,
                         containerConfiguration,
                         startTask,
-                        batchExecutionPath);
+	                    jobId,
+    	                identityResourceId);
                 }
 
                 var cloudTask = await ConvertTesTaskToBatchTaskAsync(tesTask, getAffinity, containerConfiguration is not null);
-=======
-                var IsIdentityProvided = tesTask.Resources?.ContainsBackendParameterValue(TesResources.SupportedBackendParameters.workflow_execution_identity) == true;
-                var identityResourceId = IsIdentityProvided ? tesTask.Resources?.GetBackendParameterValue(TesResources.SupportedBackendParameters.workflow_execution_identity) : default;
-
-                var containerConfiguration = await ContainerConfigurationIfNeeded(dockerImage);
-                var startTask = await StartTaskIfNeeded(tesTask);
-
-                var cloudTask = await ConvertTesTaskToBatchTaskAsync(tesTask, containerConfiguration is not null);
-                var poolInformation = await CreateAutoPoolModePoolInformation(
-                    dockerImage,
-                    virtualMachineInfo.VmSize,
-                    virtualMachineInfo.LowPriority,
-                    containerConfiguration,
-                    startTask,
-                    jobId,
-                    identityResourceId);
-
->>>>>>> cbb11b77
+
                 logger.LogInformation($"Creating batch job for TES task {tesTask.Id}. Using VM size {virtualMachineInfo.VmSize}.");
                 await azureProxy.CreateBatchJobAsync(jobId, cloudTask, poolInformation);
 
@@ -814,15 +799,6 @@
         /// <summary>
         /// Constructs an Azure Batch Container Configuration instance
         /// </summary>
-<<<<<<< HEAD
-        /// <param name="startTaskSasUrl">SAS URL for the start task</param>
-        /// <param name="startTaskPath">Local path on the Azure Batch node for the script</param>
-        /// <returns></returns>
-        private /*async Task<*/(BatchModels.StartTask, StartTask)/*>*/ StartTaskIfNeeded(string startTaskSasUrl = null, string startTaskPath = null)
-        {
-            //BatchModels.StartTask result = default;
-
-=======
         /// <param name="tesTask">The <see cref="TesTask"/> to schedule on Azure Batch</param>
         /// <returns></returns>
         private async Task<StartTask> StartTaskIfNeeded(TesTask tesTask)
@@ -838,7 +814,6 @@
 
             //BatchModels.StartTask result = default;
 
->>>>>>> cbb11b77
             //if (useStartTask)
             //{
             //    var scriptPath = $"{batchExecutionPath}/start-task.sh";
@@ -880,11 +855,7 @@
         /// </summary>
         /// <param name="executorImage">The image name for the current <see cref="TesTask"/></param>
         /// <returns></returns>
-<<<<<<< HEAD
         private async Task<(BatchModels.ContainerConfiguration, ContainerConfiguration)> ContainerConfigurationIfNeeded(string executorImage)
-=======
-        private async Task<ContainerConfiguration> ContainerConfigurationIfNeeded(string executorImage)
->>>>>>> cbb11b77
         {
             BatchModels.ContainerConfiguration result = default;
             var containerRegistryInfo = await azureProxy.GetContainerRegistryInfoAsync(executorImage);
@@ -927,14 +898,9 @@
                 }
             }
 
-<<<<<<< HEAD
             return (result, result is null ? null : new()
             {
                 ContainerImageNames = result.ContainerImageNames,
-=======
-            return result is null ? null : new()
-            {
->>>>>>> cbb11b77
                 ContainerRegistries = result
                                     .ContainerRegistries
                                     .Select(r => new ContainerRegistry(
@@ -943,11 +909,7 @@
                                         registryServer: r.RegistryServer,
                                         identityReference: r.IdentityReference is null ? null : new() { ResourceId = r.IdentityReference.ResourceId }))
                                     .ToList()
-<<<<<<< HEAD
             });
-=======
-            };
->>>>>>> cbb11b77
         }
 
         /// <summary>
@@ -958,23 +920,10 @@
         /// <param name="preemptible">True if preemptible machine should be used</param>
         /// <param name="containerConfiguration">The configuration to download private images</param>
         /// <param name="startTask">The start task for all jobs/tasks in the pool</param>
-<<<<<<< HEAD
         /// <param name="batchExecutionDirectoryPath">Relative path to the Batch execution location</param>
         /// <returns>An Azure Batch Pool specifier</returns>
-        private /*async Task<*/PoolInformation/*>*/ CreateAutoPoolPoolInformation(string executorImage, string vmSize, bool preemptible, ContainerConfiguration containerConfiguration, StartTask startTask, string batchExecutionDirectoryPath = null)
-        {
-=======
-        /// <param name="jobId"></param>
-        /// <param name="identityResourceId"></param>
-        /// <returns>An Azure Batch Pool specifier</returns>
-        private async Task<PoolInformation> CreateAutoPoolModePoolInformation(string executorImage, string vmSize, bool preemptible, ContainerConfiguration containerConfiguration, StartTask startTask, string jobId = null, string identityResourceId = null)
-        {
-            if (!string.IsNullOrWhiteSpace(identityResourceId))
-            {
-                _ = jobId ?? throw new ArgumentNullException(nameof(jobId));
-            }
-
->>>>>>> cbb11b77
+        private async Task<PoolInformation> CreateAutoPoolModePoolInformation(string executorImage, string vmSize, bool preemptible, ContainerConfiguration containerConfiguration, StartTask startTask, string batchExecutionDirectoryPath = null)
+        {
             var vmConfig = new VirtualMachineConfiguration(
                 imageReference: new ImageReference(
                     batchNodeInfo.BatchImageOffer,
