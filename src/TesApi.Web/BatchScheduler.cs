﻿// Copyright (c) Microsoft Corporation.
// Licensed under the MIT License.

using System;
using System.Collections;
using System.Collections.Generic;
using System.Data;
using System.IO;
using System.Linq;
using System.Net;
using System.Security.Cryptography;
using System.Text;
using System.Text.RegularExpressions;
using System.Threading;
using System.Threading.Tasks;

using Azure;

using Microsoft.Azure.Batch;
using Microsoft.Azure.Batch.Common;
using Microsoft.Extensions.Configuration;
using Microsoft.Extensions.Logging;

using Newtonsoft.Json;

using Tes.Extensions;
using Tes.Models;

using BatchModels = Microsoft.Azure.Management.Batch.Models;

namespace TesApi.Web
{
    /// <summary>
    /// Orchestrates <see cref="TesTask"/>s on Azure Batch
    /// </summary>
    public class BatchScheduler : IBatchScheduler
    {
        internal const string PoolHostName = "CoA-TES-HostName";

        /// <summary>
        /// CosmosDB container id for storing pool metadata that needs to survive reboots/etc.
        /// </summary>
        public const string CosmosDbContainerId = "Pools";

        private const string AzureSupportUrl = "https://portal.azure.com/#blade/Microsoft_Azure_Support/HelpAndSupportBlade/newsupportrequest";
        private const int PoolKeyLength = 50; // 64 max pool name length - 16 chars generating unique pool names
        private const int DefaultCoreCount = 1;
        private const int DefaultMemoryGb = 2;
        private const int DefaultDiskGb = 10;
        private const string CromwellPathPrefix = "/cromwell-executions/";
        private const string CromwellScriptFileName = "script";
        private const string BatchExecutionDirectoryName = "__batch";
        private const string BatchScriptFileName = "batch_script";
        private const string UploadFilesScriptFileName = "upload_files_script";
        private const string DownloadFilesScriptFileName = "download_files_script";
        //private const string startTaskScriptFilename = "start-task.sh";
        private static readonly Regex queryStringRegex = new(@"[^\?.]*(\?.*)");
        private readonly string dockerInDockerImageName;
        private readonly string blobxferImageName;
        private readonly string cromwellDrsLocalizerImageName;
        private readonly ILogger logger;
        private readonly IAzureProxy azureProxy;
        private readonly IStorageAccessProvider storageAccessProvider;
        private readonly IEnumerable<string> allowedVmSizes;
        private readonly List<TesTaskStateTransition> tesTaskStateTransitions;
        private readonly bool usePreemptibleVmsOnly;
        private readonly string batchNodesSubnetId;
        private readonly bool disableBatchNodesPublicIpAddress;
        private readonly bool enableBatchAutopool;
        private readonly BatchNodeInfo batchNodeInfo;
        private readonly string marthaUrl;
        private readonly string marthaKeyVaultName;
        private readonly string marthaSecretName;
        private readonly string defaultStorageAccountName;
        private readonly string hostname;
        private readonly BatchPoolFactory _batchPoolFactory;

        /// <summary>
        /// Orchestrates <see cref="TesTask"/>s on Azure Batch
        /// </summary>
        /// <param name="logger">Logger <see cref="ILogger"/></param>
        /// <param name="configuration">Configuration <see cref="IConfiguration"/></param>
        /// <param name="azureProxy">Azure proxy <see cref="IAzureProxy"/></param>
        /// <param name="storageAccessProvider">Storage access provider <see cref="IStorageAccessProvider"/></param>
        /// <param name="poolFactory"></param>
        public BatchScheduler(ILogger<BatchScheduler> logger, IConfiguration configuration, IAzureProxy azureProxy, IStorageAccessProvider storageAccessProvider, BatchPoolFactory poolFactory)
        {
            this.logger = logger;
            this.azureProxy = azureProxy;
            this.storageAccessProvider = storageAccessProvider;

            static bool GetBoolValue(IConfiguration configuration, string key, bool defaultValue) => string.IsNullOrWhiteSpace(configuration[key]) ? defaultValue : bool.Parse(configuration[key]);
            static string GetStringValue(IConfiguration configuration, string key, string defaultValue = "") => string.IsNullOrWhiteSpace(configuration[key]) ? defaultValue : configuration[key];

            this.allowedVmSizes = GetStringValue(configuration, "AllowedVmSizes", null)?.Split(',', StringSplitOptions.RemoveEmptyEntries).ToList();
            this.usePreemptibleVmsOnly = GetBoolValue(configuration, "UsePreemptibleVmsOnly", false);
            this.batchNodesSubnetId = GetStringValue(configuration, "BatchNodesSubnetId", string.Empty);
            this.dockerInDockerImageName = GetStringValue(configuration, "DockerInDockerImageName", "docker");
            this.blobxferImageName = GetStringValue(configuration, "BlobxferImageName", "mcr.microsoft.com/blobxfer");
            this.cromwellDrsLocalizerImageName = GetStringValue(configuration, "CromwellDrsLocalizerImageName", "broadinstitute/cromwell-drs-localizer:develop");
            this.disableBatchNodesPublicIpAddress = GetBoolValue(configuration, "DisableBatchNodesPublicIpAddress", false);
            this.enableBatchAutopool = GetBoolValue(configuration, "UseLegacyBatchImplementationWithAutopools", false);
            this.defaultStorageAccountName = GetStringValue(configuration, "DefaultStorageAccountName", string.Empty);
            this.marthaUrl = GetStringValue(configuration, "MarthaUrl", string.Empty);
            this.marthaKeyVaultName = GetStringValue(configuration, "MarthaKeyVaultName", string.Empty);
            this.marthaSecretName = GetStringValue(configuration, "MarthaSecretName", string.Empty);

            if (!this.enableBatchAutopool)
            {
                _batchPoolFactory = poolFactory;
                hostname = GetStringValue(configuration, "HOSTNAME");
                logger.LogInformation($"hostname: {hostname}");

                LoadExistingPools().Wait();
            }

            this.batchNodeInfo = new BatchNodeInfo
            {
                BatchImageOffer = GetStringValue(configuration, "BatchImageOffer"),
                BatchImagePublisher = GetStringValue(configuration, "BatchImagePublisher"),
                BatchImageSku = GetStringValue(configuration, "BatchImageSku"),
                BatchImageVersion = GetStringValue(configuration, "BatchImageVersion"),
                BatchNodeAgentSkuId = GetStringValue(configuration, "BatchNodeAgentSkuId")
            };

            logger.LogInformation($"usePreemptibleVmsOnly: {usePreemptibleVmsOnly}");

            static bool tesTaskIsQueuedInitializingOrRunning(TesTask tesTask) => tesTask.State == TesState.QUEUEDEnum || tesTask.State == TesState.INITIALIZINGEnum || tesTask.State == TesState.RUNNINGEnum;
            static bool tesTaskIsInitializingOrRunning(TesTask tesTask) => tesTask.State == TesState.INITIALIZINGEnum || tesTask.State == TesState.RUNNINGEnum;
            static bool tesTaskIsQueuedOrInitializing(TesTask tesTask) => tesTask.State == TesState.QUEUEDEnum || tesTask.State == TesState.INITIALIZINGEnum;
            static bool tesTaskIsQueued(TesTask tesTask) => tesTask.State == TesState.QUEUEDEnum;
            static bool tesTaskCancellationRequested(TesTask tesTask) => tesTask.State == TesState.CANCELEDEnum && tesTask.IsCancelRequested;

            static void SetTaskStateAndLog(TesTask tesTask, TesState newTaskState, CombinedBatchTaskInfo batchInfo)
            {
                tesTask.State = newTaskState;

                var tesTaskLog = tesTask.GetOrAddTesTaskLog();
                var tesTaskExecutorLog = tesTaskLog.GetOrAddExecutorLog();

                tesTaskLog.BatchNodeMetrics = batchInfo.BatchNodeMetrics;
                tesTaskLog.CromwellResultCode = batchInfo.CromwellRcCode;
                tesTaskLog.EndTime = DateTime.UtcNow;
                tesTaskExecutorLog.StartTime = batchInfo.BatchTaskStartTime;
                tesTaskExecutorLog.EndTime = batchInfo.BatchTaskEndTime;
                tesTaskExecutorLog.ExitCode = batchInfo.BatchTaskExitCode;

                // Only accurate when the task completes successfully, otherwise it's the Batch time as reported from Batch
                // TODO this could get large; why?
                //var timefromCoAScriptCompletionToBatchTaskDetectedComplete = tesTaskLog.EndTime - tesTaskExecutorLog.EndTime;

                tesTask.SetFailureReason(batchInfo.FailureReason);

                if (batchInfo.SystemLogItems is not null)
                {
                    tesTask.AddToSystemLog(batchInfo.SystemLogItems);
                }
            }

            async Task SetTaskCompleted(TesTask tesTask, CombinedBatchTaskInfo batchInfo)
            {
                await azureProxy.DeleteBatchJobAsync(tesTask.Id);
                await RemovePool(tesTask, batchInfo);
                SetTaskStateAndLog(tesTask, TesState.COMPLETEEnum, batchInfo);
            }

            async Task SetTaskExecutorError(TesTask tesTask, CombinedBatchTaskInfo batchInfo)
            {
                await azureProxy.DeleteBatchJobAsync(tesTask.Id);
                await RemovePool(tesTask, batchInfo);
                SetTaskStateAndLog(tesTask, TesState.EXECUTORERROREnum, batchInfo);
            }

            async Task SetTaskSystemError(TesTask tesTask, CombinedBatchTaskInfo batchInfo)
            {
                await azureProxy.DeleteBatchJobAsync(tesTask.Id);
                await RemovePool(tesTask, batchInfo);
                SetTaskStateAndLog(tesTask, TesState.SYSTEMERROREnum, batchInfo);
            }

            async Task DeleteBatchJobAndSetTaskStateAsync(TesTask tesTask, TesState newTaskState, CombinedBatchTaskInfo batchInfo)
            {
                await this.azureProxy.DeleteBatchJobAsync(tesTask.Id);
                await RemovePool(tesTask, batchInfo);
                SetTaskStateAndLog(tesTask, newTaskState, batchInfo);
            }

            Task DeleteBatchJobAndSetTaskExecutorErrorAsync(TesTask tesTask, CombinedBatchTaskInfo batchInfo) => DeleteBatchJobAndSetTaskStateAsync(tesTask, TesState.EXECUTORERROREnum, batchInfo);
            Task DeleteBatchJobAndSetTaskSystemErrorAsync(TesTask tesTask, CombinedBatchTaskInfo batchInfo) => DeleteBatchJobAndSetTaskStateAsync(tesTask, TesState.SYSTEMERROREnum, batchInfo);

            Task DeleteBatchJobAndRequeueTaskAsync(TesTask tesTask, CombinedBatchTaskInfo batchInfo)
                => ++tesTask.ErrorCount > 3
                    ? DeleteBatchJobAndSetTaskExecutorErrorAsync(tesTask, batchInfo)
                    : DeleteBatchJobAndSetTaskStateAsync(tesTask, TesState.QUEUEDEnum, batchInfo);

            async Task CancelTaskAsync(TesTask tesTask, CombinedBatchTaskInfo batchInfo)
            {
                await this.azureProxy.DeleteBatchJobAsync(tesTask.Id);
                await RemovePool(tesTask, batchInfo);
                tesTask.IsCancelRequested = false;
            }

            async Task RemovePool(TesTask tesTask, CombinedBatchTaskInfo batchInfo)
            {
                if (enableBatchAutopool)
                {
                    if (!string.IsNullOrWhiteSpace(batchInfo.PoolId) && (!batchInfo.PoolId.StartsWith("TES_") || tesTask.Resources?.ContainsBackendParameterValue(TesResources.SupportedBackendParameters.workflow_execution_identity) == true))
                    {
                        await azureProxy.DeleteBatchPoolIfExistsAsync(batchInfo.PoolId);
                    }
                }
            }

            tesTaskStateTransitions = new List<TesTaskStateTransition>()
            {
                new TesTaskStateTransition(tesTaskCancellationRequested, batchTaskState: null, CancelTaskAsync),
                new TesTaskStateTransition(tesTaskIsQueued, BatchTaskState.JobNotFound, (tesTask, _) => AddBatchJobAsync(tesTask)),
                new TesTaskStateTransition(tesTaskIsQueued, BatchTaskState.MissingBatchTask, DeleteBatchJobAndRequeueTaskAsync),
                new TesTaskStateTransition(tesTaskIsQueued, BatchTaskState.Initializing, (tesTask, _) => tesTask.State = TesState.INITIALIZINGEnum),
                new TesTaskStateTransition(tesTaskIsQueuedOrInitializing, BatchTaskState.NodeAllocationFailed, DeleteBatchJobAndRequeueTaskAsync),
                new TesTaskStateTransition(tesTaskIsQueuedOrInitializing, BatchTaskState.Running, (tesTask, _) => tesTask.State = TesState.RUNNINGEnum),
                new TesTaskStateTransition(tesTaskIsQueuedInitializingOrRunning, BatchTaskState.MoreThanOneActiveJobFound, DeleteBatchJobAndSetTaskSystemErrorAsync),
                new TesTaskStateTransition(tesTaskIsQueuedInitializingOrRunning, BatchTaskState.CompletedSuccessfully, SetTaskCompleted),
                new TesTaskStateTransition(tesTaskIsQueuedInitializingOrRunning, BatchTaskState.CompletedWithErrors, SetTaskExecutorError),
                new TesTaskStateTransition(tesTaskIsQueuedInitializingOrRunning, BatchTaskState.ActiveJobWithMissingAutoPool, DeleteBatchJobAndRequeueTaskAsync),
                new TesTaskStateTransition(tesTaskIsQueuedInitializingOrRunning, BatchTaskState.NodeFailedDuringStartupOrExecution, DeleteBatchJobAndSetTaskExecutorErrorAsync),
                new TesTaskStateTransition(tesTaskIsQueuedInitializingOrRunning, BatchTaskState.NodeUnusable, DeleteBatchJobAndSetTaskExecutorErrorAsync),
                new TesTaskStateTransition(tesTaskIsInitializingOrRunning, BatchTaskState.JobNotFound, SetTaskSystemError),
                new TesTaskStateTransition(tesTaskIsInitializingOrRunning, BatchTaskState.MissingBatchTask, DeleteBatchJobAndSetTaskSystemErrorAsync),
                new TesTaskStateTransition(tesTaskIsInitializingOrRunning, BatchTaskState.NodePreempted, DeleteBatchJobAndRequeueTaskAsync)
            };
        }

        /// <inheritdoc/>
        public IAsyncEnumerable<CloudPool> GetCloudPools()
            => azureProxy.GetActivePoolsAsync(this.hostname);

        private async Task LoadExistingPools()
        {
            await foreach (var cloudPool in GetCloudPools())
            {
                batchPools.Add(_batchPoolFactory.Retrieve(cloudPool, this));
            }
        }

        /// <summary>
        /// Iteratively manages execution of a <see cref="TesTask"/> on Azure Batch until completion or failure
        /// </summary>
        /// <param name="tesTask">The <see cref="TesTask"/></param>
        /// <returns>True if the TES task needs to be persisted.</returns>
        public async ValueTask<bool> ProcessTesTaskAsync(TesTask tesTask)
            => await HandleTesTaskTransitionAsync(tesTask, await GetBatchTaskStateAsync(tesTask));

        private static string GetCromwellExecutionDirectoryPath(TesTask task)
            => GetParentPath(task.Inputs?.FirstOrDefault(IsCromwellCommandScript)?.Path.TrimStart('/'));

        private static string GetBatchExecutionDirectoryPath(TesTask task)
            => $"{GetCromwellExecutionDirectoryPath(task)}/{BatchExecutionDirectoryName}";

        /// <summary>
        /// Get the parent path of the given path
        /// </summary>
        /// <param name="path">The path</param>
        /// <returns>The parent path</returns>
        private static string GetParentPath(string path)
        {
            if (string.IsNullOrEmpty(path))
            {
                return null;
            }

            var pathComponents = path.TrimEnd('/').Split('/');

            return string.Join('/', pathComponents.Take(pathComponents.Length - 1));
        }

        /// <summary>
        /// Determines if the <see cref="TesInput"/> file is a Cromwell command script
        /// </summary>
        /// <param name="inputFile"><see cref="TesInput"/> file</param>
        /// <returns>True if the file is a Cromwell command script</returns>
        private static bool IsCromwellCommandScript(TesInput inputFile)
            => inputFile.Name.Equals("commandScript");

        /// <summary>
        /// Verifies existence and translates local file URLs to absolute paths (e.g. file:///tmp/cwl_temp_dir_8026387118450035757/args.py becomes /tmp/cwl_temp_dir_8026387118450035757/args.py)
        /// Only considering files in /cromwell-tmp because that is the only local directory mapped from Cromwell container
        /// </summary>
        /// <param name="fileUri">File URI</param>
        /// <param name="localPath">Local path</param>
        /// <returns></returns>
        private bool TryGetCromwellTmpFilePath(string fileUri, out string localPath)
        {
            localPath = Uri.TryCreate(fileUri, UriKind.Absolute, out var uri) && uri.IsFile && uri.AbsolutePath.StartsWith("/cromwell-tmp/") && this.azureProxy.LocalFileExists(uri.AbsolutePath) ? uri.AbsolutePath : null;

            return localPath is not null;
        }

        private async Task<(string PoolName, string DisplayName)> GetPoolName(TesTask tesTask, VirtualMachineInformation virtualMachineInformation)
        {
            var identityResourceId = tesTask.Resources?.ContainsBackendParameterValue(TesResources.SupportedBackendParameters.workflow_execution_identity) == true ? tesTask.Resources?.GetBackendParameterValue(TesResources.SupportedBackendParameters.workflow_execution_identity) : default;
            var containerInfo = await azureProxy.GetContainerRegistryInfoAsync(tesTask.Executors.FirstOrDefault()?.Image);
            var registryServer = containerInfo is null ? default : containerInfo.RegistryServer;

            var vmName = string.IsNullOrWhiteSpace(hostname) ? "<none>" : hostname;
            var vmSize = virtualMachineInformation.VmSize ?? "<none>";
            var isPreemptable = virtualMachineInformation.LowPriority;
            registryServer ??= "<none>";
            identityResourceId ??= "<none>";

            // Generate hash of everything that differentiates this group of pools
            var displayName = $"{vmName}:{vmSize}:{isPreemptable}:{registryServer}:{identityResourceId}";
            var hash = ConvertToBase32(SHA1.HashData(Encoding.UTF8.GetBytes(displayName))).TrimEnd('='); // This becomes 32 chars

            // Build a PoolName that is of legal length, while exposing the most important metadata without requiring user to find DisplayName
            // Note that the hash covers all necessary parts to make name unique, so limiting the size of the other parts is not expected to appreciably change the risk of collisions. Those other parts are for convenience
            var remainingLength = PoolKeyLength - hash.Length - 2; // 50 is max name length, 2 is number of inserted chars. This will always be 16 if we use an entire SHA1
            var visibleVmSize = LimitVmSize(vmSize, Math.Max(remainingLength - vmName.Length, 6));
            var visibleHostName = vmName[0..Math.Min(vmName.Length, remainingLength - visibleVmSize.Length)];
            var name = LimitChars($"{visibleHostName}-{visibleVmSize}-{hash}");

            // Trim DisplayName if needed
            if (displayName.Length > 1024)
            {
                // Remove "path" of identityResourceId
                displayName = displayName[..^identityResourceId.Length] + identityResourceId[(identityResourceId.LastIndexOf('/') + 1)..];
                if (displayName.Length > 1024)
                {
                    // Trim end, leaving fake elipsys as marker
                    displayName = displayName[..1021] + "...";
                }
            }

            return (name, displayName);

            static string LimitVmSize(string vmSize, int limit)
            {
                // First try optimizing by removing "Standard_" prefix.
                var standard = "Standard_";
                return vmSize.Length <= limit
                    ? vmSize
                    : vmSize.StartsWith(standard, StringComparison.OrdinalIgnoreCase)
                    ? LimitVmSize(vmSize[standard.Length..], limit)
                    : vmSize[^limit..];
            }

            static string LimitChars(string text) // ^[a-zA-Z0-9_-]+$
            {
                return new(text.AsEnumerable().Select(Limit).ToArray());

                static char Limit(char ch)
                    => ch switch
                    {
                        var x when x >= '0' || x <= '9' => x,
                        var x when x >= 'A' || x <= 'Z' => x,
                        var x when x >= 'a' || x <= 'z' => x,
                        '_' => ch,
                        '-' => ch,
                        _ => '_',
                    };
            }
        }

        private static string ConvertToBase32(byte[] bytes) // https://datatracker.ietf.org/doc/html/rfc4648#section-6
        {
            const int groupBitlength = 5;
            return new string(new BitArray(bytes)
                    .Cast<bool>()
                    .Select((b, i) => (Index: i, Value: b ? 1 << (groupBitlength - 1 - (i % groupBitlength)) : 0))
                    .GroupBy(t => t.Index / groupBitlength)
                    .Select(g => Rfc4648Base32[g.Sum(t => t.Value)])
                    .ToArray())
                + (bytes.Length % groupBitlength) switch
                {
                    0 => string.Empty,
                    1 => @"======",
                    2 => @"====",
                    3 => @"===",
                    4 => @"=",
                    _ => throw new InvalidOperationException(), // Keeps the compiler happy.
                };
        }

        private static readonly char[] Rfc4648Base32 = new[] { 'A', 'B', 'C', 'D', 'E', 'F', 'G', 'H', 'I', 'J', 'K', 'L', 'M', 'N', 'O', 'P', 'Q', 'R', 'S', 'T', 'U', 'V', 'W', 'X', 'Y', 'Z', '2', '3', '4', '5', '6', '7' };

        /// <summary>
        /// Adds a new Azure Batch pool/job/task for the given <see cref="TesTask"/>
        /// </summary>
        /// <param name="tesTask">The <see cref="TesTask"/> to schedule on Azure Batch</param>
        /// <returns>A task to await</returns>
        private async Task AddBatchJobAsync(TesTask tesTask)
        {
            PoolInformation poolInformation = null;

            try
            {
                var jobId = await azureProxy.GetNextBatchJobIdAsync(tesTask.Id);
                var virtualMachineInfo = await GetVmSizeAsync(tesTask);

                var (poolName, displayName) = this.enableBatchAutopool ? default : await GetPoolName(tesTask, virtualMachineInfo);
                await CheckBatchAccountQuotas(virtualMachineInfo, poolName);

                var tesTaskLog = tesTask.AddTesTaskLog();
                tesTaskLog.VirtualMachineInfo = virtualMachineInfo;

                // TODO?: Support for multiple executors. Cromwell has single executor per task.
                var containerConfiguration = await GetContainerConfigurationIfNeeded(tesTask.Executors.First().Image);

                if (this.enableBatchAutopool)
                {
                    poolInformation = await CreateAutoPoolModePoolInformation(
                        GetPoolSpecification(
                            virtualMachineInfo.VmSize,
                            false,
                            virtualMachineInfo.LowPriority,
                            batchNodeInfo,
                            containerConfiguration),
                        jobId,
                        tesTask.Resources?.ContainsBackendParameterValue(TesResources.SupportedBackendParameters.workflow_execution_identity) == true ? tesTask.Resources?.GetBackendParameterValue(TesResources.SupportedBackendParameters.workflow_execution_identity) : default);
                }
                else
                {
                    poolInformation = (await GetOrAddPoolAsync(poolName, virtualMachineInfo.LowPriority, id => ConvertPoolSpecificationToModelsPool(
                        name: id,
                        displayName: displayName,
                        GetBatchPoolIdentity(tesTask.Resources?.ContainsBackendParameterValue(TesResources.SupportedBackendParameters.workflow_execution_identity) == true ? tesTask.Resources?.GetBackendParameterValue(TesResources.SupportedBackendParameters.workflow_execution_identity) : default),
                        GetPoolSpecification(
                            virtualMachineInfo.VmSize,
                            true,
                            virtualMachineInfo.LowPriority,
                            batchNodeInfo,
                            containerConfiguration)))).Pool;
                }

                tesTask.PoolId = poolInformation.PoolId;
                var cloudTask = await ConvertTesTaskToBatchTaskAsync(tesTask, containerConfiguration is not null);

                logger.LogInformation($"Creating batch job for TES task {tesTask.Id}. Using VM size {virtualMachineInfo.VmSize}.");
                await azureProxy.CreateBatchJobAsync(jobId, cloudTask, poolInformation, await GetJobPreparationTask(tesTask));

                tesTaskLog.StartTime = DateTimeOffset.UtcNow;
                tesTask.State = TesState.INITIALIZINGEnum;
                poolInformation = null;
            }
            catch (AzureBatchQuotaMaxedOutException exception)
            {
                logger.LogDebug($"Not enough quota available for task Id {tesTask.Id}. Reason: {exception.Message}. Task will remain in queue.");
            }
            catch (AzureBatchLowQuotaException exception)
            {
                tesTask.State = TesState.SYSTEMERROREnum;
                tesTask.AddTesTaskLog(); // Adding new log here because this exception is thrown from CheckBatchAccountQuotas() and AddTesTaskLog() above is called after that. This way each attempt will have its own log entry.
                tesTask.SetFailureReason("InsufficientBatchQuota", exception.Message);
                logger.LogError(exception.Message);
            }
            catch (AzureBatchVirtualMachineAvailabilityException exception)
            {
                tesTask.State = TesState.SYSTEMERROREnum;
                tesTask.AddTesTaskLog(); // Adding new log here because this exception is thrown from GetVmSizeAsync() and AddTesTaskLog() above is called after that. This way each attempt will have its own log entry.
                tesTask.SetFailureReason("NoVmSizeAvailable", exception.Message);
                logger.LogError(exception.Message);
            }
            catch (TesException exc)
            {
                tesTask.State = TesState.SYSTEMERROREnum;
                tesTask.SetFailureReason(exc);
                logger.LogError(exc, exc.Message);
            }
            catch (BatchClientException exc)
            {
                tesTask.State = TesState.SYSTEMERROREnum;
                tesTask.SetFailureReason("BatchClientException", string.Join(",", exc.Data.Values), exc.Message, exc.StackTrace);
                logger.LogError(exc, exc.Message + ", " + string.Join(",", exc.Data.Values));
            }
            catch (BatchException exc) when (exc.InnerException is Microsoft.Azure.Batch.Protocol.Models.BatchErrorException beex && @"ActiveJobAndScheduleQuotaReached".Equals(beex.Body.Code, StringComparison.OrdinalIgnoreCase))
            {
                tesTask.SetWarning(beex.Body.Message.Value, Array.Empty<string>());
                logger.LogDebug($"Not enough quota available for task Id {tesTask.Id}. Reason: {beex.Body.Message.Value}. Task will remain in queue.");
            }
            catch (Exception exc)
            {
                tesTask.State = TesState.SYSTEMERROREnum;
                tesTask.SetFailureReason("UnknownError", exc.Message, exc.StackTrace);
                logger.LogError(exc, exc.Message);
            }
            finally
            {
                if (enableBatchAutopool && poolInformation is not null && poolInformation.AutoPoolSpecification is null)
                {
                    await azureProxy.DeleteBatchPoolIfExistsAsync(poolInformation.PoolId);
                }
            }
        }

        /// <summary>
        /// Gets the current state of the Azure Batch task
        /// </summary>
        /// <param name="tesTask"><see cref="TesTask"/></param>
        /// <returns>A higher-level abstraction of the current state of the Azure Batch task</returns>
        [System.Diagnostics.CodeAnalysis.SuppressMessage("Performance", "CA1826:Do not use Enumerable methods on indexable collections", Justification = "FirstOrDefault() is straightforward, the alternative is less clear.")]
        private async ValueTask<CombinedBatchTaskInfo> GetBatchTaskStateAsync(TesTask tesTask)
        {
            var azureBatchJobAndTaskState = await azureProxy.GetBatchJobAndTaskStateAsync(tesTask.Id);

            tesTask.PoolId ??= azureBatchJobAndTaskState.PoolId;

            static IEnumerable<string> ConvertNodeErrorsToSystemLogItems(AzureBatchJobAndTaskState azureBatchJobAndTaskState)
            {
                var systemLogItems = new List<string>();

                if (azureBatchJobAndTaskState.NodeErrorCode is not null)
                {
                    systemLogItems.Add(azureBatchJobAndTaskState.NodeErrorCode);
                }

                if (azureBatchJobAndTaskState.NodeErrorDetails is not null)
                {
                    systemLogItems.AddRange(azureBatchJobAndTaskState.NodeErrorDetails);
                }

                return systemLogItems;
            }

            if (azureBatchJobAndTaskState.ActiveJobWithMissingAutoPool)
            {
                var batchJobInfo = JsonConvert.SerializeObject(azureBatchJobAndTaskState);
                logger.LogWarning($"Found active job without auto pool for TES task {tesTask.Id}. Deleting the job and requeuing the task. BatchJobInfo: {batchJobInfo}");
                return new CombinedBatchTaskInfo
                {
                    BatchTaskState = BatchTaskState.ActiveJobWithMissingAutoPool,
                    FailureReason = BatchTaskState.ActiveJobWithMissingAutoPool.ToString(),
                    PoolId = azureBatchJobAndTaskState.PoolId
                };
            }

            if (azureBatchJobAndTaskState.MoreThanOneActiveJobFound)
            {
                return new CombinedBatchTaskInfo
                {
                    BatchTaskState = BatchTaskState.MoreThanOneActiveJobFound,
                    FailureReason = BatchTaskState.MoreThanOneActiveJobFound.ToString(),
                    PoolId = azureBatchJobAndTaskState.PoolId
                };
            }

            // Because a ComputeTask is not assigned to the compute node while the StartTask is running, IAzureProxy.GetBatchJobAndTaskStateAsync() does not see start task failures. Attempt to deal with that here.
            if (azureBatchJobAndTaskState.NodeState is null && azureBatchJobAndTaskState.JobState == JobState.Active && azureBatchJobAndTaskState.TaskState == TaskState.Active && !string.IsNullOrWhiteSpace(azureBatchJobAndTaskState.PoolId))
            {
                if (this.enableBatchAutopool)
                {
                    ProcessStartTaskFailure((await azureProxy.ListComputeNodesAsync(azureBatchJobAndTaskState.PoolId, new ODATADetailLevel { FilterClause = "state eq 'starttaskfailed'", SelectClause = "id,startTaskInfo" }).FirstOrDefaultAsync())?.StartTaskInformation?.FailureInformation);
                }
                else
                {
                    if (TryGetPool(azureBatchJobAndTaskState.PoolId, out var pool))
                    {
                        azureBatchJobAndTaskState.NodeAllocationFailed = pool.PopNextResizeError() is not null;
                        ProcessStartTaskFailure(pool.PopNextStartTaskFailure());
                    }
                }

                void ProcessStartTaskFailure(TaskFailureInformation failureInformation)
                {
                    if (failureInformation is not null)
                    {
                        azureBatchJobAndTaskState.NodeState = ComputeNodeState.StartTaskFailed;
                        azureBatchJobAndTaskState.NodeErrorCode = failureInformation.Code;
                        azureBatchJobAndTaskState.NodeErrorDetails = failureInformation.Details?.Select(d => d.Value);
                    }
                }
            }

            switch (azureBatchJobAndTaskState.JobState)
            {
                case null:
                case JobState.Deleting:
                    return new CombinedBatchTaskInfo
                    {
                        BatchTaskState = BatchTaskState.JobNotFound,
                        FailureReason = BatchTaskState.JobNotFound.ToString(),
                        PoolId = azureBatchJobAndTaskState.PoolId
                    };
                case JobState.Active:
                    {
                        if (azureBatchJobAndTaskState.NodeAllocationFailed)
                        {
                            return new CombinedBatchTaskInfo
                            {
                                BatchTaskState = BatchTaskState.NodeAllocationFailed,
                                FailureReason = BatchTaskState.NodeAllocationFailed.ToString(),
                                SystemLogItems = ConvertNodeErrorsToSystemLogItems(azureBatchJobAndTaskState),
                                PoolId = azureBatchJobAndTaskState.PoolId
                            };
                        }

                        if (azureBatchJobAndTaskState.NodeState == ComputeNodeState.Unusable)
                        {
                            return new CombinedBatchTaskInfo
                            {
                                BatchTaskState = BatchTaskState.NodeUnusable,
                                FailureReason = BatchTaskState.NodeUnusable.ToString(),
                                SystemLogItems = ConvertNodeErrorsToSystemLogItems(azureBatchJobAndTaskState),
                                PoolId = azureBatchJobAndTaskState.PoolId
                            };
                        }

                        if (azureBatchJobAndTaskState.NodeState == ComputeNodeState.Preempted)
                        {
                            return new CombinedBatchTaskInfo
                            {
                                BatchTaskState = BatchTaskState.NodePreempted,
                                FailureReason = BatchTaskState.NodePreempted.ToString(),
                                SystemLogItems = ConvertNodeErrorsToSystemLogItems(azureBatchJobAndTaskState),
                                PoolId = azureBatchJobAndTaskState.PoolId
                            };
                        }

                        if (azureBatchJobAndTaskState.NodeErrorCode is not null)
                        {
                            if (azureBatchJobAndTaskState.NodeErrorCode == "DiskFull")
                            {
                                return new CombinedBatchTaskInfo
                                {
                                    BatchTaskState = BatchTaskState.NodeFailedDuringStartupOrExecution,
                                    FailureReason = azureBatchJobAndTaskState.NodeErrorCode,
                                    PoolId = azureBatchJobAndTaskState.PoolId
                                };
                            }
                            else
                            {
                                return new CombinedBatchTaskInfo
                                {
                                    BatchTaskState = BatchTaskState.NodeFailedDuringStartupOrExecution,
                                    FailureReason = BatchTaskState.NodeFailedDuringStartupOrExecution.ToString(),
                                    SystemLogItems = ConvertNodeErrorsToSystemLogItems(azureBatchJobAndTaskState),
                                    PoolId = azureBatchJobAndTaskState.PoolId
                                };
                            }
                        }

                        break;
                    }
                case JobState.Terminating:
                case JobState.Completed:
                    break;
                default:
                    throw new Exception($"Found batch job {tesTask.Id} in unexpected state: {azureBatchJobAndTaskState.JobState}");
            }

            switch (azureBatchJobAndTaskState.TaskState)
            {
                case null:
                    return new CombinedBatchTaskInfo
                    {
                        BatchTaskState = BatchTaskState.MissingBatchTask,
                        FailureReason = BatchTaskState.MissingBatchTask.ToString(),
                        PoolId = azureBatchJobAndTaskState.PoolId
                    };
                case TaskState.Active:
                case TaskState.Preparing:
                    return new CombinedBatchTaskInfo
                    {
                        BatchTaskState = BatchTaskState.Initializing,
                        PoolId = azureBatchJobAndTaskState.PoolId
                    };
                case TaskState.Running:
                    return new CombinedBatchTaskInfo
                    {
                        BatchTaskState = BatchTaskState.Running,
                        PoolId = azureBatchJobAndTaskState.PoolId
                    };
                case TaskState.Completed:
                    var batchJobInfo = JsonConvert.SerializeObject(azureBatchJobAndTaskState);

                    if (azureBatchJobAndTaskState.TaskExitCode == 0 && azureBatchJobAndTaskState.TaskFailureInformation is null)
                    {
                        var metrics = await GetBatchNodeMetricsAndCromwellResultCodeAsync(tesTask);

                        return new CombinedBatchTaskInfo
                        {
                            BatchTaskState = BatchTaskState.CompletedSuccessfully,
                            BatchTaskExitCode = azureBatchJobAndTaskState.TaskExitCode,
                            BatchTaskStartTime = metrics.TaskStartTime ?? azureBatchJobAndTaskState.TaskStartTime,
                            BatchTaskEndTime = metrics.TaskEndTime ?? azureBatchJobAndTaskState.TaskEndTime,
                            BatchNodeMetrics = metrics.BatchNodeMetrics,
                            CromwellRcCode = metrics.CromwellRcCode,
                            PoolId = azureBatchJobAndTaskState.PoolId
                        };
                    }
                    else
                    {
                        logger.LogError($"Task {tesTask.Id} failed. ExitCode: {azureBatchJobAndTaskState.TaskExitCode}, BatchJobInfo: {batchJobInfo}");

                        return new CombinedBatchTaskInfo
                        {
                            BatchTaskState = BatchTaskState.CompletedWithErrors,
                            FailureReason = azureBatchJobAndTaskState.TaskFailureInformation?.Code,
                            BatchTaskExitCode = azureBatchJobAndTaskState.TaskExitCode,
                            BatchTaskStartTime = azureBatchJobAndTaskState.TaskStartTime,
                            BatchTaskEndTime = azureBatchJobAndTaskState.TaskEndTime,
                            SystemLogItems = new[] { azureBatchJobAndTaskState.TaskFailureInformation?.Details?.FirstOrDefault()?.Value },
                            PoolId = azureBatchJobAndTaskState.PoolId
                        };
                    }
                default:
                    throw new Exception($"Found batch task {tesTask.Id} in unexpected state: {azureBatchJobAndTaskState.TaskState}");
            }
        }

        /// <summary>
        /// Transitions the <see cref="TesTask"/> to the new state, based on the rules defined in the tesTaskStateTransitions list.
        /// </summary>
        /// <param name="tesTask">TES task</param>
        /// <param name="combinedBatchTaskInfo">Current Azure Batch task info</param>
        /// <returns>True if the TES task was changed.</returns>
        private async ValueTask<bool> HandleTesTaskTransitionAsync(TesTask tesTask, CombinedBatchTaskInfo combinedBatchTaskInfo)
            // When task is executed the following may be touched:
            // tesTask.Log[].SystemLog
            // tesTask.Log[].FailureReason
            // tesTask.Log[].CromwellResultCode
            // tesTask.Log[].BatchExecutionMetrics
            // tesTask.Log[].EndTime
            // tesTask.Log[].Log[].StdErr
            // tesTask.Log[].Log[].ExitCode
            // tesTask.Log[].Log[].StartTime
            // tesTask.Log[].Log[].EndTime

            => await (tesTaskStateTransitions
                .FirstOrDefault(m => (m.Condition is null || m.Condition(tesTask)) && (m.CurrentBatchTaskState is null || m.CurrentBatchTaskState == combinedBatchTaskInfo.BatchTaskState))
                ?.ActionAsync(tesTask, combinedBatchTaskInfo) ?? ValueTask.FromResult(false));

        /// <summary>
        /// Returns a job preparation task for shared pool cleanup coordination.
        /// </summary>
        /// <param name="tesTask"></param>
        /// <returns></returns>
        /// <remarks>TODO: remarks</remarks>
        private async ValueTask<JobPreparationTask> GetJobPreparationTask(TesTask tesTask)
            => enableBatchAutopool ? default : new()
            {
                CommandLine = @"/bin/env ./job-prep.sh",
                EnvironmentSettings = new[] { new EnvironmentSetting("COA_EXECUTOR", tesTask.Executors.First().Image) },
                RerunOnComputeNodeRebootAfterSuccess = false,
                ResourceFiles = new[] { ResourceFile.FromUrl(await this.storageAccessProvider.MapLocalPathToSasUrlAsync($"/{this.defaultStorageAccountName}/inputs/coa-tes/job-prep.sh"), @"job-prep.sh", @"0755") },
                UserIdentity = new UserIdentity(new AutoUserSpecification(elevationLevel: ElevationLevel.Admin, scope: AutoUserScope.Pool)),
                WaitForSuccess = true,
            };

        /// <summary>
        /// Returns job preparation and main Batch tasks that represents the given <see cref="TesTask"/>
        /// </summary>
        /// <param name="task">The <see cref="TesTask"/></param>
        /// <param name="poolHasContainerConfig">Indicates that <see cref="CloudTask.ContainerSettings"/> must be set.</param>
        /// <returns>Job preparation and main Batch tasks</returns>
        private async Task<CloudTask> ConvertTesTaskToBatchTaskAsync(TesTask task, bool poolHasContainerConfig)
        {
            var cromwellPathPrefixWithoutEndSlash = CromwellPathPrefix.TrimEnd('/');
            var taskId = task.Id;

            var queryStringsToRemoveFromLocalFilePaths = task.Inputs
                .Select(i => i.Path)
                .Concat(task.Outputs.Select(o => o.Path))
                .Where(p => p is not null)
                .Select(p => queryStringRegex.Match(p).Groups[1].Value)
                .Where(qs => !string.IsNullOrEmpty(qs))
                .ToList();

            var inputFiles = task.Inputs.Distinct();

            var drsInputFiles = inputFiles
                .Where(f => f?.Url?.StartsWith("drs://", StringComparison.OrdinalIgnoreCase) == true)
                .ToList();

            var cromwellExecutionDirectoryPath = GetCromwellExecutionDirectoryPath(task);

            if (cromwellExecutionDirectoryPath is null)
            {
                throw new TesException("NoCromwellExecutionDirectory", $"Could not identify Cromwell execution directory path for task {task.Id}. This TES instance supports Cromwell tasks only.");
            }

            foreach (var output in task.Outputs)
            {
                if (!output.Path.StartsWith(CromwellPathPrefix, StringComparison.OrdinalIgnoreCase))
                {
                    throw new TesException("InvalidOutputPath", $"Unsupported output path '{output.Path}' for task Id {task.Id}. Must start with {CromwellPathPrefix}");
                }
            }

            var batchExecutionDirectoryPath = GetBatchExecutionDirectoryPath(task);
            var metricsPath = $"/{batchExecutionDirectoryPath}/metrics.txt";
            var metricsUrl = new Uri(await this.storageAccessProvider.MapLocalPathToSasUrlAsync(metricsPath, getContainerSas: true));

            // TODO: Cromwell bug: Cromwell command write_tsv() generates a file in the execution directory, for example execution/write_tsv_3922310b441805fc43d52f293623efbc.tmp. These are not passed on to TES inputs.
            // WORKAROUND: Get the list of files in the execution directory and add them to task inputs.
            var executionDirectoryUri = new Uri(await this.storageAccessProvider.MapLocalPathToSasUrlAsync($"/{cromwellExecutionDirectoryPath}", getContainerSas: true));
            var blobsInExecutionDirectory = (await azureProxy.ListBlobsAsync(executionDirectoryUri)).Where(b => !b.EndsWith($"/{CromwellScriptFileName}")).Where(b => !b.Contains($"/{BatchExecutionDirectoryName}/"));
            var additionalInputFiles = blobsInExecutionDirectory.Select(b => $"{CromwellPathPrefix}{b}").Select(b => new TesInput { Content = null, Path = b, Url = b, Name = Path.GetFileName(b), Type = TesFileType.FILEEnum });

            var filesToDownload = await Task.WhenAll(
                inputFiles
                .Where(f => f?.Url?.StartsWith("drs://", StringComparison.OrdinalIgnoreCase) != true) // do not attempt to download DRS input files since the cromwell-drs-localizer will
                .Union(additionalInputFiles)
                .Select(async f => await GetTesInputFileUrl(f, task.Id, queryStringsToRemoveFromLocalFilePaths)));

            const string exitIfDownloadedFileIsNotFound = "{ [ -f \"$path\" ] && : || { echo \"Failed to download file $url\" 1>&2 && exit 1; } }";
            const string incrementTotalBytesTransferred = "total_bytes=$(( $total_bytes + `stat -c %s \"$path\"` ))";

            // Using --include and not using --no-recursive as a workaround for https://github.com/Azure/blobxfer/issues/123
            var downloadFilesScriptContent = "total_bytes=0 && "
                + string.Join(" && ", filesToDownload.Select(f =>
                {
                    var setVariables = $"path='{f.Path}' && url='{f.Url}'";

                    var downloadSingleFile = f.Url.Contains(".blob.core.")
                                                && UrlContainsSas(f.Url) // Workaround for https://github.com/Azure/blobxfer/issues/132
                        ? $"blobxfer download --storage-url \"$url\" --local-path \"$path\" --chunk-size-bytes 104857600 --rename --include '{StorageAccountUrlSegments.Create(f.Url).BlobName}'"
                        : "mkdir -p $(dirname \"$path\") && wget -O \"$path\" \"$url\"";

                    return $"{setVariables} && {downloadSingleFile} && {exitIfDownloadedFileIsNotFound} && {incrementTotalBytesTransferred}";
                }))
                + $" && echo FileDownloadSizeInBytes=$total_bytes >> {metricsPath}";

            var downloadFilesScriptPath = $"{batchExecutionDirectoryPath}/{DownloadFilesScriptFileName}";
            var downloadFilesScriptUrl = await this.storageAccessProvider.MapLocalPathToSasUrlAsync($"/{downloadFilesScriptPath}");
            await this.storageAccessProvider.UploadBlobAsync($"/{downloadFilesScriptPath}", downloadFilesScriptContent);

            var filesToUpload = await Task.WhenAll(
                task.Outputs.Select(async f =>
                    new TesOutput { Path = f.Path, Url = await this.storageAccessProvider.MapLocalPathToSasUrlAsync(f.Path, getContainerSas: true), Name = f.Name, Type = f.Type }));

            // Ignore missing stdout/stderr files. CWL workflows have an issue where if the stdout/stderr are redirected, they are still listed in the TES outputs
            // Ignore any other missing files and directories. WDL tasks can have optional output files.
            // Syntax is: If file or directory doesn't exist, run a noop (":") operator, otherwise run the upload command:
            // { if not exists do nothing else upload; } && { ... }
            var uploadFilesScriptContent = "total_bytes=0 && "
                + string.Join(" && ", filesToUpload.Select(f =>
                {
                    var setVariables = $"path='{f.Path}' && url='{f.Url}'";
                    var blobxferCommand = $"blobxfer upload --storage-url \"$url\" --local-path \"$path\" --one-shot-bytes 104857600 {(f.Type == TesFileType.FILEEnum ? "--rename --no-recursive" : string.Empty)}";

                    return $"{{ {setVariables} && [ ! -e \"$path\" ] && : || {{ {blobxferCommand} && {incrementTotalBytesTransferred}; }} }}";
                }))
                + $" && echo FileUploadSizeInBytes=$total_bytes >> {metricsPath}";

            var uploadFilesScriptPath = $"{batchExecutionDirectoryPath}/{UploadFilesScriptFileName}";
            var uploadFilesScriptSasUrl = await this.storageAccessProvider.MapLocalPathToSasUrlAsync($"/{uploadFilesScriptPath}");
            await this.storageAccessProvider.UploadBlobAsync($"/{uploadFilesScriptPath}", uploadFilesScriptContent);

            var executor = task.Executors.First();

            var volumeMountsOption = $"-v $AZ_BATCH_TASK_WORKING_DIR{cromwellPathPrefixWithoutEndSlash}:{cromwellPathPrefixWithoutEndSlash}";

            var executorImageIsPublic = (await azureProxy.GetContainerRegistryInfoAsync(executor.Image)) is null;
            var dockerInDockerImageIsPublic = (await azureProxy.GetContainerRegistryInfoAsync(dockerInDockerImageName)) is null;
            var blobXferImageIsPublic = (await azureProxy.GetContainerRegistryInfoAsync(blobxferImageName)) is null;

            var sb = new StringBuilder();

            sb.AppendLine($"write_kv() {{ echo \"$1=$2\" >> $AZ_BATCH_TASK_WORKING_DIR{metricsPath}; }} && \\");  // Function that appends key=value pair to metrics.txt file
            sb.AppendLine($"write_ts() {{ write_kv $1 $(date -Iseconds); }} && \\");    // Function that appends key=<current datetime> to metrics.txt file
            sb.AppendLine($"mkdir -p $AZ_BATCH_TASK_WORKING_DIR/{batchExecutionDirectoryPath} && \\");

            if (dockerInDockerImageIsPublic)
            {
                sb.AppendLine($"(grep -q alpine /etc/os-release && apk add bash || :) && \\");  // Install bash if running on alpine (will be the case if running inside "docker" image)
            }

            var vmSize = task.Resources?.GetBackendParameterValue(TesResources.SupportedBackendParameters.vm_size);

            if (drsInputFiles.Count > 0 && task.Resources?.ContainsBackendParameterValue(TesResources.SupportedBackendParameters.workflow_execution_identity) == true)
            {
                sb.AppendLine($"write_ts CromwellDrsLocalizerPullStart && \\");
                sb.AppendLine($"docker pull --quiet {cromwellDrsLocalizerImageName} && \\");
                sb.AppendLine($"write_ts CromwellDrsLocalizerPullEnd && \\");
            }

            if (blobXferImageIsPublic)
            {
                sb.AppendLine($"write_ts BlobXferPullStart && \\");
                sb.AppendLine($"docker pull --quiet {blobxferImageName} && \\");
                sb.AppendLine($"write_ts BlobXferPullEnd && \\");
            }

            if (executorImageIsPublic)
            {
                // Private executor images are pulled via pool ContainerConfiguration
                sb.AppendLine($"write_ts ExecutorPullStart && docker pull --quiet {executor.Image} && write_ts ExecutorPullEnd && \\");
            }

            // The remainder of the script downloads the inputs, runs the main executor container, and uploads the outputs, including the metrics.txt file
            // After task completion, metrics file is downloaded and used to populate the BatchNodeMetrics object
            sb.AppendLine($"write_kv ExecutorImageSizeInBytes $(docker inspect {executor.Image} | grep \\\"Size\\\" | grep -Po '(?i)\\\"Size\\\":\\K([^,]*)') && \\");

            if (drsInputFiles.Count > 0)
            {
                // resolve DRS input files with Cromwell DRS Localizer Docker image
                sb.AppendLine($"write_ts DrsLocalizationStart && \\");

                foreach (var drsInputFile in drsInputFiles)
                {
                    var drsUrl = drsInputFile.Url;
                    var localizedFilePath = drsInputFile.Path;
                    var drsLocalizationCommand = $"docker run --rm {volumeMountsOption} -e MARTHA_URL=\"{marthaUrl}\" {cromwellDrsLocalizerImageName} {drsUrl} {localizedFilePath} --access-token-strategy azure{(!string.IsNullOrWhiteSpace(marthaKeyVaultName) ? " --vault-name " + marthaKeyVaultName : string.Empty)}{(!string.IsNullOrWhiteSpace(marthaSecretName) ? " --secret-name " + marthaSecretName : string.Empty)} && \\";
                    sb.AppendLine(drsLocalizationCommand);
                }

                sb.AppendLine($"write_ts DrsLocalizationEnd && \\");
            }

            sb.AppendLine($"write_ts DownloadStart && \\");
            sb.AppendLine($"docker run --rm {volumeMountsOption} --entrypoint=/bin/sh {blobxferImageName} /{downloadFilesScriptPath} && \\");
            sb.AppendLine($"write_ts DownloadEnd && \\");
            sb.AppendLine($"chmod -R o+rwx $AZ_BATCH_TASK_WORKING_DIR{cromwellPathPrefixWithoutEndSlash} && \\");
            sb.AppendLine($"write_ts ExecutorStart && \\");
            sb.AppendLine($"docker run --rm {volumeMountsOption} --entrypoint= --workdir / {executor.Image} {executor.Command[0]} -c \"{string.Join(" && ", executor.Command.Skip(1))}\" && \\");
            sb.AppendLine($"write_ts ExecutorEnd && \\");
            sb.AppendLine($"write_ts UploadStart && \\");
            sb.AppendLine($"docker run --rm {volumeMountsOption} --entrypoint=/bin/sh {blobxferImageName} /{uploadFilesScriptPath} && \\");
            sb.AppendLine($"write_ts UploadEnd && \\");
            sb.AppendLine($"/bin/bash -c 'disk=( `df -k $AZ_BATCH_TASK_WORKING_DIR | tail -1` ) && echo DiskSizeInKiB=${{disk[1]}} >> $AZ_BATCH_TASK_WORKING_DIR{metricsPath} && echo DiskUsedInKiB=${{disk[2]}} >> $AZ_BATCH_TASK_WORKING_DIR{metricsPath}' && \\");
            sb.AppendLine($"write_kv VmCpuModelName \"$(cat /proc/cpuinfo | grep -m1 name | cut -f 2 -d ':' | xargs)\" && \\");
            sb.AppendLine($"docker run --rm {volumeMountsOption} {blobxferImageName} upload --storage-url \"{metricsUrl}\" --local-path \"{metricsPath}\" --rename --no-recursive");

            var batchScriptPath = $"{batchExecutionDirectoryPath}/{BatchScriptFileName}";
            await this.storageAccessProvider.UploadBlobAsync($"/{batchScriptPath}", sb.ToString());

            var batchScriptSasUrl = await this.storageAccessProvider.MapLocalPathToSasUrlAsync($"/{batchScriptPath}");
            var batchExecutionDirectorySasUrl = await this.storageAccessProvider.MapLocalPathToSasUrlAsync($"/{batchExecutionDirectoryPath}", getContainerSas: true);

            var cloudTask = new CloudTask(taskId, $"/bin/sh {batchScriptPath}")
            {
                UserIdentity = new UserIdentity(new AutoUserSpecification(elevationLevel: ElevationLevel.Admin, scope: AutoUserScope.Pool)),
                ResourceFiles = new List<ResourceFile> { ResourceFile.FromUrl(batchScriptSasUrl, batchScriptPath), ResourceFile.FromUrl(downloadFilesScriptUrl, downloadFilesScriptPath), ResourceFile.FromUrl(uploadFilesScriptSasUrl, uploadFilesScriptPath) },
                OutputFiles = new List<OutputFile> {
                    new OutputFile(
                        "../std*.txt",
                        new OutputFileDestination(new OutputFileBlobContainerDestination(batchExecutionDirectorySasUrl)),
                        new OutputFileUploadOptions(OutputFileUploadCondition.TaskFailure))
                }
            };

            if (poolHasContainerConfig)
            {
                // If the executor image is private, and in order to run multiple containers in the main task, the image has to be downloaded via pool ContainerConfiguration.
                // This also requires that the main task runs inside a container. So we run the "docker" container that in turn runs other containers.
                // If the executor image is public, there is no need for pool ContainerConfiguration and task can run normally, without being wrapped in a docker container.
                // Volume mapping for docker.sock below allows the docker client in the container to access host's docker daemon.
                var containerRunOptions = $"--rm -v /var/run/docker.sock:/var/run/docker.sock -v $AZ_BATCH_TASK_WORKING_DIR:$AZ_BATCH_TASK_WORKING_DIR ";
                cloudTask.ContainerSettings = new TaskContainerSettings(dockerInDockerImageName, containerRunOptions);
            }

            return cloudTask;

            static bool UrlContainsSas(string url)
            {
                var uri = new Uri(url, UriKind.Absolute);
                var query = uri.Query;
                return query?.Length > 1 && query[1..].Split('&').Any(QueryContainsSas);

                static bool QueryContainsSas(string arg)
                    => arg switch
                    {
                        var x when x.Split('=', 2)[0] == "sig" => true,
                        var x when x.Contains('=') => false,
                        var x when x.Contains("sas") => true, // PrivatePathsAndUrlsGetSasToken() uses this as a "sas" token
                        _ => false,
                    };
            }
        }

        /// <summary>
        /// Converts the input file URL into proper http URL with SAS token, ready for batch to download.
        /// Removes the query strings from the input file path and the command script content.
        /// Uploads the file if content is provided.
        /// </summary>
        /// <param name="inputFile"><see cref="TesInput"/> file</param>
        /// <param name="taskId">TES task Id</param>
        /// <param name="queryStringsToRemoveFromLocalFilePaths">Query strings to remove from local file paths</param>
        /// <returns>List of modified <see cref="TesInput"/> files</returns>
        private async Task<TesInput> GetTesInputFileUrl(TesInput inputFile, string taskId, List<string> queryStringsToRemoveFromLocalFilePaths)
        {
            if (inputFile.Path is not null && !inputFile.Path.StartsWith(CromwellPathPrefix, StringComparison.OrdinalIgnoreCase))
            {
                throw new TesException("InvalidInputFilePath", $"Unsupported input path '{inputFile.Path}' for task Id {taskId}. Must start with '{CromwellPathPrefix}'.");
            }

            if (inputFile.Url is not null && inputFile.Content is not null)
            {
                throw new TesException("InvalidInputFilePath", "Input Url and Content cannot be both set");
            }

            if (inputFile.Url is null && inputFile.Content is null)
            {
                throw new TesException("InvalidInputFilePath", "One of Input Url or Content must be set");
            }

            if (inputFile.Type == TesFileType.DIRECTORYEnum)
            {
                throw new TesException("InvalidInputFilePath", "Directory input is not supported.");
            }

            string inputFileUrl;

            if (inputFile.Content is not null || IsCromwellCommandScript(inputFile))
            {
                inputFileUrl = await this.storageAccessProvider.MapLocalPathToSasUrlAsync(inputFile.Path);

                var content = inputFile.Content ?? await this.storageAccessProvider.DownloadBlobAsync(inputFile.Path);
                content = IsCromwellCommandScript(inputFile) ? RemoveQueryStringsFromLocalFilePaths(content, queryStringsToRemoveFromLocalFilePaths) : content;

                await this.storageAccessProvider.UploadBlobAsync(inputFile.Path, content);
            }
            else if (TryGetCromwellTmpFilePath(inputFile.Url, out var localPath))
            {
                inputFileUrl = await this.storageAccessProvider.MapLocalPathToSasUrlAsync(inputFile.Path);
                await this.storageAccessProvider.UploadBlobFromFileAsync(inputFile.Path, localPath);
            }
            else if (await this.storageAccessProvider.IsPublicHttpUrl(inputFile.Url))
            {
                inputFileUrl = inputFile.Url;
            }
            else
            {
                // Convert file:///account/container/blob paths to /account/container/blob
                var url = Uri.TryCreate(inputFile.Url, UriKind.Absolute, out var tempUrl) && tempUrl.IsFile ? tempUrl.AbsolutePath : inputFile.Url;
                inputFileUrl = (await this.storageAccessProvider.MapLocalPathToSasUrlAsync(url)) ?? throw new TesException("InvalidInputFilePath", $"Unsupported input URL '{inputFile.Url}' for task Id {taskId}. Must start with 'http', '{CromwellPathPrefix}' or use '/accountName/containerName/blobName' pattern where TES service has Contributor access to the storage account.");
            }

            var path = RemoveQueryStringsFromLocalFilePaths(inputFile.Path, queryStringsToRemoveFromLocalFilePaths);
            return new TesInput { Url = inputFileUrl, Path = path };
        }

        /// <summary>
        /// Constructs an Azure Start Task instance if needed
        /// </summary>
        /// <param name="tesTask">The <see cref="TesTask"/> to schedule on Azure Batch</param>
        /// <returns></returns>
        private async Task<StartTask> StartTaskIfNeeded(TesTask tesTask)
        {
            await Task.Delay(1);
            // <param name="batchExecutionDirectoryPath">Relative path to the Batch execution location</param>
            // <param name="startTaskSasUrl">SAS URL for the start task</param>
            // <param name="startTaskPath">Local path on the Azure Batch node for the script</param>
            //var batchExecutionPath = GetBatchExecutionDirectoryPath(tesTask);
            //string startTaskSasUrl = null;

            // string startTaskSasUrl = null, string startTaskPath = null

            //BatchModels.StartTask result = default;

            //if (useStartTask)
            //{
            //    var scriptPath = $"{batchExecutionPath}/start-task.sh";
            //    await this.storageAccessProvider.UploadBlobAsync(scriptPath, BatchUtils.StartTaskScript);
            //    startTaskSasUrl = await this.storageAccessProvider.MapLocalPathToSasUrlAsync(scriptPath);
            //}

            //if (useStartTask)
            //{
            //    var scriptPath = $"{batchExecutionDirectoryPath}/{startTaskScriptFilename}";
            //    await this.storageAccessProvider.UploadBlobAsync(scriptPath, BatchUtils.StartTaskScript);
            //    var scriptSasUrl = await this.storageAccessProvider.MapLocalPathToSasUrlAsync(scriptPath);

            //    startTask = new Microsoft.Azure.Batch.StartTask
            //    {
            //        // Pool StartTask: install Docker as start task if it's not already
            //        CommandLine = $"sudo /bin/sh {batchStartTaskLocalPathOnBatchNode}",
            //        UserIdentity = new UserIdentity(new AutoUserSpecification(elevationLevel: ElevationLevel.Admin, scope: AutoUserScope.Pool)),
            //        ResourceFiles = new List<ResourceFile> { ResourceFile.FromUrl(scriptSasUrl, batchStartTaskLocalPathOnBatchNode) }
            //    };
            //}

            //if (useStartTask)
            //{
            //    startTask = new Microsoft.Azure.Management.Batch.Models.StartTask
            //    {
            //        // Pool StartTask: install Docker as start task if it's not already
            //        CommandLine = $"/bin/sh {startTaskPath}",
            //        UserIdentity = new Microsoft.Azure.Management.Batch.Models.UserIdentity(null, new Microsoft.Azure.Management.Batch.Models.AutoUserSpecification(elevationLevel: Microsoft.Azure.Management.Batch.Models.ElevationLevel.Admin, scope: Microsoft.Azure.Management.Batch.Models.AutoUserScope.Pool)),
            //        ResourceFiles = new List<Microsoft.Azure.Management.Batch.Models.ResourceFile> { new Microsoft.Azure.Management.Batch.Models.ResourceFile(null, null, startTaskSasUrl, null, startTaskPath) }
            //    };
            //}

            return default;
        }

        /// <summary>
        /// Constructs an Azure Batch Container Configuration instance
        /// </summary>
        /// <param name="executorImage">The image name for the current <see cref="TesTask"/></param>
        /// <returns></returns>
        private async ValueTask<ContainerConfiguration> GetContainerConfigurationIfNeeded(string executorImage)
        {
            BatchModels.ContainerConfiguration result = default;
            var containerRegistryInfo = await azureProxy.GetContainerRegistryInfoAsync(executorImage);

            if (containerRegistryInfo is not null)
            {
                // Download private images at node startup, since those cannot be downloaded in the main task that runs multiple containers.
                // Doing this also requires that the main task runs inside a container, hence downloading the "docker" image (contains docker client) as well.
                result = new BatchModels.ContainerConfiguration
                {
                    ContainerImageNames = new List<string> { executorImage, dockerInDockerImageName, blobxferImageName },
                    ContainerRegistries = new List<BatchModels.ContainerRegistry>
                    {
                        new(
                            userName: containerRegistryInfo.Username,
                            registryServer: containerRegistryInfo.RegistryServer,
                            password: containerRegistryInfo.Password)
                    }
                };

                var containerRegistryInfoForDockerInDocker = await azureProxy.GetContainerRegistryInfoAsync(dockerInDockerImageName);

                if (containerRegistryInfoForDockerInDocker is not null && containerRegistryInfoForDockerInDocker.RegistryServer != containerRegistryInfo.RegistryServer)
                {
                    result.ContainerRegistries.Add(new(
                        userName: containerRegistryInfoForDockerInDocker.Username,
                        registryServer: containerRegistryInfoForDockerInDocker.RegistryServer,
                        password: containerRegistryInfoForDockerInDocker.Password));
                }

                var containerRegistryInfoForBlobXfer = await azureProxy.GetContainerRegistryInfoAsync(blobxferImageName);

                if (containerRegistryInfoForBlobXfer is not null && containerRegistryInfoForBlobXfer.RegistryServer != containerRegistryInfo.RegistryServer && containerRegistryInfoForBlobXfer.RegistryServer != containerRegistryInfoForDockerInDocker.RegistryServer)
                {
                    result.ContainerRegistries.Add(new(
                        userName: containerRegistryInfoForBlobXfer.Username,
                        registryServer: containerRegistryInfoForBlobXfer.RegistryServer,
                        password: containerRegistryInfoForBlobXfer.Password));
                }
            }

            return result is null ? default : new()
            {
                ContainerImageNames = result.ContainerImageNames,
                ContainerRegistries = result
                                    .ContainerRegistries
                                    .Select(r => new ContainerRegistry(
                                        userName: r.UserName,
                                        password: r.Password,
                                        registryServer: r.RegistryServer,
                                        identityReference: r.IdentityReference is null ? null : new() { ResourceId = r.IdentityReference.ResourceId }))
                                    .ToList()
            };
        }

        /// <summary>
        /// Constructs an Azure Batch PoolInformation instance
        /// </summary>
        /// <param name="poolSpecification"></param>
        /// <param name="jobId"></param>
        /// <param name="identityResourceId"></param>
        /// <remarks>If <paramref name="identityResourceId"/> is provided, <paramref name="jobId"/> must also be provided.</remarks>
        /// <returns>An Azure Batch Pool specifier</returns>
        private async Task<PoolInformation> CreateAutoPoolModePoolInformation(PoolSpecification poolSpecification, string jobId = null, string identityResourceId = null)
        {
            // By default, the pool will have the same name/ID as the job if the identity is provided, otherwise we return an actual autopool.
            return string.IsNullOrWhiteSpace(identityResourceId)
                ? new()
                {
                    AutoPoolSpecification = new()
                    {
                        AutoPoolIdPrefix = "TES",
                        PoolLifetimeOption = PoolLifetimeOption.Job,
                        PoolSpecification = poolSpecification,
                        KeepAlive = false
                    }
                }
                : await azureProxy.CreateBatchPoolAsync(
                    ConvertPoolSpecificationToModelsPool(
                        $"TES_{jobId ?? throw new ArgumentNullException(nameof(jobId))}",
                        jobId,
                        GetBatchPoolIdentity(identityResourceId),
                        poolSpecification),
                    IsPreemptable());

            bool IsPreemptable()
                => true switch
                {
                    _ when poolSpecification.TargetDedicatedComputeNodes > 0 => false,
                    _ when poolSpecification.TargetLowPriorityComputeNodes > 0 => true,
                    _ => throw new ArgumentException("Unable to determine if pool will host a low priority compute node.", nameof(poolSpecification)),
                };
        }

        /// <summary>
        /// Generate the BatchPoolIdentity object
        /// </summary>
        /// <param name="identityResourceId"></param>
        /// <returns></returns>
        private static BatchModels.BatchPoolIdentity GetBatchPoolIdentity(string identityResourceId)
            => string.IsNullOrWhiteSpace(identityResourceId) ? null : new(BatchModels.PoolIdentityType.UserAssigned, new Dictionary<string, BatchModels.UserAssignedIdentities>() { [identityResourceId] = new() });

        /// <summary>
        /// Generate the PoolSpecification object
        /// </summary>
        /// <param name="vmSize"></param>
        /// <param name="autoscaled"></param>
        /// <param name="preemptable"></param>
        /// <param name="nodeInfo"></param>
        /// <param name="containerConfiguration"></param>
        /// <returns></returns>
        private PoolSpecification GetPoolSpecification(string vmSize, bool autoscaled, bool preemptable, BatchNodeInfo nodeInfo, ContainerConfiguration containerConfiguration)
        {
            var vmConfig = new VirtualMachineConfiguration(
                imageReference: new ImageReference(
                    nodeInfo.BatchImageOffer,
                    nodeInfo.BatchImagePublisher,
                    nodeInfo.BatchImageSku,
                    nodeInfo.BatchImageVersion),
                nodeAgentSkuId: nodeInfo.BatchNodeAgentSkuId)
            {
                ContainerConfiguration = containerConfiguration
            };

            var poolSpecification = new PoolSpecification
            {
                VirtualMachineConfiguration = vmConfig,
                VirtualMachineSize = vmSize,
                ResizeTimeout = TimeSpan.FromMinutes(30),
            };

            if (autoscaled)
            {
                poolSpecification.AutoScaleEnabled = true;
                poolSpecification.AutoScaleEvaluationInterval = TimeSpan.FromMinutes(5);
                poolSpecification.AutoScaleFormula = BatchPool.AutoPoolFormula(preemptable, 1);
            }
            else
            {
                poolSpecification.AutoScaleEnabled = false;
                poolSpecification.TargetLowPriorityComputeNodes = preemptable == true ? 1 : 0;
                poolSpecification.TargetDedicatedComputeNodes = preemptable == false ? 1 : 0;
            }

            if (!string.IsNullOrEmpty(this.batchNodesSubnetId))
            {
                poolSpecification.NetworkConfiguration = new()
                {
                    PublicIPAddressConfiguration = new PublicIPAddressConfiguration(this.disableBatchNodesPublicIpAddress ? IPAddressProvisioningType.NoPublicIPAddresses : IPAddressProvisioningType.BatchManaged),
                    SubnetId = this.batchNodesSubnetId
                };
            }

            return poolSpecification;
        }

        /// <summary>
        /// Convert PoolSpecification to Models.Pool, including any BatchPoolIdentity
        /// </summary>
        /// <remarks>Note: this is not a complete conversion. It only converts properties we are currently using (including on referenced objects). TODO: add new properties we set in the future on <see cref="PoolSpecification"/> and/or its contained objects.</remarks>
        /// <param name="name"></param>
        /// <param name="displayName"></param>
        /// <param name="poolIdentity"></param>
        /// <param name="pool"></param>
        /// <returns>A <see cref="BatchModels.Pool"/>.</returns>
        private static BatchModels.Pool ConvertPoolSpecificationToModelsPool(string name, string displayName, BatchModels.BatchPoolIdentity poolIdentity, PoolSpecification pool)
        {
            ValidateString(name, nameof(name), 64);
            ValidateString(displayName, nameof(displayName), 1024);

            var scaleSettings = true == pool.AutoScaleEnabled ? ConvertAutoScale() : ConvertManualScale();

            return new(name: name, displayName: displayName, identity: poolIdentity)
            {
                VmSize = pool.VirtualMachineSize,
                ScaleSettings = scaleSettings,
                DeploymentConfiguration = new()
                {
                    VirtualMachineConfiguration = new(ConvertImageReference(pool.VirtualMachineConfiguration.ImageReference), pool.VirtualMachineConfiguration.NodeAgentSkuId, containerConfiguration: ConvertContainerConfiguration(pool.VirtualMachineConfiguration.ContainerConfiguration))
                },
                ApplicationPackages = pool.ApplicationPackageReferences is null ? default : pool.ApplicationPackageReferences.Select(ConvertApplicationPackage).ToList(),
                NetworkConfiguration = ConvertNetworkConfiguration(pool.NetworkConfiguration),
                StartTask = ConvertStartTask(pool.StartTask)
            };

            BatchModels.ScaleSettings ConvertManualScale()
                => new()
                {
                    FixedScale = new()
                    {
                        TargetDedicatedNodes = pool.TargetDedicatedComputeNodes,
                        TargetLowPriorityNodes = pool.TargetLowPriorityComputeNodes,
                        ResizeTimeout = pool.ResizeTimeout,
                        NodeDeallocationOption = BatchModels.ComputeNodeDeallocationOption.TaskCompletion
                    }
                };

            BatchModels.ScaleSettings ConvertAutoScale()
                => new()
                {
                    AutoScale = new()
                    {
                        Formula = pool.AutoScaleFormula,
                        EvaluationInterval = pool.AutoScaleEvaluationInterval
                    }
                };

            static void ValidateString(string value, string name, int length)
            {
                if (value is null) throw new ArgumentNullException(name);
                if (value.Length > length) throw new ArgumentException($"{name} exceeds maximum length {length}", name);
            }

            static BatchModels.ContainerConfiguration ConvertContainerConfiguration(ContainerConfiguration containerConfiguration)
                => containerConfiguration is null ? default : new(containerConfiguration.ContainerImageNames, containerConfiguration.ContainerRegistries?.Select(ConvertContainerRegistry).ToList());

            static BatchModels.StartTask ConvertStartTask(StartTask startTask)
                => startTask is null ? default : new(startTask.CommandLine, startTask.ResourceFiles?.Select(ConvertResourceFile).ToList(), startTask.EnvironmentSettings?.Select(ConvertEnvironmentSetting).ToList(), ConvertUserIdentity(startTask.UserIdentity), startTask.MaxTaskRetryCount, startTask.WaitForSuccess, ConvertTaskContainerSettings(startTask.ContainerSettings));

            static BatchModels.UserIdentity ConvertUserIdentity(UserIdentity userIdentity)
                => userIdentity is null ? default : new(userIdentity.UserName, ConvertAutoUserSpecification(userIdentity.AutoUser));

            static BatchModels.AutoUserSpecification ConvertAutoUserSpecification(AutoUserSpecification autoUserSpecification)
                => autoUserSpecification is null ? default : new((BatchModels.AutoUserScope?)autoUserSpecification.Scope, (BatchModels.ElevationLevel?)autoUserSpecification.ElevationLevel);

            static BatchModels.TaskContainerSettings ConvertTaskContainerSettings(TaskContainerSettings containerSettings)
                => containerSettings is null ? default : new(containerSettings.ImageName, containerSettings.ContainerRunOptions, ConvertContainerRegistry(containerSettings.Registry), (BatchModels.ContainerWorkingDirectory?)containerSettings.WorkingDirectory);

            static BatchModels.ContainerRegistry ConvertContainerRegistry(ContainerRegistry containerRegistry)
                => containerRegistry is null ? default : new(containerRegistry.UserName, containerRegistry.Password, containerRegistry.RegistryServer, ConvertComputeNodeIdentityReference(containerRegistry.IdentityReference));

            static BatchModels.ResourceFile ConvertResourceFile(ResourceFile resourceFile)
                => resourceFile is null ? default : new(resourceFile.AutoStorageContainerName, resourceFile.StorageContainerUrl, resourceFile.HttpUrl, resourceFile.BlobPrefix, resourceFile.FilePath, resourceFile.FileMode, ConvertComputeNodeIdentityReference(resourceFile.IdentityReference));

            static BatchModels.ComputeNodeIdentityReference ConvertComputeNodeIdentityReference(ComputeNodeIdentityReference computeNodeIdentityReference)
                => computeNodeIdentityReference is null ? default : new(computeNodeIdentityReference.ResourceId);

            static BatchModels.EnvironmentSetting ConvertEnvironmentSetting(EnvironmentSetting environmentSetting)
                => environmentSetting is null ? default : new(environmentSetting.Name, environmentSetting.Value);

            static BatchModels.ImageReference ConvertImageReference(ImageReference imageReference)
                => imageReference is null ? default : new(imageReference.Publisher, imageReference.Offer, imageReference.Sku, imageReference.Version);

            static BatchModels.ApplicationPackageReference ConvertApplicationPackage(ApplicationPackageReference applicationPackage)
                => applicationPackage is null ? default : new(applicationPackage.ApplicationId, applicationPackage.Version);

            static BatchModels.NetworkConfiguration ConvertNetworkConfiguration(NetworkConfiguration networkConfiguration)
                => networkConfiguration is null ? default : new(subnetId: networkConfiguration.SubnetId, publicIPAddressConfiguration: ConvertPublicIPAddressConfiguration(networkConfiguration.PublicIPAddressConfiguration));

            static BatchModels.PublicIPAddressConfiguration ConvertPublicIPAddressConfiguration(PublicIPAddressConfiguration publicIPAddressConfiguration)
                => publicIPAddressConfiguration is null ? default : new(provision: (BatchModels.IPAddressProvisioningType?)publicIPAddressConfiguration.Provision);
        }

        /// <summary>
        /// Removes a set of strings from the given string
        /// </summary>
        /// <param name="stringsToRemove">Strings to remove</param>
        /// <param name="originalString">The original string</param>
        /// <returns>The modified string</returns>
        private static string RemoveQueryStringsFromLocalFilePaths(string originalString, IEnumerable<string> stringsToRemove)
        {
            if (!stringsToRemove.Any(s => originalString.Contains(s, StringComparison.OrdinalIgnoreCase)))
            {
                return originalString;
            }

            var modifiedString = originalString;

            foreach (var stringToRemove in stringsToRemove)
            {
                modifiedString = modifiedString.Replace(stringToRemove, string.Empty, StringComparison.OrdinalIgnoreCase);
            }

            return modifiedString;
        }

        /// <summary>
        /// Check quotas for available active jobs, pool and CPU cores.
        /// </summary>
        /// <param name="vmInfo">Dedicated virtual machine information.</param>
        /// <param name="poolName">Name of pool</param>
        private async Task CheckBatchAccountQuotas(VirtualMachineInformation vmInfo, string poolName)
        {
            var workflowCoresRequirement = vmInfo.NumberOfCores.Value;
            var isDedicated = !vmInfo.LowPriority;
            var vmFamily = vmInfo.VmFamily;

            var batchQuotas = await azureProxy.GetBatchAccountQuotasAsync();
            var totalCoreQuota = isDedicated ? batchQuotas.DedicatedCoreQuota : batchQuotas.LowPriorityCoreQuota;
            var isDedicatedAndPerVmFamilyCoreQuotaEnforced = isDedicated && batchQuotas.DedicatedCoreQuotaPerVMFamilyEnforced;

            var vmFamilyCoreQuota = isDedicatedAndPerVmFamilyCoreQuotaEnforced
                ? batchQuotas.DedicatedCoreQuotaPerVMFamily.FirstOrDefault(q => vmFamily.Equals(q.Name, StringComparison.OrdinalIgnoreCase))?.CoreQuota ?? 0
                : workflowCoresRequirement;

            var poolQuota = batchQuotas.PoolQuota;
            var activeJobAndJobScheduleQuota = batchQuotas.ActiveJobAndJobScheduleQuota;

            var activeJobsCount = azureProxy.GetBatchActiveJobCount();
            var activePoolsCount = azureProxy.GetBatchActivePoolCount();
            var activeNodeCountByVmSize = azureProxy.GetBatchActiveNodeCountByVmSize().ToList();
            var virtualMachineInfoList = await azureProxy.GetVmSizesAndPricesAsync();

            var totalCoresInUse = activeNodeCountByVmSize
                .Sum(x =>
                    virtualMachineInfoList
                        .FirstOrDefault(vm => vm.VmSize.Equals(x.VirtualMachineSize, StringComparison.OrdinalIgnoreCase))?
                        .NumberOfCores * (isDedicated ? x.DedicatedNodeCount : x.LowPriorityNodeCount));

            if (workflowCoresRequirement > totalCoreQuota)
            {
                // The workflow task requires more cores than the total Batch account's cores quota - FAIL
                throw new AzureBatchLowQuotaException($"Azure Batch Account does not have enough {(isDedicated ? "dedicated" : "low priority")} cores quota to run a workflow with cpu core requirement of {workflowCoresRequirement}. Please submit an Azure Support request to increase your quota: {AzureSupportUrl}");
            }

            if (isDedicatedAndPerVmFamilyCoreQuotaEnforced && workflowCoresRequirement > vmFamilyCoreQuota)
            {
                // The workflow task requires more cores than the total Batch account's dedicated family quota - FAIL
                throw new AzureBatchLowQuotaException($"Azure Batch Account does not have enough dedicated {vmFamily} cores quota to run a workflow with cpu core requirement of {workflowCoresRequirement}. Please submit an Azure Support request to increase your quota: {AzureSupportUrl}");
            }

            if (activeJobsCount + 1 > activeJobAndJobScheduleQuota)
            {
                throw new AzureBatchQuotaMaxedOutException($"No remaining active jobs quota available. There are {activeJobsCount} active jobs out of {activeJobAndJobScheduleQuota}");
            }

<<<<<<< HEAD
            if ((this.enableBatchAutopool || !IsPoolAvailable(poolName)) && activePoolsCount + 1 > poolQuota)
            {
                throw new AzureBatchQuotaMaxedOutException($"No remaining pool quota available. There are {activePoolsCount} pools in use out of {poolQuota}");
            }

            if ((totalCoresInUse + workflowCoresRequirement) > coreQuota)
=======
            if ((totalCoresInUse + workflowCoresRequirement) > totalCoreQuota)
>>>>>>> 3ecb83ac
            {
                throw new AzureBatchQuotaMaxedOutException($"Not enough core quota remaining to schedule task requiring {workflowCoresRequirement} {(isDedicated ? "dedicated" : "low priority")} cores. There are {totalCoresInUse} cores in use out of {totalCoreQuota}.");
            }

            if (isDedicatedAndPerVmFamilyCoreQuotaEnforced)
            {
                var vmSizesInRequestedFamily = virtualMachineInfoList.Where(vm => vm.VmFamily.Equals(vmFamily, StringComparison.OrdinalIgnoreCase)).Select(vm => vm.VmSize).ToList();
                var activeNodeCountByVmSizeInRequestedFamily = activeNodeCountByVmSize.Where(x => vmSizesInRequestedFamily.Contains(x.VirtualMachineSize, StringComparer.OrdinalIgnoreCase));

                var dedicatedCoresInUseInRequestedVmFamily = activeNodeCountByVmSizeInRequestedFamily
                    .Sum(x => virtualMachineInfoList.FirstOrDefault(vm => vm.VmSize.Equals(x.VirtualMachineSize, StringComparison.OrdinalIgnoreCase))?.NumberOfCores * x.DedicatedNodeCount);

                if (dedicatedCoresInUseInRequestedVmFamily + workflowCoresRequirement > vmFamilyCoreQuota)
                {
                    throw new AzureBatchQuotaMaxedOutException($"Not enough core quota remaining to schedule task requiring {workflowCoresRequirement} dedicated {vmFamily} cores. There are {dedicatedCoresInUseInRequestedVmFamily} cores in use out of {vmFamilyCoreQuota}");
                }
            }
        }

        /// <summary>
        /// Gets the cheapest available VM size that satisfies the <see cref="TesTask"/> execution requirements
        /// </summary>
        /// <param name="tesTask"><see cref="TesTask"/></param>
        /// <param name="forcePreemptibleVmsOnly">Force consideration of preemptible virtual machines only.</param>
        /// <returns>The virtual machine info</returns>
        public async Task<VirtualMachineInformation> GetVmSizeAsync(TesTask tesTask, bool forcePreemptibleVmsOnly = false)
        {
            var tesResources = tesTask.Resources;

            var previouslyFailedVmSizes = tesTask.Logs?
                .Where(log => log.FailureReason == BatchTaskState.NodeAllocationFailed.ToString() && log.VirtualMachineInfo?.VmSize is not null)
                .Select(log => log.VirtualMachineInfo.VmSize)
                .Distinct()
                .ToList();

            var virtualMachineInfoList = await azureProxy.GetVmSizesAndPricesAsync();
            var preemptible = forcePreemptibleVmsOnly || usePreemptibleVmsOnly || tesResources.Preemptible.GetValueOrDefault(true);

            var eligibleVms = new List<VirtualMachineInformation>();
            var noVmFoundMessage = string.Empty;

            var vmSize = tesTask.Resources?.GetBackendParameterValue(TesResources.SupportedBackendParameters.vm_size);

            if (!string.IsNullOrWhiteSpace(vmSize))
            {
                eligibleVms = virtualMachineInfoList
                    .Where(vm =>
                        vm.LowPriority == preemptible
                        && vm.VmSize.Equals(vmSize, StringComparison.OrdinalIgnoreCase))
                    .ToList();

                noVmFoundMessage = $"No VM (out of {virtualMachineInfoList.Count}) available with the required resources (vmsize: {vmSize}, preemptible: {preemptible}) for task id {tesTask.Id}.";
            }
            else
            {
                var requiredNumberOfCores = tesResources.CpuCores.GetValueOrDefault(DefaultCoreCount);
                var requiredMemoryInGB = tesResources.RamGb.GetValueOrDefault(DefaultMemoryGb);
                var requiredDiskSizeInGB = tesResources.DiskGb.GetValueOrDefault(DefaultDiskGb);

                eligibleVms = virtualMachineInfoList
                    .Where(vm =>
                        vm.LowPriority == preemptible
                        && vm.NumberOfCores >= requiredNumberOfCores
                        && vm.MemoryInGB >= requiredMemoryInGB
                        && vm.ResourceDiskSizeInGB >= requiredDiskSizeInGB)
                    .ToList();

                noVmFoundMessage = $"No VM (out of {virtualMachineInfoList.Count}) available with the required resources (cores: {requiredNumberOfCores}, memory: {requiredMemoryInGB} GB, disk: {requiredDiskSizeInGB} GB, preemptible: {preemptible}) for task id {tesTask.Id}.";
            }

            var batchQuotas = await azureProxy.GetBatchAccountQuotasAsync();

            var selectedVm = eligibleVms
                .Where(vm => !(allowedVmSizes?.Any() ?? false) || allowedVmSizes.Contains(vm.VmSize, StringComparer.OrdinalIgnoreCase))
                .Where(vm => !(previouslyFailedVmSizes?.Contains(vm.VmSize, StringComparer.OrdinalIgnoreCase) ?? false))
                .Where(vm => preemptible
                    ? batchQuotas.LowPriorityCoreQuota >= vm.NumberOfCores
                    : batchQuotas.DedicatedCoreQuota >= vm.NumberOfCores
                        && (!batchQuotas.DedicatedCoreQuotaPerVMFamilyEnforced || batchQuotas.DedicatedCoreQuotaPerVMFamily.FirstOrDefault(x => vm.VmFamily.Equals(x.Name, StringComparison.OrdinalIgnoreCase))?.CoreQuota >= vm.NumberOfCores))
                .OrderBy(x => x.PricePerHour)
                .FirstOrDefault();

            if (!preemptible && selectedVm is not null)
            {
                var idealVm = eligibleVms
                    .Where(vm => !(allowedVmSizes?.Any() ?? false) || allowedVmSizes.Contains(vm.VmSize, StringComparer.OrdinalIgnoreCase))
                    .Where(vm => !(previouslyFailedVmSizes?.Contains(vm.VmSize, StringComparer.OrdinalIgnoreCase) ?? false))
                    .OrderBy(x => x.PricePerHour)
                    .FirstOrDefault();

                if (selectedVm.PricePerHour >= idealVm.PricePerHour * 2)
                {
                    tesTask.SetWarning("UsedLowPriorityInsteadOfDedicatedVm",
                        $"This task ran on low priority machine because dedicated quota was not available for VM Series '{idealVm.VmFamily}'.",
                        $"Increase the quota for VM Series '{idealVm.VmFamily}' to run this task on a dedicated VM. Please submit an Azure Support request to increase your quota: {AzureSupportUrl}");

                    return await GetVmSizeAsync(tesTask, true);
                }
            }

            if (selectedVm is not null)
            {
                return selectedVm;
            }

            if (!eligibleVms.Any())
            {
                noVmFoundMessage += $" There are no VM sizes that match the requirements. Review the task resources.";
            }

            if (previouslyFailedVmSizes is not null)
            {
                noVmFoundMessage += $" The following VM sizes were excluded from consideration because of {BatchTaskState.NodeAllocationFailed} error(s) on previous attempts: {string.Join(", ", previouslyFailedVmSizes)}.";
            }

            if (allowedVmSizes?.Any() ?? false)
            {
                var vmsExcludedByTheAllowedVmsConfiguration = eligibleVms.Where(vm => allowedVmSizes.Contains(vm.VmSize, StringComparer.OrdinalIgnoreCase));

                if (vmsExcludedByTheAllowedVmsConfiguration.Any())
                {
                    noVmFoundMessage += $" {vmsExcludedByTheAllowedVmsConfiguration.Count()} VM(s) were excluded by the allowed-vm-sizes configuration. Consider expanding the list of allowed VM sizes.";
                }
            }

            throw new AzureBatchVirtualMachineAvailabilityException(noVmFoundMessage.Trim());
        }

        private async Task<(BatchNodeMetrics BatchNodeMetrics, DateTimeOffset? TaskStartTime, DateTimeOffset? TaskEndTime, int? CromwellRcCode)> GetBatchNodeMetricsAndCromwellResultCodeAsync(TesTask tesTask)
        {
            var bytesInGB = Math.Pow(1000, 3);
            var kiBInGB = Math.Pow(1000, 3) / 1024;

            static double? GetDurationInSeconds(Dictionary<string, string> dict, string startKey, string endKey)
            {
                return TryGetValueAsDateTimeOffset(dict, startKey, out var startTime) && TryGetValueAsDateTimeOffset(dict, endKey, out var endTime)
                    ? endTime.Subtract(startTime).TotalSeconds
                    : (double?)null;
            }

            static bool TryGetValueAsDateTimeOffset(Dictionary<string, string> dict, string key, out DateTimeOffset result)
            {
                result = default;
                return dict.TryGetValue(key, out var valueAsString) && DateTimeOffset.TryParse(valueAsString, out result);
            }

            static bool TryGetValueAsDouble(Dictionary<string, string> dict, string key, out double result)
            {
                result = default;
                return dict.TryGetValue(key, out var valueAsString) && double.TryParse(valueAsString, out result);
            }

            BatchNodeMetrics batchNodeMetrics = null;
            DateTimeOffset? taskStartTime = null;
            DateTimeOffset? taskEndTime = null;
            int? cromwellRcCode = null;

            try
            {
                var cromwellRcContent = await this.storageAccessProvider.DownloadBlobAsync($"/{GetCromwellExecutionDirectoryPath(tesTask)}/rc");

                if (cromwellRcContent is not null && int.TryParse(cromwellRcContent, out var temp))
                {
                    cromwellRcCode = temp;
                }

                var metricsContent = await this.storageAccessProvider.DownloadBlobAsync($"/{GetBatchExecutionDirectoryPath(tesTask)}/metrics.txt");

                if (metricsContent is not null)
                {
                    try
                    {
                        var metrics = DelimitedTextToDictionary(metricsContent.Trim());

                        var diskSizeInGB = TryGetValueAsDouble(metrics, "DiskSizeInKiB", out var diskSizeInKiB) ? diskSizeInKiB / kiBInGB : (double?)null;
                        var diskUsedInGB = TryGetValueAsDouble(metrics, "DiskUsedInKiB", out var diskUsedInKiB) ? diskUsedInKiB / kiBInGB : (double?)null;

                        batchNodeMetrics = new BatchNodeMetrics
                        {
                            BlobXferImagePullDurationInSeconds = GetDurationInSeconds(metrics, "BlobXferPullStart", "BlobXferPullEnd"),
                            ExecutorImagePullDurationInSeconds = GetDurationInSeconds(metrics, "ExecutorPullStart", "ExecutorPullEnd"),
                            ExecutorImageSizeInGB = TryGetValueAsDouble(metrics, "ExecutorImageSizeInBytes", out var executorImageSizeInBytes) ? executorImageSizeInBytes / bytesInGB : (double?)null,
                            FileDownloadDurationInSeconds = GetDurationInSeconds(metrics, "DownloadStart", "DownloadEnd"),
                            FileDownloadSizeInGB = TryGetValueAsDouble(metrics, "FileDownloadSizeInBytes", out var fileDownloadSizeInBytes) ? fileDownloadSizeInBytes / bytesInGB : (double?)null,
                            ExecutorDurationInSeconds = GetDurationInSeconds(metrics, "ExecutorStart", "ExecutorEnd"),
                            FileUploadDurationInSeconds = GetDurationInSeconds(metrics, "UploadStart", "UploadEnd"),
                            FileUploadSizeInGB = TryGetValueAsDouble(metrics, "FileUploadSizeInBytes", out var fileUploadSizeInBytes) ? fileUploadSizeInBytes / bytesInGB : (double?)null,
                            DiskUsedInGB = diskUsedInGB,
                            DiskUsedPercent = diskUsedInGB.HasValue && diskSizeInGB.HasValue && diskSizeInGB > 0 ? (float?)(diskUsedInGB / diskSizeInGB * 100) : null,
                            VmCpuModelName = metrics.GetValueOrDefault("VmCpuModelName")
                        };

                        taskStartTime = TryGetValueAsDateTimeOffset(metrics, "BlobXferPullStart", out var startTime) ? (DateTimeOffset?)startTime : null;
                        taskEndTime = TryGetValueAsDateTimeOffset(metrics, "UploadEnd", out var endTime) ? (DateTimeOffset?)endTime : null;
                    }
                    catch (Exception ex)
                    {
                        logger.LogError($"Failed to parse metrics for task {tesTask.Id}. Error: {ex.Message}");
                    }
                }
            }
            catch (Exception ex)
            {
                logger.LogError($"Failed to get batch node metrics for task {tesTask.Id}. Error: {ex.Message}");
            }

            return (batchNodeMetrics, taskStartTime, taskEndTime, cromwellRcCode);
        }

        private static Dictionary<string, string> DelimitedTextToDictionary(string text, string fieldDelimiter = "=", string rowDelimiter = "\n")
            => text.Split(rowDelimiter)
                .Select(line => { var parts = line.Split(fieldDelimiter); return new KeyValuePair<string, string>(parts[0], parts[1]); })
                .ToDictionary(kv => kv.Key, kv => kv.Value);

        #region BatchPools
        private readonly BatchPools batchPools = new();

        internal bool TryGetPool(string poolId, out IBatchPool batchPool)
        {
            batchPool = batchPools.FirstOrDefault(p => p.Pool.PoolId.Equals(poolId, StringComparison.Ordinal));
            return batchPool is not null;
        }

        internal bool IsPoolAvailable(string key)
            => batchPools.TryGetValue(key, out var pools) && pools.Any(p => p.IsAvailable);

        internal async Task<IBatchPool> GetOrAddPoolAsync(string key, bool isPreemptable, Func<string, BatchModels.Pool> modelPoolFactory)
        {
            if (enableBatchAutopool)
            {
                return default;
            }

            _ = modelPoolFactory ?? throw new ArgumentNullException(nameof(modelPoolFactory));
            var keyLength = key?.Length ?? 0;
            if (keyLength > PoolKeyLength || keyLength < 1)
            {
                throw new ArgumentException("Key must be between 1-50 chars in length", nameof(key));
            }
            // TODO: Make sure key doesn't contain any unsupported chars

            var pool = batchPools.TryGetValue(key, out var set) ? set.LastOrDefault(Available) : default;
            if (pool is null)
            {
                var poolQuota = (await azureProxy.GetBatchAccountQuotasAsync()).PoolQuota;
                var activePoolsCount = azureProxy.GetBatchActivePoolCount();
                if (activePoolsCount + 1 > poolQuota)
                {
                    throw new AzureBatchQuotaMaxedOutException($"No remaining pool quota available. There are {activePoolsCount} pools in use out of {poolQuota}");
                }

                var uniquifier = new byte[8]; // This always becomes 13 chars when converted to base32 after removing the three '='s at the end. We won't ever decode this, so we don't need the '='s
                RandomNumberGenerator.Fill(uniquifier);
                var poolId = $"{key}-{ConvertToBase32(uniquifier).TrimEnd('=')}"; // embedded '-' is required by GetKeyFromPoolId()

                try
                {
                    var modelPool = modelPoolFactory(poolId);
                    modelPool.Metadata ??= new List<BatchModels.MetadataItem>();
                    modelPool.Metadata.Add(new(PoolHostName, this.hostname));
                    pool = _batchPoolFactory.CreateNew(await azureProxy.CreateBatchPoolAsync(modelPool, isPreemptable), this);
                }
                catch (OperationCanceledException)
                {
                    HandleTimeout(poolId);
                }
                catch (RequestFailedException ex) when (ex.Status == 0 && ex.InnerException is WebException webException && webException.Status == WebExceptionStatus.Timeout)
                {
                    HandleTimeout(poolId);
                }
                catch (Exception ex) when (IsInnermostExceptionSocketException125(ex))
                {
                    HandleTimeout(poolId);
                }

                _ = AddPool(pool);
            }
            return pool;

            static bool Available(IBatchPool pool)
                => pool.IsAvailable;

            void HandleTimeout(string poolId)
            {
                // When the batch management API creating the pool times out, it may or may not have created the pool. Add an inactive record to delete it if it did get created and try again later. That record will be removed later whether or not the pool was created.
                _ = AddPool(_batchPoolFactory.CreateNew(poolId, this));
                throw new AzureBatchQuotaMaxedOutException($"Pool creation timed out");
            }

            static bool IsInnermostExceptionSocketException125(Exception ex)
            {
                // errno: ECANCELED 125 Operation canceled
                for (var e = ex; e is System.Net.Sockets.SocketException /*se && se.ErrorCode == 125*/; e = e.InnerException)
                {
                    if (e.InnerException is null) { return false; }
                }
                return true;
            }
        }

        /// <inheritdoc/>
        public async ValueTask<IEnumerable<Task>> GetShutdownCandidatePools(CancellationToken cancellationToken)
        {
            return (await batchPools
                .ToAsyncEnumerable()
                .WhereAwait(async p => await p.CanBeDeleted(cancellationToken))
                .ToListAsync(cancellationToken))
                .Select(t => azureProxy.DeleteBatchPoolAsync(t.Pool.PoolId));
        }

        /// <inheritdoc/>
        public IEnumerable<IBatchPool> GetPools()
            => batchPools;

        /// <inheritdoc/>
        public bool RemovePoolFromList(IBatchPool pool)
            => batchPools.Remove(pool);

        private bool AddPool(IBatchPool pool)
            => batchPools.Add(pool);

        private static string GetKeyFromPoolId(string poolId)
            => poolId[..poolId.LastIndexOf('-')];

        private class BatchPoolEqualityComparer : IEqualityComparer<IBatchPool>
        {
            bool IEqualityComparer<IBatchPool>.Equals(IBatchPool x, IBatchPool y)
                => x.Pool.PoolId?.Equals(y.Pool.PoolId) ?? false;

            int IEqualityComparer<IBatchPool>.GetHashCode(IBatchPool obj)
                => obj.Pool.PoolId?.GetHashCode() ?? 0;
        }

        #region Used for unit/module testing
        internal IEnumerable<string> GetPoolGroupKeys()
            => batchPools.Keys;
        #endregion

        private class BatchPools : KeyedGroup<IBatchPool, GroupableSet<IBatchPool>>
        {
            public BatchPools()
                : base(p => p is null ? default : GetKeyFromPoolId(p.Pool.PoolId), StringComparer.Ordinal)
            { }

            protected override Func<IEnumerable<IBatchPool>, GroupableSet<IBatchPool>> CreateSetFunc
                => e => new(e, new BatchPoolEqualityComparer());

            public IBatchPool GetPoolOrDefault(string poolId)
                => TryGetValue(GetKeyFromPoolId(poolId), out var batchPools) ? batchPools.FirstOrDefault(p => p.Pool.PoolId.Equals(poolId, StringComparison.Ordinal)) : default;
        }
        #endregion

        /// <summary>
        /// Class that captures how <see cref="TesTask"/> transitions from current state to the new state, given the current Batch task state and optional condition. 
        /// Transitions typically include an action that needs to run in order for the task to move to the new state.
        /// </summary>
        private class TesTaskStateTransition
        {
            public TesTaskStateTransition(Func<TesTask, bool> condition, BatchTaskState? batchTaskState, Func<TesTask, CombinedBatchTaskInfo, Task> asyncAction)
                : this(condition, batchTaskState, asyncAction, null)
            {
            }

            public TesTaskStateTransition(Func<TesTask, bool> condition, BatchTaskState? batchTaskState, Action<TesTask, CombinedBatchTaskInfo> action)
                : this(condition, batchTaskState, null, action)
            {
            }

            private TesTaskStateTransition(Func<TesTask, bool> condition, BatchTaskState? batchTaskState, Func<TesTask, CombinedBatchTaskInfo, Task> asyncAction, Action<TesTask, CombinedBatchTaskInfo> action)
            {
                Condition = condition;
                CurrentBatchTaskState = batchTaskState;
                AsyncAction = asyncAction;
                Action = action;
            }

            public Func<TesTask, bool> Condition { get; }
            public BatchTaskState? CurrentBatchTaskState { get; }
            public Func<TesTask, CombinedBatchTaskInfo, Task> AsyncAction { get; }
            public Action<TesTask, CombinedBatchTaskInfo> Action { get; }

            /// <summary>
            /// Calls <see cref="Action"/> and/or <see cref="AsyncAction"/>.
            /// </summary>
            /// <param name="tesTask"></param>
            /// <param name="combinedBatchTaskInfo"></param>
            /// <returns>True an action was called, otherwise False.</returns>
            public async ValueTask<bool> ActionAsync(TesTask tesTask, CombinedBatchTaskInfo combinedBatchTaskInfo)
            {
                var tesTaskChanged = false;

                if (AsyncAction is not null)
                {
                    await AsyncAction(tesTask, combinedBatchTaskInfo);
                    tesTaskChanged = true;
                }

                if (Action is not null)
                {
                    Action(tesTask, combinedBatchTaskInfo);
                    tesTaskChanged = true;
                }

                return tesTaskChanged;
            }
        }

        private class ExternalStorageContainerInfo
        {
            public string AccountName { get; set; }
            public string ContainerName { get; set; }
            public string BlobEndpoint { get; set; }
            public string SasToken { get; set; }
        }

        private class CombinedBatchTaskInfo
        {
            public BatchTaskState BatchTaskState { get; set; }
            public BatchNodeMetrics BatchNodeMetrics { get; set; }
            public string FailureReason { get; set; }
            public DateTimeOffset? BatchTaskStartTime { get; set; }
            public DateTimeOffset? BatchTaskEndTime { get; set; }
            public int? BatchTaskExitCode { get; set; }
            public int? CromwellRcCode { get; set; }
            public IEnumerable<string> SystemLogItems { get; set; }
            public string PoolId { get; set; }
        }
    }
}<|MERGE_RESOLUTION|>--- conflicted
+++ resolved
@@ -1416,16 +1416,12 @@
                 throw new AzureBatchQuotaMaxedOutException($"No remaining active jobs quota available. There are {activeJobsCount} active jobs out of {activeJobAndJobScheduleQuota}");
             }
 
-<<<<<<< HEAD
             if ((this.enableBatchAutopool || !IsPoolAvailable(poolName)) && activePoolsCount + 1 > poolQuota)
             {
                 throw new AzureBatchQuotaMaxedOutException($"No remaining pool quota available. There are {activePoolsCount} pools in use out of {poolQuota}");
             }
 
-            if ((totalCoresInUse + workflowCoresRequirement) > coreQuota)
-=======
             if ((totalCoresInUse + workflowCoresRequirement) > totalCoreQuota)
->>>>>>> 3ecb83ac
             {
                 throw new AzureBatchQuotaMaxedOutException($"Not enough core quota remaining to schedule task requiring {workflowCoresRequirement} {(isDedicated ? "dedicated" : "low priority")} cores. There are {totalCoresInUse} cores in use out of {totalCoreQuota}.");
             }
