﻿// Copyright (c) Microsoft Corporation.
// Licensed under the MIT License.

using System;
using System.Collections;
using System.Collections.Generic;
using System.Collections.Immutable;
using System.ComponentModel;
using System.Data;
using System.IO;
using System.Linq;
using System.Net;
using System.Security.Cryptography;
using System.Text;
using System.Text.RegularExpressions;
using System.Threading;
using System.Threading.Tasks;

using Azure;

using Microsoft.Azure.Batch;
using Microsoft.Azure.Batch.Common;
using Microsoft.Extensions.Configuration;
using Microsoft.Extensions.Logging;
using Microsoft.WindowsAzure.Storage.Core;

using Newtonsoft.Json;

using Tes.Extensions;
using Tes.Models;

using BatchModels = Microsoft.Azure.Management.Batch.Models;
using HostConfigs = Common.HostConfigs;

namespace TesApi.Web
{
    /// <summary>
    /// Orchestrates <see cref="TesTask"/>s on Azure Batch
    /// </summary>
    public class BatchScheduler : IBatchScheduler
    {
        internal const string PoolHostName = "CoA-TES-HostName";

        /// <summary>
        /// CosmosDB container id for storing pool metadata that needs to survive reboots/etc.
        /// </summary>
        public const string CosmosDbContainerId = "Pools";

        private const string AzureSupportUrl = "https://portal.azure.com/#blade/Microsoft_Azure_Support/HelpAndSupportBlade/newsupportrequest";
        private const int PoolKeyLength = 50; // 64 max pool name length - 16 chars generating unique pool names
        private const int DefaultCoreCount = 1;
        private const int DefaultMemoryGb = 2;
        private const int DefaultDiskGb = 10;
        private const string HostConfigBlobsName = "host-config-blobs";
        private const string CromwellPathPrefix = "/cromwell-executions/";
        private const string CromwellScriptFileName = "script";
        private const string BatchExecutionDirectoryName = "__batch";
        private const string BatchScriptFileName = "batch_script";
        private const string UploadFilesScriptFileName = "upload_files_script";
        private const string DownloadFilesScriptFileName = "download_files_script";
        private const string StartTaskScriptFilename = "start-task.sh";
        private static readonly Regex queryStringRegex = new(@"[^\?.]*(\?.*)");
        private readonly string dockerInDockerImageName;
        private readonly string blobxferImageName;
        private readonly string cromwellDrsLocalizerImageName;
        private readonly ILogger logger;
        private readonly IAzureProxy azureProxy;
        private readonly IStorageAccessProvider storageAccessProvider;
        private readonly IEnumerable<string> allowedVmSizes;
        private readonly List<TesTaskStateTransition> tesTaskStateTransitions;
        private readonly bool usePreemptibleVmsOnly;
        private readonly string batchNodesSubnetId;
        private readonly bool disableBatchNodesPublicIpAddress;
        private readonly bool enableBatchAutopool;
        private readonly BatchNodeInfo batchNodeInfo;
        private readonly string marthaUrl;
        private readonly string marthaKeyVaultName;
        private readonly string marthaSecretName;
        private readonly string defaultStorageAccountName;
        private readonly string hostname;
        private readonly BatchPoolFactory _batchPoolFactory;

        /// <summary>
        /// Orchestrates <see cref="TesTask"/>s on Azure Batch
        /// </summary>
        /// <param name="logger">Logger <see cref="ILogger"/></param>
        /// <param name="configuration">Configuration <see cref="IConfiguration"/></param>
        /// <param name="azureProxy">Azure proxy <see cref="IAzureProxy"/></param>
        /// <param name="storageAccessProvider">Storage access provider <see cref="IStorageAccessProvider"/></param>
        /// <param name="poolFactory"></param>
        public BatchScheduler(ILogger<BatchScheduler> logger, IConfiguration configuration, IAzureProxy azureProxy, IStorageAccessProvider storageAccessProvider, BatchPoolFactory poolFactory)
        {
            this.logger = logger;
            this.azureProxy = azureProxy;
            this.storageAccessProvider = storageAccessProvider;

            static bool GetBoolValue(IConfiguration configuration, string key, bool defaultValue) => string.IsNullOrWhiteSpace(configuration[key]) ? defaultValue : bool.Parse(configuration[key]);
            static string GetStringValue(IConfiguration configuration, string key, string defaultValue = "") => string.IsNullOrWhiteSpace(configuration[key]) ? defaultValue : configuration[key];

            ForcePoolRotationAge = TimeSpan.FromDays(ConfigurationUtils.GetConfigurationValue<double>(configuration, "BatchPoolRotationForcedDays", 30));
            this.allowedVmSizes = GetStringValue(configuration, "AllowedVmSizes", null)?.Split(',', StringSplitOptions.RemoveEmptyEntries).ToList();
            this.usePreemptibleVmsOnly = GetBoolValue(configuration, "UsePreemptibleVmsOnly", false);
            this.batchNodesSubnetId = GetStringValue(configuration, "BatchNodesSubnetId", string.Empty);
            this.dockerInDockerImageName = GetStringValue(configuration, "DockerInDockerImageName", "docker");
            this.blobxferImageName = GetStringValue(configuration, "BlobxferImageName", "mcr.microsoft.com/blobxfer");
            this.cromwellDrsLocalizerImageName = GetStringValue(configuration, "CromwellDrsLocalizerImageName", "broadinstitute/cromwell-drs-localizer:develop");
            this.disableBatchNodesPublicIpAddress = GetBoolValue(configuration, "DisableBatchNodesPublicIpAddress", false);
            this.enableBatchAutopool = GetBoolValue(configuration, "BatchAutopool", false);
            this.defaultStorageAccountName = GetStringValue(configuration, "DefaultStorageAccountName", string.Empty);
            this.marthaUrl = GetStringValue(configuration, "MarthaUrl", string.Empty);
            this.marthaKeyVaultName = GetStringValue(configuration, "MarthaKeyVaultName", string.Empty);
            this.marthaSecretName = GetStringValue(configuration, "MarthaSecretName", string.Empty);

            if (!storageAccessProvider.TryDownloadBlobAsync($"/{GetStringValue(configuration, "DefaultStorageAccountName", string.Empty)}/configuration/host-configurations.json",
                configs => BatchUtils.WriteHostConfiguration(
                    BatchUtils.ReadJson<HostConfigs.HostConfig>(
                        new StringReader(configs),
                        () => new()/*throw new InvalidOperationException()*/)) // TODO: deal with tests
                ).Result)
            {
                BatchUtils.WriteHostConfiguration(new());
            }

            if (!this.enableBatchAutopool)
            {
                _batchPoolFactory = poolFactory;
                hostname = GetStringValue(configuration, "HOSTNAME");
                logger.LogInformation($"hostname: {hostname}");

                LoadExistingPools().Wait();
            }

            this.batchNodeInfo = new BatchNodeInfo
            {
                BatchImageOffer = GetStringValue(configuration, "BatchImageOffer"),
                BatchImagePublisher = GetStringValue(configuration, "BatchImagePublisher"),
                BatchImageSku = GetStringValue(configuration, "BatchImageSku"),
                BatchImageVersion = GetStringValue(configuration, "BatchImageVersion"),
                BatchNodeAgentSkuId = GetStringValue(configuration, "BatchNodeAgentSkuId")
            };

            logger.LogInformation($"usePreemptibleVmsOnly: {usePreemptibleVmsOnly}");

            static bool tesTaskIsQueuedInitializingOrRunning(TesTask tesTask) => tesTask.State == TesState.QUEUEDEnum || tesTask.State == TesState.INITIALIZINGEnum || tesTask.State == TesState.RUNNINGEnum;
            static bool tesTaskIsInitializingOrRunning(TesTask tesTask) => tesTask.State == TesState.INITIALIZINGEnum || tesTask.State == TesState.RUNNINGEnum;
            static bool tesTaskIsQueuedOrInitializing(TesTask tesTask) => tesTask.State == TesState.QUEUEDEnum || tesTask.State == TesState.INITIALIZINGEnum;
            static bool tesTaskIsQueued(TesTask tesTask) => tesTask.State == TesState.QUEUEDEnum;
            static bool tesTaskCancellationRequested(TesTask tesTask) => tesTask.State == TesState.CANCELEDEnum && tesTask.IsCancelRequested;

            static void SetTaskStateAndLog(TesTask tesTask, TesState newTaskState, CombinedBatchTaskInfo batchInfo)
            {
                tesTask.State = newTaskState;

                var tesTaskLog = tesTask.GetOrAddTesTaskLog();
                var tesTaskExecutorLog = tesTaskLog.GetOrAddExecutorLog();

                tesTaskLog.BatchNodeMetrics = batchInfo.BatchNodeMetrics;
                tesTaskLog.CromwellResultCode = batchInfo.CromwellRcCode;
                tesTaskLog.EndTime = DateTime.UtcNow;
                tesTaskExecutorLog.StartTime = batchInfo.BatchTaskStartTime;
                tesTaskExecutorLog.EndTime = batchInfo.BatchTaskEndTime;
                tesTaskExecutorLog.ExitCode = batchInfo.BatchTaskExitCode;

                // Only accurate when the task completes successfully, otherwise it's the Batch time as reported from Batch
                // TODO this could get large; why?
                //var timefromCoAScriptCompletionToBatchTaskDetectedComplete = tesTaskLog.EndTime - tesTaskExecutorLog.EndTime;

                tesTask.SetFailureReason(batchInfo.FailureReason);

                if (batchInfo.SystemLogItems is not null)
                {
                    tesTask.AddToSystemLog(batchInfo.SystemLogItems);
                }
            }

            async Task SetTaskCompleted(TesTask tesTask, CombinedBatchTaskInfo batchInfo)
            {
                await azureProxy.DeleteBatchJobAsync(tesTask.Id);
                await RemovePool(tesTask, batchInfo);
                SetTaskStateAndLog(tesTask, TesState.COMPLETEEnum, batchInfo);
            }

            async Task SetTaskExecutorError(TesTask tesTask, CombinedBatchTaskInfo batchInfo)
            {
                await azureProxy.DeleteBatchJobAsync(tesTask.Id);
                await RemovePool(tesTask, batchInfo);
                SetTaskStateAndLog(tesTask, TesState.EXECUTORERROREnum, batchInfo);
            }

            async Task SetTaskSystemError(TesTask tesTask, CombinedBatchTaskInfo batchInfo)
            {
                await azureProxy.DeleteBatchJobAsync(tesTask.Id);
                await RemovePool(tesTask, batchInfo);
                SetTaskStateAndLog(tesTask, TesState.SYSTEMERROREnum, batchInfo);
            }

            async Task DeleteBatchJobAndSetTaskStateAsync(TesTask tesTask, TesState newTaskState, CombinedBatchTaskInfo batchInfo)
            {
                await this.azureProxy.DeleteBatchJobAsync(tesTask.Id);
                await RemovePool(tesTask, batchInfo);
                SetTaskStateAndLog(tesTask, newTaskState, batchInfo);
            }

            Task DeleteBatchJobAndSetTaskExecutorErrorAsync(TesTask tesTask, CombinedBatchTaskInfo batchInfo) => DeleteBatchJobAndSetTaskStateAsync(tesTask, TesState.EXECUTORERROREnum, batchInfo);
            Task DeleteBatchJobAndSetTaskSystemErrorAsync(TesTask tesTask, CombinedBatchTaskInfo batchInfo) => DeleteBatchJobAndSetTaskStateAsync(tesTask, TesState.SYSTEMERROREnum, batchInfo);

            Task DeleteBatchJobAndRequeueTaskAsync(TesTask tesTask, CombinedBatchTaskInfo batchInfo)
                => ++tesTask.ErrorCount > 3
                    ? DeleteBatchJobAndSetTaskExecutorErrorAsync(tesTask, batchInfo)
                    : DeleteBatchJobAndSetTaskStateAsync(tesTask, TesState.QUEUEDEnum, batchInfo);

            async Task CancelTaskAsync(TesTask tesTask, CombinedBatchTaskInfo batchInfo)
            {
                await this.azureProxy.DeleteBatchJobAsync(tesTask.Id);
                await RemovePool(tesTask, batchInfo);
                tesTask.IsCancelRequested = false;
            }

            async Task RemovePool(TesTask tesTask, CombinedBatchTaskInfo batchInfo)
            {
                if (enableBatchAutopool)
                {
                    if (!string.IsNullOrWhiteSpace(batchInfo.PoolId) && (!batchInfo.PoolId.StartsWith("TES_") || tesTask.Resources?.ContainsBackendParameterValue(TesResources.SupportedBackendParameters.workflow_execution_identity) == true))
                    {
                        await azureProxy.DeleteBatchPoolIfExistsAsync(batchInfo.PoolId);
                    }
                }
            }

            tesTaskStateTransitions = new List<TesTaskStateTransition>()
            {
                new TesTaskStateTransition(tesTaskCancellationRequested, batchTaskState: null, CancelTaskAsync),
                new TesTaskStateTransition(tesTaskIsQueued, BatchTaskState.JobNotFound, (tesTask, _) => AddBatchJobAsync(tesTask)),
                new TesTaskStateTransition(tesTaskIsQueued, BatchTaskState.MissingBatchTask, DeleteBatchJobAndRequeueTaskAsync),
                new TesTaskStateTransition(tesTaskIsQueued, BatchTaskState.Initializing, (tesTask, _) => tesTask.State = TesState.INITIALIZINGEnum),
                new TesTaskStateTransition(tesTaskIsQueuedOrInitializing, BatchTaskState.NodeAllocationFailed, DeleteBatchJobAndRequeueTaskAsync),
                new TesTaskStateTransition(tesTaskIsQueuedOrInitializing, BatchTaskState.Running, (tesTask, _) => tesTask.State = TesState.RUNNINGEnum),
                new TesTaskStateTransition(tesTaskIsQueuedInitializingOrRunning, BatchTaskState.MoreThanOneActiveJobFound, DeleteBatchJobAndSetTaskSystemErrorAsync),
                new TesTaskStateTransition(tesTaskIsQueuedInitializingOrRunning, BatchTaskState.CompletedSuccessfully, SetTaskCompleted),
                new TesTaskStateTransition(tesTaskIsQueuedInitializingOrRunning, BatchTaskState.CompletedWithErrors, SetTaskExecutorError),
                new TesTaskStateTransition(tesTaskIsQueuedInitializingOrRunning, BatchTaskState.ActiveJobWithMissingAutoPool, DeleteBatchJobAndRequeueTaskAsync),
                new TesTaskStateTransition(tesTaskIsQueuedInitializingOrRunning, BatchTaskState.NodeFailedDuringStartupOrExecution, DeleteBatchJobAndSetTaskExecutorErrorAsync),
                new TesTaskStateTransition(tesTaskIsQueuedInitializingOrRunning, BatchTaskState.NodeUnusable, DeleteBatchJobAndSetTaskExecutorErrorAsync),
                new TesTaskStateTransition(tesTaskIsInitializingOrRunning, BatchTaskState.JobNotFound, SetTaskSystemError),
                new TesTaskStateTransition(tesTaskIsInitializingOrRunning, BatchTaskState.MissingBatchTask, DeleteBatchJobAndSetTaskSystemErrorAsync),
                new TesTaskStateTransition(tesTaskIsInitializingOrRunning, BatchTaskState.NodePreempted, DeleteBatchJobAndRequeueTaskAsync)
            };
        }

        /// <inheritdoc/>
<<<<<<< HEAD
        public TimeSpan ForcePoolRotationAge { get; }

        private async Task LoadExistingPools(CancellationToken cancellationToken = default)
=======
        public IAsyncEnumerable<CloudPool> GetCloudPools()
            => azureProxy.GetActivePoolsAsync(this.hostname);

        private async Task LoadExistingPools()
>>>>>>> 8db95697
        {
            await foreach (var cloudPool in GetCloudPools())
            {
                batchPools.Add(_batchPoolFactory.Retrieve(cloudPool, this));
            }
        }

        /// <summary>
        /// Iteratively manages execution of a <see cref="TesTask"/> on Azure Batch until completion or failure
        /// </summary>
        /// <param name="tesTask">The <see cref="TesTask"/></param>
        /// <returns>True if the TES task needs to be persisted.</returns>
        public async ValueTask<bool> ProcessTesTaskAsync(TesTask tesTask)
            => await HandleTesTaskTransitionAsync(tesTask, await GetBatchTaskStateAsync(tesTask));

        private static string GetCromwellExecutionDirectoryPath(TesTask task)
            => GetParentPath(task.Inputs?.FirstOrDefault(IsCromwellCommandScript)?.Path.TrimStart('/'));

        private static string GetBatchExecutionDirectoryPath(TesTask task)
            => $"{GetCromwellExecutionDirectoryPath(task)}/{BatchExecutionDirectoryName}";

        /// <summary>
        /// Get the parent path of the given path
        /// </summary>
        /// <param name="path">The path</param>
        /// <returns>The parent path</returns>
        private static string GetParentPath(string path)
        {
            if (string.IsNullOrEmpty(path))
            {
                return null;
            }

            var pathComponents = path.TrimEnd('/').Split('/');

            return string.Join('/', pathComponents.Take(pathComponents.Length - 1));
        }

        /// <summary>
        /// Determines if the <see cref="TesInput"/> file is a Cromwell command script
        /// </summary>
        /// <param name="inputFile"><see cref="TesInput"/> file</param>
        /// <returns>True if the file is a Cromwell command script</returns>
        private static bool IsCromwellCommandScript(TesInput inputFile)
            => inputFile.Name.Equals("commandScript");

        /// <summary>
        /// Verifies existence and translates local file URLs to absolute paths (e.g. file:///tmp/cwl_temp_dir_8026387118450035757/args.py becomes /tmp/cwl_temp_dir_8026387118450035757/args.py)
        /// Only considering files in /cromwell-tmp because that is the only local directory mapped from Cromwell container
        /// </summary>
        /// <param name="fileUri">File URI</param>
        /// <param name="localPath">Local path</param>
        /// <returns></returns>
        private bool TryGetCromwellTmpFilePath(string fileUri, out string localPath)
        {
            localPath = Uri.TryCreate(fileUri, UriKind.Absolute, out var uri) && uri.IsFile && uri.AbsolutePath.StartsWith("/cromwell-tmp/") && this.azureProxy.LocalFileExists(uri.AbsolutePath) ? uri.AbsolutePath : null;

            return localPath is not null;
        }

        private async Task<(string PoolName, string DisplayName)> GetPoolName(TesTask tesTask, VirtualMachineInformation virtualMachineInformation)
        {
            var hostConfigName = tesTask.Resources?.ContainsBackendParameterValue(TesResources.SupportedBackendParameters.docker_host_configuration) == true ? tesTask.Resources.GetBackendParameterValue(TesResources.SupportedBackendParameters.docker_host_configuration) : default;
            var identityResourceId = tesTask.Resources?.ContainsBackendParameterValue(TesResources.SupportedBackendParameters.workflow_execution_identity) == true ? tesTask.Resources?.GetBackendParameterValue(TesResources.SupportedBackendParameters.workflow_execution_identity) : default;
            var containerInfo = await azureProxy.GetContainerRegistryInfoAsync(tesTask.Executors.FirstOrDefault()?.Image);
            var registryServer = containerInfo is null ? default : containerInfo.RegistryServer;

            var vmName = string.IsNullOrWhiteSpace(hostname) ? "<none>" : hostname;
            var vmSize = virtualMachineInformation.VmSize ?? "<none>";
            var isPreemptable = virtualMachineInformation.LowPriority;
            registryServer ??= "<none>";
            identityResourceId ??= "<none>";
            hostConfigName ??= "<none>";

            // Generate hash of everything that differentiates this group of pools
            var displayName = $"{vmName}:{vmSize}:{hostConfigName}:{isPreemptable}:{registryServer}:{identityResourceId}";
            var hash = ConvertToBase32(SHA1.HashData(Encoding.UTF8.GetBytes(displayName))).TrimEnd('='); // This becomes 32 chars

            // Build a PoolName that is of legal length, while exposing the most important metadata without requiring user to find DisplayName
            // Note that the hash covers all necessary parts to make name unique, so limiting the size of the other parts is not expected to appreciably change the risk of collisions. Those other parts are for convenience
            var remainingLength = PoolKeyLength - hash.Length - 2; // 50 is max name length, 2 is number of inserted chars. This will always be 16 if we use an entire SHA1
            var visibleVmSize = LimitVmSize(vmSize, Math.Max(remainingLength - vmName.Length, 6));
            var visibleHostName = vmName[0..Math.Min(vmName.Length, remainingLength - visibleVmSize.Length)];
            var name = LimitChars($"{visibleHostName}-{visibleVmSize}-{hash}");

            // Trim DisplayName if needed
            if (displayName.Length > 1024)
            {
                // Remove "path" of identityResourceId
                displayName = displayName[..^identityResourceId.Length] + identityResourceId[(identityResourceId.LastIndexOf('/') + 1)..];
                if (displayName.Length > 1024)
                {
                    // Trim end, leaving fake elipsys as marker
                    displayName = displayName[..1021] + "...";
                }
            }

            return (name, displayName);

            static string LimitVmSize(string vmSize, int limit)
            {
                // First try optimizing by removing "Standard_" prefix.
                var standard = "Standard_";
                return vmSize.Length <= limit
                    ? vmSize
                    : vmSize.StartsWith(standard, StringComparison.OrdinalIgnoreCase)
                    ? LimitVmSize(vmSize[standard.Length..], limit)
                    : vmSize[^limit..];
            }

            static string LimitChars(string text) // ^[a-zA-Z0-9_-]+$
            {
                return new(text.AsEnumerable().Select(Limit).ToArray());

                static char Limit(char ch)
                    => ch switch
                    {
                        var x when x >= '0' || x <= '9' => x,
                        var x when x >= 'A' || x <= 'Z' => x,
                        var x when x >= 'a' || x <= 'z' => x,
                        '_' => ch,
                        '-' => ch,
                        _ => '_',
                    };
            }
        }

        private static string ConvertToBase32(byte[] bytes) // https://datatracker.ietf.org/doc/html/rfc4648#section-6
        {
            const int groupBitlength = 5;
            var Rfc4648Base32 = @"ABCDEFGHIJKLMNOPQRSTUVWXYZ234567".ToArray();
            return new string(new BitArray(bytes)
                    .Cast<bool>()
                    .Select((b, i) => (Index: i, Value: b ? 1 << (groupBitlength - 1 - (i % groupBitlength)) : 0))
                    .GroupBy(t => t.Index / groupBitlength)
                    .Select(g => Rfc4648Base32[g.Sum(t => t.Value)])
                    .ToArray())
                + (bytes.Length % groupBitlength) switch
                {
                    0 => string.Empty,
                    1 => @"======",
                    2 => @"====",
                    3 => @"===",
                    4 => @"=",
                    _ => throw new InvalidOperationException(), // Keeps the compiler happy.
                };
        }

        /// <summary>
        /// Adds a new Azure Batch pool/job/task for the given <see cref="TesTask"/>
        /// </summary>
        /// <param name="tesTask">The <see cref="TesTask"/> to schedule on Azure Batch</param>
        /// <returns>A task to await</returns>
        private async Task AddBatchJobAsync(TesTask tesTask)
        {
            PoolInformation poolInformation = null;

            try
            {
                var jobId = await azureProxy.GetNextBatchJobIdAsync(tesTask.Id);

                var (dockerParams, preCommand, vmSizes, poolSpec) = GetDockerHostConfiguration(tesTask);
                var virtualMachineInfo = await GetVmSizeAsync(tesTask, vmSizes);
                var (poolName, displayName) = this.enableBatchAutopool ? default : await GetPoolName(tesTask, virtualMachineInfo);
                await CheckBatchAccountQuotas(virtualMachineInfo, poolName);

                var tesTaskLog = tesTask.AddTesTaskLog();
                tesTaskLog.VirtualMachineInfo = virtualMachineInfo;

                // TODO?: Support for multiple executors. Cromwell has single executor per task.
                var containerConfiguration = await GetContainerConfigurationIfNeeded(tesTask.Executors.First().Image);

                if (this.enableBatchAutopool)
                {
                    var (startTask, nodeInfo, applicationPackages) = poolSpec.Value;
                    poolInformation = await CreateAutoPoolModePoolInformation(
                        GetPoolSpecification(
                            virtualMachineInfo.VmSize,
                            false,
                            virtualMachineInfo.LowPriority,
                            nodeInfo ?? batchNodeInfo,
                            containerConfiguration,
                            applicationPackages,
                            startTask),
                        jobId,
                        tesTask.Resources?.ContainsBackendParameterValue(TesResources.SupportedBackendParameters.workflow_execution_identity) == true ? tesTask.Resources?.GetBackendParameterValue(TesResources.SupportedBackendParameters.workflow_execution_identity) : default);
                }
                else
                {
                    poolInformation = (await GetOrAddPoolAsync(poolName, virtualMachineInfo.LowPriority, id =>
                    {
                        var (startTask, nodeInfo, applicationPackages) = poolSpec.Value;
                        return ConvertPoolSpecificationToModelsPool(
                            name: id,
                            displayName: displayName,
                            GetBatchPoolIdentity(tesTask.Resources?.ContainsBackendParameterValue(TesResources.SupportedBackendParameters.workflow_execution_identity) == true ? tesTask.Resources?.GetBackendParameterValue(TesResources.SupportedBackendParameters.workflow_execution_identity) : default),
                            GetPoolSpecification(
                                virtualMachineInfo.VmSize,
                                true,
                                virtualMachineInfo.LowPriority,
                                nodeInfo ?? batchNodeInfo,
                                containerConfiguration,
                                applicationPackages,
                                startTask));
                    })).Pool;
                }

                tesTask.PoolId = poolInformation.PoolId;
                var cloudTask = await ConvertTesTaskToBatchTaskAsync(tesTask, dockerParams, preCommand, containerConfiguration is not null);

                logger.LogInformation($"Creating batch job for TES task {tesTask.Id}. Using VM size {virtualMachineInfo.VmSize}.");
                await azureProxy.CreateBatchJobAsync(jobId, cloudTask, poolInformation, await GetJobPreparationTask(tesTask));

                tesTaskLog.StartTime = DateTimeOffset.UtcNow;
                tesTask.State = TesState.INITIALIZINGEnum;
                poolInformation = null;
            }
            catch (AzureBatchQuotaMaxedOutException exception)
            {
                logger.LogDebug($"Not enough quota available for task Id {tesTask.Id}. Reason: {exception.Message}. Task will remain in queue.");
            }
            catch (AzureBatchLowQuotaException exception)
            {
                tesTask.State = TesState.SYSTEMERROREnum;
                tesTask.AddTesTaskLog(); // Adding new log here because this exception is thrown from CheckBatchAccountQuotas() and AddTesTaskLog() above is called after that. This way each attempt will have its own log entry.
                tesTask.SetFailureReason("InsufficientBatchQuota", exception.Message);
                logger.LogError(exception.Message);
            }
            catch (AzureBatchVirtualMachineAvailabilityException exception)
            {
                tesTask.State = TesState.SYSTEMERROREnum;
                tesTask.AddTesTaskLog(); // Adding new log here because this exception is thrown from GetVmSizeAsync() and AddTesTaskLog() above is called after that. This way each attempt will have its own log entry.
                tesTask.SetFailureReason("NoVmSizeAvailable", exception.Message);
                logger.LogError(exception.Message);
            }
            catch (TesException exc)
            {
                tesTask.State = TesState.SYSTEMERROREnum;
                tesTask.SetFailureReason(exc);
                logger.LogError(exc, exc.Message);
            }
            catch (BatchClientException exc)
            {
                tesTask.State = TesState.SYSTEMERROREnum;
                tesTask.SetFailureReason("BatchClientException", string.Join(",", exc.Data.Values), exc.Message, exc.StackTrace);
                logger.LogError(exc, exc.Message + ", " + string.Join(",", exc.Data.Values));
            }
            catch (BatchException exc) when (exc.InnerException is Microsoft.Azure.Batch.Protocol.Models.BatchErrorException beex && @"ActiveJobAndScheduleQuotaReached".Equals(beex.Body.Code, StringComparison.OrdinalIgnoreCase))
            {
                tesTask.SetWarning(beex.Body.Message.Value, Array.Empty<string>());
                logger.LogDebug($"Not enough quota available for task Id {tesTask.Id}. Reason: {beex.Body.Message.Value}. Task will remain in queue.");
            }
            catch (Exception exc)
            {
                tesTask.State = TesState.SYSTEMERROREnum;
                tesTask.SetFailureReason("UnknownError", exc.Message, exc.StackTrace);
                logger.LogError(exc, exc.Message);
            }
            finally
            {
                if (enableBatchAutopool && poolInformation is not null && poolInformation.AutoPoolSpecification is null)
                {
                    await azureProxy.DeleteBatchPoolIfExistsAsync(poolInformation.PoolId);
                }
            }
        }

        /// <summary>
        /// Gets the current state of the Azure Batch task
        /// </summary>
        /// <param name="tesTask"><see cref="TesTask"/></param>
        /// <returns>A higher-level abstraction of the current state of the Azure Batch task</returns>
        [System.Diagnostics.CodeAnalysis.SuppressMessage("Performance", "CA1826:Do not use Enumerable methods on indexable collections", Justification = "FirstOrDefault() is straightforward, the alternative is less clear.")]
        private async ValueTask<CombinedBatchTaskInfo> GetBatchTaskStateAsync(TesTask tesTask)
        {
            var azureBatchJobAndTaskState = await azureProxy.GetBatchJobAndTaskStateAsync(tesTask.Id);

            static IEnumerable<string> ConvertNodeErrorsToSystemLogItems(AzureBatchJobAndTaskState azureBatchJobAndTaskState)
            {
                var systemLogItems = new List<string>();

                if (azureBatchJobAndTaskState.NodeErrorCode is not null)
                {
                    systemLogItems.Add(azureBatchJobAndTaskState.NodeErrorCode);
                }

                if (azureBatchJobAndTaskState.NodeErrorDetails is not null)
                {
                    systemLogItems.AddRange(azureBatchJobAndTaskState.NodeErrorDetails);
                }

                return systemLogItems;
            }

            if (azureBatchJobAndTaskState.ActiveJobWithMissingAutoPool)
            {
                var batchJobInfo = JsonConvert.SerializeObject(azureBatchJobAndTaskState);
                logger.LogWarning($"Found active job without auto pool for TES task {tesTask.Id}. Deleting the job and requeuing the task. BatchJobInfo: {batchJobInfo}");
                return new CombinedBatchTaskInfo
                {
                    BatchTaskState = BatchTaskState.ActiveJobWithMissingAutoPool,
                    FailureReason = BatchTaskState.ActiveJobWithMissingAutoPool.ToString(),
                    PoolId = azureBatchJobAndTaskState.PoolId
                };
            }

            if (azureBatchJobAndTaskState.MoreThanOneActiveJobFound)
            {
                return new CombinedBatchTaskInfo
                {
                    BatchTaskState = BatchTaskState.MoreThanOneActiveJobFound,
                    FailureReason = BatchTaskState.MoreThanOneActiveJobFound.ToString(),
                    PoolId = azureBatchJobAndTaskState.PoolId
                };
            }

            // Because a ComputeTask is not assigned to the compute node while the StartTask is running, IAzureProxy.GetBatchJobAndTaskStateAsync() does not see start task failures. Attempt to deal with that here.
            if (azureBatchJobAndTaskState.NodeState is null && azureBatchJobAndTaskState.JobState == JobState.Active && azureBatchJobAndTaskState.TaskState == TaskState.Active && !string.IsNullOrWhiteSpace(azureBatchJobAndTaskState.PoolId))
            {
                if (this.enableBatchAutopool)
                {
                    ProcessStartTaskFailure((await azureProxy.ListComputeNodesAsync(azureBatchJobAndTaskState.PoolId, new ODATADetailLevel { FilterClause = "state eq 'starttaskfailed'", SelectClause = "id,startTaskInfo" }).FirstOrDefaultAsync())?.StartTaskInformation?.FailureInformation);
                }
                else
                {
                    if (TryGetPool(azureBatchJobAndTaskState.PoolId, out var pool))
                    {
                        azureBatchJobAndTaskState.NodeAllocationFailed = pool.PopNextResizeError() is not null;
                        ProcessStartTaskFailure(pool.PopNextStartTaskFailure());
                    }
                }

                void ProcessStartTaskFailure(TaskFailureInformation failureInformation)
                {
                    if (failureInformation is not null)
                    {
                        azureBatchJobAndTaskState.NodeState = ComputeNodeState.StartTaskFailed;
                        azureBatchJobAndTaskState.NodeErrorCode = failureInformation.Code;
                        azureBatchJobAndTaskState.NodeErrorDetails = failureInformation.Details?.Select(d => d.Value);
                    }
                }
            }

            switch (azureBatchJobAndTaskState.JobState)
            {
                case null:
                case JobState.Deleting:
                    return new CombinedBatchTaskInfo
                    {
                        BatchTaskState = BatchTaskState.JobNotFound,
                        FailureReason = BatchTaskState.JobNotFound.ToString(),
                        PoolId = azureBatchJobAndTaskState.PoolId
                    };
                case JobState.Active:
                    {
                        if (azureBatchJobAndTaskState.NodeAllocationFailed)
                        {
                            return new CombinedBatchTaskInfo
                            {
                                BatchTaskState = BatchTaskState.NodeAllocationFailed,
                                FailureReason = BatchTaskState.NodeAllocationFailed.ToString(),
                                SystemLogItems = ConvertNodeErrorsToSystemLogItems(azureBatchJobAndTaskState),
                                PoolId = azureBatchJobAndTaskState.PoolId
                            };
                        }

                        if (azureBatchJobAndTaskState.NodeState == ComputeNodeState.Unusable)
                        {
                            return new CombinedBatchTaskInfo
                            {
                                BatchTaskState = BatchTaskState.NodeUnusable,
                                FailureReason = BatchTaskState.NodeUnusable.ToString(),
                                SystemLogItems = ConvertNodeErrorsToSystemLogItems(azureBatchJobAndTaskState),
                                PoolId = azureBatchJobAndTaskState.PoolId
                            };
                        }

                        if (azureBatchJobAndTaskState.NodeState == ComputeNodeState.Preempted)
                        {
                            return new CombinedBatchTaskInfo
                            {
                                BatchTaskState = BatchTaskState.NodePreempted,
                                FailureReason = BatchTaskState.NodePreempted.ToString(),
                                SystemLogItems = ConvertNodeErrorsToSystemLogItems(azureBatchJobAndTaskState),
                                PoolId = azureBatchJobAndTaskState.PoolId
                            };
                        }

                        if (azureBatchJobAndTaskState.NodeErrorCode is not null)
                        {
                            if (azureBatchJobAndTaskState.NodeErrorCode == "DiskFull")
                            {
                                return new CombinedBatchTaskInfo
                                {
                                    BatchTaskState = BatchTaskState.NodeFailedDuringStartupOrExecution,
                                    FailureReason = azureBatchJobAndTaskState.NodeErrorCode,
                                    PoolId = azureBatchJobAndTaskState.PoolId
                                };
                            }
                            else
                            {
                                return new CombinedBatchTaskInfo
                                {
                                    BatchTaskState = BatchTaskState.NodeFailedDuringStartupOrExecution,
                                    FailureReason = BatchTaskState.NodeFailedDuringStartupOrExecution.ToString(),
                                    SystemLogItems = ConvertNodeErrorsToSystemLogItems(azureBatchJobAndTaskState),
                                    PoolId = azureBatchJobAndTaskState.PoolId
                                };
                            }
                        }

                        break;
                    }
                case JobState.Terminating:
                case JobState.Completed:
                    break;
                default:
                    throw new Exception($"Found batch job {tesTask.Id} in unexpected state: {azureBatchJobAndTaskState.JobState}");
            }

            switch (azureBatchJobAndTaskState.TaskState)
            {
                case null:
                    return new CombinedBatchTaskInfo
                    {
                        BatchTaskState = BatchTaskState.MissingBatchTask,
                        FailureReason = BatchTaskState.MissingBatchTask.ToString(),
                        PoolId = azureBatchJobAndTaskState.PoolId
                    };
                case TaskState.Active:
                case TaskState.Preparing:
                    return new CombinedBatchTaskInfo
                    {
                        BatchTaskState = BatchTaskState.Initializing,
                        PoolId = azureBatchJobAndTaskState.PoolId
                    };
                case TaskState.Running:
                    return new CombinedBatchTaskInfo
                    {
                        BatchTaskState = BatchTaskState.Running,
                        PoolId = azureBatchJobAndTaskState.PoolId
                    };
                case TaskState.Completed:
                    var batchJobInfo = JsonConvert.SerializeObject(azureBatchJobAndTaskState);

                    if (azureBatchJobAndTaskState.TaskExitCode == 0 && azureBatchJobAndTaskState.TaskFailureInformation is null)
                    {
                        var metrics = await GetBatchNodeMetricsAndCromwellResultCodeAsync(tesTask);

                        return new CombinedBatchTaskInfo
                        {
                            BatchTaskState = BatchTaskState.CompletedSuccessfully,
                            BatchTaskExitCode = azureBatchJobAndTaskState.TaskExitCode,
                            BatchTaskStartTime = metrics.TaskStartTime ?? azureBatchJobAndTaskState.TaskStartTime,
                            BatchTaskEndTime = metrics.TaskEndTime ?? azureBatchJobAndTaskState.TaskEndTime,
                            BatchNodeMetrics = metrics.BatchNodeMetrics,
                            CromwellRcCode = metrics.CromwellRcCode,
                            PoolId = azureBatchJobAndTaskState.PoolId
                        };
                    }
                    else
                    {
                        logger.LogError($"Task {tesTask.Id} failed. ExitCode: {azureBatchJobAndTaskState.TaskExitCode}, BatchJobInfo: {batchJobInfo}");

                        return new CombinedBatchTaskInfo
                        {
                            BatchTaskState = BatchTaskState.CompletedWithErrors,
                            FailureReason = azureBatchJobAndTaskState.TaskFailureInformation?.Code,
                            BatchTaskExitCode = azureBatchJobAndTaskState.TaskExitCode,
                            BatchTaskStartTime = azureBatchJobAndTaskState.TaskStartTime,
                            BatchTaskEndTime = azureBatchJobAndTaskState.TaskEndTime,
                            SystemLogItems = new[] { azureBatchJobAndTaskState.TaskFailureInformation?.Details?.FirstOrDefault()?.Value },
                            PoolId = azureBatchJobAndTaskState.PoolId
                        };
                    }
                default:
                    throw new Exception($"Found batch task {tesTask.Id} in unexpected state: {azureBatchJobAndTaskState.TaskState}");
            }
        }

        /// <summary>
        /// Transitions the <see cref="TesTask"/> to the new state, based on the rules defined in the tesTaskStateTransitions list.
        /// </summary>
        /// <param name="tesTask">TES task</param>
        /// <param name="combinedBatchTaskInfo">Current Azure Batch task info</param>
        /// <returns>True if the TES task was changed.</returns>
        private async ValueTask<bool> HandleTesTaskTransitionAsync(TesTask tesTask, CombinedBatchTaskInfo combinedBatchTaskInfo)
            // When task is executed the following may be touched:
            // tesTask.Log[].SystemLog
            // tesTask.Log[].FailureReason
            // tesTask.Log[].CromwellResultCode
            // tesTask.Log[].BatchExecutionMetrics
            // tesTask.Log[].EndTime
            // tesTask.Log[].Log[].StdErr
            // tesTask.Log[].Log[].ExitCode
            // tesTask.Log[].Log[].StartTime
            // tesTask.Log[].Log[].EndTime

            => await (tesTaskStateTransitions
                .FirstOrDefault(m => (m.Condition is null || m.Condition(tesTask)) && (m.CurrentBatchTaskState is null || m.CurrentBatchTaskState == combinedBatchTaskInfo.BatchTaskState))
                ?.ActionAsync(tesTask, combinedBatchTaskInfo) ?? ValueTask.FromResult(false));

        /// <summary>
        /// Returns a job preparation task for shared pool cleanup coordination.
        /// </summary>
        /// <param name="tesTask"></param>
        /// <returns></returns>
        /// <remarks>TODO: remarks</remarks>
        private async ValueTask<JobPreparationTask> GetJobPreparationTask(TesTask tesTask)
            => enableBatchAutopool ? default : new()
            {
                CommandLine = @"/bin/env ./job-prep.sh",
                EnvironmentSettings = new[] { new EnvironmentSetting("COA_EXECUTOR", tesTask.Executors.First().Image) },
                RerunOnComputeNodeRebootAfterSuccess = false,
                ResourceFiles = new[] { ResourceFile.FromUrl(await this.storageAccessProvider.MapLocalPathToSasUrlAsync($"/{this.defaultStorageAccountName}/inputs/coa-tes/job-prep.sh"), @"job-prep.sh", @"0755") },
                UserIdentity = new UserIdentity(new AutoUserSpecification(elevationLevel: ElevationLevel.Admin, scope: AutoUserScope.Pool)),
                WaitForSuccess = true,
            };

        /// <summary>
        /// Returns job preparation and main Batch tasks that represents the given <see cref="TesTask"/>
        /// </summary>
        /// <param name="task">The <see cref="TesTask"/></param>
        /// <param name="dockerRunParams">Additional docker run parameters, if any.</param>
        /// <param name="preCommandCommand">Command run before task script, if any.</param>
        /// <param name="poolHasContainerConfig">Indicates that <see cref="CloudTask.ContainerSettings"/> must be set.</param>
        /// <returns>Job preparation and main Batch tasks</returns>
        private async Task<CloudTask> ConvertTesTaskToBatchTaskAsync(TesTask task, string dockerRunParams, string[] preCommandCommand, bool poolHasContainerConfig)
        {
            dockerRunParams ??= string.Empty;
            var cromwellPathPrefixWithoutEndSlash = CromwellPathPrefix.TrimEnd('/');
            var taskId = task.Id;

            var queryStringsToRemoveFromLocalFilePaths = task.Inputs
                .Select(i => i.Path)
                .Concat(task.Outputs.Select(o => o.Path))
                .Where(p => p is not null)
                .Select(p => queryStringRegex.Match(p).Groups[1].Value)
                .Where(qs => !string.IsNullOrEmpty(qs))
                .ToList();

            var inputFiles = task.Inputs.Distinct();

            var drsInputFiles = inputFiles
                .Where(f => f?.Url?.StartsWith("drs://", StringComparison.OrdinalIgnoreCase) == true)
                .ToList();

            var cromwellExecutionDirectoryPath = GetCromwellExecutionDirectoryPath(task);

            if (cromwellExecutionDirectoryPath is null)
            {
                throw new TesException("NoCromwellExecutionDirectory", $"Could not identify Cromwell execution directory path for task {task.Id}. This TES instance supports Cromwell tasks only.");
            }

            foreach (var output in task.Outputs)
            {
                if (!output.Path.StartsWith(CromwellPathPrefix, StringComparison.OrdinalIgnoreCase))
                {
                    throw new TesException("InvalidOutputPath", $"Unsupported output path '{output.Path}' for task Id {task.Id}. Must start with {CromwellPathPrefix}");
                }
            }

            var batchExecutionDirectoryPath = GetBatchExecutionDirectoryPath(task);
            var metricsPath = $"/{batchExecutionDirectoryPath}/metrics.txt";
            var metricsUrl = new Uri(await this.storageAccessProvider.MapLocalPathToSasUrlAsync(metricsPath, getContainerSas: true));

            // TODO: Cromwell bug: Cromwell command write_tsv() generates a file in the execution directory, for example execution/write_tsv_3922310b441805fc43d52f293623efbc.tmp. These are not passed on to TES inputs.
            // WORKAROUND: Get the list of files in the execution directory and add them to task inputs.
            var executionDirectoryUri = new Uri(await this.storageAccessProvider.MapLocalPathToSasUrlAsync($"/{cromwellExecutionDirectoryPath}", getContainerSas: true));
            var blobsInExecutionDirectory = (await azureProxy.ListBlobsAsync(executionDirectoryUri)).Where(b => !b.EndsWith($"/{CromwellScriptFileName}")).Where(b => !b.Contains($"/{BatchExecutionDirectoryName}/"));
            var additionalInputFiles = blobsInExecutionDirectory.Select(b => $"{CromwellPathPrefix}{b}").Select(b => new TesInput { Content = null, Path = b, Url = b, Name = Path.GetFileName(b), Type = TesFileType.FILEEnum });

            var filesToDownload = await Task.WhenAll(
                inputFiles
                .Where(f => f?.Url?.StartsWith("drs://", StringComparison.OrdinalIgnoreCase) != true) // do not attempt to download DRS input files since the cromwell-drs-localizer will
                .Union(additionalInputFiles)
                .Select(async f => await GetTesInputFileUrl(f, task.Id, queryStringsToRemoveFromLocalFilePaths)));

            const string exitIfDownloadedFileIsNotFound = "{ [ -f \"$path\" ] && : || { echo \"Failed to download file $url\" 1>&2 && exit 1; } }";
            const string incrementTotalBytesTransferred = "total_bytes=$(( $total_bytes + `stat -c %s \"$path\"` ))";

            // Using --include and not using --no-recursive as a workaround for https://github.com/Azure/blobxfer/issues/123
            var downloadFilesScriptContent = "total_bytes=0 && "
                + string.Join(" && ", filesToDownload.Select(f =>
                {
                    var setVariables = $"path='{f.Path}' && url='{f.Url}'";

                    var downloadSingleFile = f.Url.Contains(".blob.core.")
                                                && UrlContainsSas(f.Url) // Workaround for https://github.com/Azure/blobxfer/issues/132
                        ? $"blobxfer download --storage-url \"$url\" --local-path \"$path\" --chunk-size-bytes 104857600 --rename --include '{StorageAccountUrlSegments.Create(f.Url).BlobName}'"
                        : "mkdir -p $(dirname \"$path\") && wget -O \"$path\" \"$url\"";

                    return $"{setVariables} && {downloadSingleFile} && {exitIfDownloadedFileIsNotFound} && {incrementTotalBytesTransferred}";
                }))
                + $" && echo FileDownloadSizeInBytes=$total_bytes >> {metricsPath}";

            var downloadFilesScriptPath = $"{batchExecutionDirectoryPath}/{DownloadFilesScriptFileName}";
            var downloadFilesScriptUrl = await this.storageAccessProvider.MapLocalPathToSasUrlAsync($"/{downloadFilesScriptPath}");
            await this.storageAccessProvider.UploadBlobAsync($"/{downloadFilesScriptPath}", downloadFilesScriptContent);

            var filesToUpload = await Task.WhenAll(
                task.Outputs.Select(async f =>
                    new TesOutput { Path = f.Path, Url = await this.storageAccessProvider.MapLocalPathToSasUrlAsync(f.Path, getContainerSas: true), Name = f.Name, Type = f.Type }));

            // Ignore missing stdout/stderr files. CWL workflows have an issue where if the stdout/stderr are redirected, they are still listed in the TES outputs
            // Ignore any other missing files and directories. WDL tasks can have optional output files.
            // Syntax is: If file or directory doesn't exist, run a noop (":") operator, otherwise run the upload command:
            // { if not exists do nothing else upload; } && { ... }
            var uploadFilesScriptContent = "total_bytes=0 && "
                + string.Join(" && ", filesToUpload.Select(f =>
                {
                    var setVariables = $"path='{f.Path}' && url='{f.Url}'";
                    var blobxferCommand = $"blobxfer upload --storage-url \"$url\" --local-path \"$path\" --one-shot-bytes 104857600 {(f.Type == TesFileType.FILEEnum ? "--rename --no-recursive" : string.Empty)}";

                    return $"{{ {setVariables} && [ ! -e \"$path\" ] && : || {{ {blobxferCommand} && {incrementTotalBytesTransferred}; }} }}";
                }))
                + $" && echo FileUploadSizeInBytes=$total_bytes >> {metricsPath}";

            var uploadFilesScriptPath = $"{batchExecutionDirectoryPath}/{UploadFilesScriptFileName}";
            var uploadFilesScriptSasUrl = await this.storageAccessProvider.MapLocalPathToSasUrlAsync($"/{uploadFilesScriptPath}");
            await this.storageAccessProvider.UploadBlobAsync($"/{uploadFilesScriptPath}", uploadFilesScriptContent);

            var executor = task.Executors.First();

            var volumeMountsOption = $"-v $AZ_BATCH_TASK_WORKING_DIR{cromwellPathPrefixWithoutEndSlash}:{cromwellPathPrefixWithoutEndSlash}";

            var executorImageIsPublic = (await azureProxy.GetContainerRegistryInfoAsync(executor.Image)) is null;
            var dockerInDockerImageIsPublic = (await azureProxy.GetContainerRegistryInfoAsync(dockerInDockerImageName)) is null;
            var blobXferImageIsPublic = (await azureProxy.GetContainerRegistryInfoAsync(blobxferImageName)) is null;

            var sb = new StringBuilder();

            sb.AppendLine($"write_kv() {{ echo \"$1=$2\" >> $AZ_BATCH_TASK_WORKING_DIR{metricsPath}; }} && \\");  // Function that appends key=value pair to metrics.txt file
            sb.AppendLine($"write_ts() {{ write_kv $1 $(date -Iseconds); }} && \\");    // Function that appends key=<current datetime> to metrics.txt file
            sb.AppendLine($"mkdir -p $AZ_BATCH_TASK_WORKING_DIR/{batchExecutionDirectoryPath} && \\");

            if (dockerInDockerImageIsPublic)
            {
                sb.AppendLine($"(grep -q alpine /etc/os-release && apk add bash || :) && \\");  // Install bash if running on alpine (will be the case if running inside "docker" image)
            }

            var vmSize = task.Resources?.GetBackendParameterValue(TesResources.SupportedBackendParameters.vm_size);

            if (drsInputFiles.Count > 0 && task.Resources?.ContainsBackendParameterValue(TesResources.SupportedBackendParameters.workflow_execution_identity) == true)
            {
                sb.AppendLine($"write_ts CromwellDrsLocalizerPullStart && \\");
                sb.AppendLine($"docker pull --quiet {cromwellDrsLocalizerImageName} && \\");
                sb.AppendLine($"write_ts CromwellDrsLocalizerPullEnd && \\");
            }

            if (blobXferImageIsPublic)
            {
                sb.AppendLine($"write_ts BlobXferPullStart && \\");
                sb.AppendLine($"docker pull --quiet {blobxferImageName} && \\");
                sb.AppendLine($"write_ts BlobXferPullEnd && \\");
            }

            if (executorImageIsPublic)
            {
                // Private executor images are pulled via pool ContainerConfiguration
                sb.AppendLine($"write_ts ExecutorPullStart && docker pull --quiet {executor.Image} && write_ts ExecutorPullEnd && \\");
            }

            // The remainder of the script downloads the inputs, runs the main executor container, and uploads the outputs, including the metrics.txt file
            // After task completion, metrics file is downloaded and used to populate the BatchNodeMetrics object
            sb.AppendLine($"write_kv ExecutorImageSizeInBytes $(docker inspect {executor.Image} | grep \\\"Size\\\" | grep -Po '(?i)\\\"Size\\\":\\K([^,]*)') && \\");

            if (drsInputFiles.Count > 0)
            {
                // resolve DRS input files with Cromwell DRS Localizer Docker image
                sb.AppendLine($"write_ts DrsLocalizationStart && \\");

                foreach (var drsInputFile in drsInputFiles)
                {
                    var drsUrl = drsInputFile.Url;
                    var localizedFilePath = drsInputFile.Path;
                    var drsLocalizationCommand = $"docker run --rm {volumeMountsOption} -e MARTHA_URL=\"{marthaUrl}\" {cromwellDrsLocalizerImageName} {drsUrl} {localizedFilePath} --access-token-strategy azure{(!string.IsNullOrWhiteSpace(marthaKeyVaultName) ? " --vault-name " + marthaKeyVaultName : string.Empty)}{(!string.IsNullOrWhiteSpace(marthaSecretName) ? " --secret-name " + marthaSecretName : string.Empty)} && \\";
                    sb.AppendLine(drsLocalizationCommand);
                }

                sb.AppendLine($"write_ts DrsLocalizationEnd && \\");
            }

            sb.AppendLine($"write_ts DownloadStart && \\");
            sb.AppendLine($"docker run --rm {volumeMountsOption} --entrypoint=/bin/sh {blobxferImageName} /{downloadFilesScriptPath} && \\");
            sb.AppendLine($"write_ts DownloadEnd && \\");
            sb.AppendLine($"chmod -R o+rwx $AZ_BATCH_TASK_WORKING_DIR{cromwellPathPrefixWithoutEndSlash} && \\");
            sb.AppendLine($"write_ts ExecutorStart && \\");

            //if (preCommandCommand is not null)
            //{
            //    sb.Append($"docker run {dockerRunParams} --rm {volumeMountsOption} --entrypoint= --workdir / {executor.Image} {preCommandCommand[0]}");
            //    if (preCommandCommand.Length > 1)
            //    {
            //        sb.AppendLine($" -c \"{ string.Join(" && ", preCommandCommand.Skip(1))}\"");
            //    }
            //    sb.AppendLine(" && \\");
            //}

            sb.AppendLine($"docker run {dockerRunParams} --rm {volumeMountsOption} --entrypoint= --workdir / {executor.Image} {executor.Command[0]} -c \"{string.Join(" && ", executor.Command.Skip(1))}\" && \\");
            sb.AppendLine($"write_ts ExecutorEnd && \\");
            sb.AppendLine($"write_ts UploadStart && \\");
            sb.AppendLine($"docker run --rm {volumeMountsOption} --entrypoint=/bin/sh {blobxferImageName} /{uploadFilesScriptPath} && \\");
            sb.AppendLine($"write_ts UploadEnd && \\");
            sb.AppendLine($"/bin/bash -c 'disk=( `df -k $AZ_BATCH_TASK_WORKING_DIR | tail -1` ) && echo DiskSizeInKiB=${{disk[1]}} >> $AZ_BATCH_TASK_WORKING_DIR{metricsPath} && echo DiskUsedInKiB=${{disk[2]}} >> $AZ_BATCH_TASK_WORKING_DIR{metricsPath}' && \\");
            sb.AppendLine($"write_kv VmCpuModelName \"$(cat /proc/cpuinfo | grep -m1 name | cut -f 2 -d ':' | xargs)\" && \\");
            sb.AppendLine($"docker run --rm {volumeMountsOption} {blobxferImageName} upload --storage-url \"{metricsUrl}\" --local-path \"{metricsPath}\" --rename --no-recursive");

            var batchScriptPath = $"{batchExecutionDirectoryPath}/{BatchScriptFileName}";
            await this.storageAccessProvider.UploadBlobAsync($"/{batchScriptPath}", sb.ToString());

            var batchScriptSasUrl = await this.storageAccessProvider.MapLocalPathToSasUrlAsync($"/{batchScriptPath}");
            var batchExecutionDirectorySasUrl = await this.storageAccessProvider.MapLocalPathToSasUrlAsync($"/{batchExecutionDirectoryPath}", getContainerSas: true);

            var cloudTask = new CloudTask(taskId, $"/bin/sh {batchScriptPath}")
            {
                UserIdentity = new UserIdentity(new AutoUserSpecification(elevationLevel: ElevationLevel.Admin, scope: AutoUserScope.Pool)),
                ResourceFiles = new List<ResourceFile> { ResourceFile.FromUrl(batchScriptSasUrl, batchScriptPath), ResourceFile.FromUrl(downloadFilesScriptUrl, downloadFilesScriptPath), ResourceFile.FromUrl(uploadFilesScriptSasUrl, uploadFilesScriptPath) },
                OutputFiles = new List<OutputFile> {
                    new OutputFile(
                        "../std*.txt",
                        new OutputFileDestination(new OutputFileBlobContainerDestination(batchExecutionDirectorySasUrl)),
                        new OutputFileUploadOptions(OutputFileUploadCondition.TaskFailure))
                }
            };

            if (poolHasContainerConfig)
            {
                // If the executor image is private, and in order to run multiple containers in the main task, the image has to be downloaded via pool ContainerConfiguration.
                // This also requires that the main task runs inside a container. So we run the "docker" container that in turn runs other containers.
                // If the executor image is public, there is no need for pool ContainerConfiguration and task can run normally, without being wrapped in a docker container.
                // Volume mapping for docker.sock below allows the docker client in the container to access host's docker daemon.
                var containerRunOptions = $"--rm -v /var/run/docker.sock:/var/run/docker.sock -v $AZ_BATCH_TASK_WORKING_DIR:$AZ_BATCH_TASK_WORKING_DIR ";
                cloudTask.ContainerSettings = new TaskContainerSettings(dockerInDockerImageName, containerRunOptions);
            }

            return cloudTask;

            static bool UrlContainsSas(string url)
            {
                var uri = new Uri(url, UriKind.Absolute);
                var query = uri.Query;
                return query?.Length > 1 && query[1..].Split('&').Any(QueryContainsSas);

                static bool QueryContainsSas(string arg)
                    => arg switch
                    {
                        var x when x.Split('=', 2)[0] == "sig" => true,
                        var x when x.Contains('=') => false,
                        var x when x.Contains("sas") => true, // PrivatePathsAndUrlsGetSasToken() uses this as a "sas" token
                        _ => false,
                    };
            }
        }

        /// <summary>
        /// Converts the input file URL into proper http URL with SAS token, ready for batch to download.
        /// Removes the query strings from the input file path and the command script content.
        /// Uploads the file if content is provided.
        /// </summary>
        /// <param name="inputFile"><see cref="TesInput"/> file</param>
        /// <param name="taskId">TES task Id</param>
        /// <param name="queryStringsToRemoveFromLocalFilePaths">Query strings to remove from local file paths</param>
        /// <returns>List of modified <see cref="TesInput"/> files</returns>
        private async Task<TesInput> GetTesInputFileUrl(TesInput inputFile, string taskId, List<string> queryStringsToRemoveFromLocalFilePaths)
        {
            if (inputFile.Path is not null && !inputFile.Path.StartsWith(CromwellPathPrefix, StringComparison.OrdinalIgnoreCase))
            {
                throw new TesException("InvalidInputFilePath", $"Unsupported input path '{inputFile.Path}' for task Id {taskId}. Must start with '{CromwellPathPrefix}'.");
            }

            if (inputFile.Url is not null && inputFile.Content is not null)
            {
                throw new TesException("InvalidInputFilePath", "Input Url and Content cannot be both set");
            }

            if (inputFile.Url is null && inputFile.Content is null)
            {
                throw new TesException("InvalidInputFilePath", "One of Input Url or Content must be set");
            }

            if (inputFile.Type == TesFileType.DIRECTORYEnum)
            {
                throw new TesException("InvalidInputFilePath", "Directory input is not supported.");
            }

            string inputFileUrl;

            if (inputFile.Content is not null || IsCromwellCommandScript(inputFile))
            {
                inputFileUrl = await this.storageAccessProvider.MapLocalPathToSasUrlAsync(inputFile.Path);

                var content = inputFile.Content ?? await this.storageAccessProvider.DownloadBlobAsync(inputFile.Path);
                content = IsCromwellCommandScript(inputFile) ? RemoveQueryStringsFromLocalFilePaths(content, queryStringsToRemoveFromLocalFilePaths) : content;

                await this.storageAccessProvider.UploadBlobAsync(inputFile.Path, content);
            }
            else if (TryGetCromwellTmpFilePath(inputFile.Url, out var localPath))
            {
                inputFileUrl = await this.storageAccessProvider.MapLocalPathToSasUrlAsync(inputFile.Path);
                await this.storageAccessProvider.UploadBlobFromFileAsync(inputFile.Path, localPath);
            }
            else if (await this.storageAccessProvider.IsPublicHttpUrl(inputFile.Url))
            {
                inputFileUrl = inputFile.Url;
            }
            else
            {
                // Convert file:///account/container/blob paths to /account/container/blob
                var url = Uri.TryCreate(inputFile.Url, UriKind.Absolute, out var tempUrl) && tempUrl.IsFile ? tempUrl.AbsolutePath : inputFile.Url;
                inputFileUrl = (await this.storageAccessProvider.MapLocalPathToSasUrlAsync(url)) ?? throw new TesException("InvalidInputFilePath", $"Unsupported input URL '{inputFile.Url}' for task Id {taskId}. Must start with 'http', '{CromwellPathPrefix}' or use '/accountName/containerName/blobName' pattern where TES service has Contributor access to the storage account.");
            }

            var path = RemoveQueryStringsFromLocalFilePaths(inputFile.Path, queryStringsToRemoveFromLocalFilePaths);
            return new TesInput { Url = inputFileUrl, Path = path };
        }

        /// <summary>
        /// Gets the DockerHost configuration
        /// </summary>
        /// <param name="tesTask">The <see cref="TesTask"/> to schedule on Azure Batch</param>
        /// <returns></returns>
        private (string dockerParams, string[] preCommand, HostConfigs.VirtualMachineSizes vmSizes, Lazy<(StartTask startTask, BatchNodeInfo nodeInfo, IEnumerable<ApplicationPackageReference> applicationPackages)> poolSpec) GetDockerHostConfiguration(TesTask tesTask)
        {
            string dockerParams = null;
            string[] preCommand = null;
            HostConfigs.VirtualMachineSizes vmSizes = null;
            Lazy<(ApplicationPackageReference, StartTask)> startTask = default;
            Lazy<BatchNodeInfo> batchResult = default;
            //Lazy<ApplicationPackageReference> dockerAppPkg = default;

            var dockerImage = tesTask.Executors.First().Image;
            //if (dockerImage.StartsWith("coa:65536/"))
            //{
            //    dockerAppPkg = new(() => GetDockerBlob());

            //    ApplicationPackageReference GetDockerBlob()
            //    {
            //        var parts = dockerImage.Split('/', 3)[2].Split(':', 2);
            //        logger.LogInformation($"Verifying loadable container from docker host configuration '{parts[0]}'/'{parts[1]}.tar'");
            //        if (BatchUtils.GetBatchApplicationVersions().TryGetValue($"{parts[0]}_task", out var version) && version.Packages.Any(p => p.Value.DockerLoadables.Any(t => $"{parts[1]}.tar".Equals(t))))
            //        {
            //            throw new Exception();
            //        }
            //        var (Id, Version, _) = BatchUtils.GetBatchApplicationForHostConfigTask(parts[0], "task");
            //        return new() { ApplicationId = Id, Version = Version };
            //    }
            //}

            var hostConfigKey = tesTask.Resources?.ContainsBackendParameterValue(TesResources.SupportedBackendParameters.docker_host_configuration) == true
                ? tesTask.Resources.GetBackendParameterValue(TesResources.SupportedBackendParameters.docker_host_configuration)
                : BatchUtils.GetHostConfigForContainer(Common.Utilities.NormalizeContainerImageName(dockerImage).AbsoluteUri);

            if (!string.IsNullOrWhiteSpace(hostConfigKey))
            {
                logger.LogInformation($"Preparing pool and task using docker host configuration '{hostConfigKey}'");
                var hostConfig = GetHostConfig(hostConfigKey, tesTask);

                if (hostConfig.BatchImage is not null)
                {
                    batchResult = new(() => new()
                    {
                        BatchImageOffer = hostConfig.BatchImage.ImageReference.Offer,
                        BatchImagePublisher = hostConfig.BatchImage.ImageReference.Publisher,
                        BatchImageSku = hostConfig.BatchImage.ImageReference.Sku,
                        BatchImageVersion = hostConfig.BatchImage.ImageReference.Version,
                        BatchNodeAgentSkuId = hostConfig.BatchImage.NodeAgentSkuId
                    });
                }

                vmSizes = hostConfig.VmSizes;
                dockerParams = hostConfig.DockerRun?.Parameters;
                preCommand = hostConfig.DockerRun?.PreTaskCmd;

                if (hostConfig.StartTask is not null)
                {
                    startTask = new(() => GetStartTask());

                    // TODO: Make async
                    (ApplicationPackageReference, StartTask) GetStartTask()
                    {
                        string appDir = default;
                        var isScriptInApp = false;
                        ApplicationPackageReference appPkg = default;
                        try
                        {
                            var (Id, Version, Variable) = BatchUtils.GetBatchApplicationForHostConfigTask(hostConfigKey, "start");
                            appPkg = new ApplicationPackageReference { ApplicationId = Id, Version = Version };
                            appDir = Variable;
                            isScriptInApp = BatchUtils.DoesHostConfigTaskIncludeTaskScript(hostConfigKey, "start");
                        }
                        catch (KeyNotFoundException) { }

                        var resources = Enumerable.Empty<ResourceFile>();
                        if (hostConfig.StartTask.StartTaskHash is not null)
                        {
                            resources = resources.Append(
                                ResourceFile.FromUrl(
                                    storageAccessProvider.MapLocalPathToSasUrlAsync(
                                        $"/{defaultStorageAccountName}/{HostConfigBlobsName}/{hostConfig.StartTask.StartTaskHash}",
                                        BatchPoolService.RunInterval.Multiply(2).Add(ForcePoolRotationAge).Add(TimeSpan.FromMinutes(15))).Result, // Assumes max 15 minute node allocation time
                                    StartTaskScriptFilename,
                                    "0755"));
                        }
                        foreach (var resource in hostConfig.StartTask.ResourceFiles ?? Array.Empty<HostConfigs.ResourceFile>())
                        {
                            resources = resources.Append(ResourceFile.FromUrl(resource.HttpUrl, resource.FilePath, resource.FileMode));
                        }

                        var environment = Enumerable.Empty<EnvironmentSetting>().Append(new("docker_host_configuration", hostConfigKey));
                        if (appPkg is not null)
                        {
                            environment = environment.Append(new("docker_host_application", appDir));
                        }

                        var resourcesAsList = resources.ToList();
                        if (!resourcesAsList.Any())
                        {
                            resourcesAsList = default;
                        }

                        return (appPkg,
                            isScriptInApp || hostConfig.StartTask.StartTaskHash is not null
                            ? new StartTask(hostConfig.StartTask.StartTaskHash is not null ? $"/bin/env ./{StartTaskScriptFilename}" : $"/usr/bin/sh -c '${appDir}/{StartTaskScriptFilename}'")
                            {
                                UserIdentity = new UserIdentity(new AutoUserSpecification(elevationLevel: ElevationLevel.Admin, scope: AutoUserScope.Pool)),
                                ResourceFiles = resourcesAsList,
                                EnvironmentSettings = environment.ToList()
                            }
                            : default);
                    }
                }
            }

            return (dockerParams, preCommand, vmSizes, new(() => AssemblePoolSpec()));

            (StartTask startTask, BatchNodeInfo nodeInfo, IEnumerable<ApplicationPackageReference> applicationPackages) AssemblePoolSpec()
            {
                var (startTaskPkg, nodeStartTask) = startTask is null ? (default, default) : startTask.Value;
                var packages = Enumerable.Empty<ApplicationPackageReference>();
                //if (dockerAppPkg is not null) { packages = packages.Append(dockerAppPkg.Value); }
                if (startTaskPkg is not null) { packages = packages.Append(startTaskPkg); }
                return (nodeStartTask, batchResult?.Value, packages);
            }

            static HostConfigs.HostConfiguration GetHostConfig(string name, TesTask tesTask)
            {
                try
                {
                    return BatchUtils.GetHostConfig(name);
                }
                catch (FileNotFoundException e) { throw HostConfigNotFound(name, e, tesTask); }
                catch (DirectoryNotFoundException e) { throw HostConfigNotFound(name, e, tesTask); }
                catch (ArgumentException e) { throw HostConfigNotFound(name, e, tesTask); }
            }

            static Exception HostConfigNotFound(string name, Exception exception, TesTask tesTask)
                => new TesException("NoHostConfig", $"Could not identify the configuration for the host config {name} for task {tesTask.Id}", exception);
        }

        /// <summary>
        /// Constructs an Azure Batch Container Configuration instance
        /// </summary>
        /// <param name="executorImage">The image name for the current <see cref="TesTask"/></param>
        /// <returns></returns>
        private async ValueTask<ContainerConfiguration> GetContainerConfigurationIfNeeded(string executorImage)
        {
            BatchModels.ContainerConfiguration result = default;
            var containerRegistryInfo = await azureProxy.GetContainerRegistryInfoAsync(executorImage);

            if (containerRegistryInfo is not null)
            {
                // Download private images at node startup, since those cannot be downloaded in the main task that runs multiple containers.
                // Doing this also requires that the main task runs inside a container, hence downloading the "docker" image (contains docker client) as well.
                result = new BatchModels.ContainerConfiguration
                {
                    ContainerImageNames = new List<string> { executorImage, dockerInDockerImageName, blobxferImageName },
                    ContainerRegistries = new List<BatchModels.ContainerRegistry>
                    {
                        new(
                            userName: containerRegistryInfo.Username,
                            registryServer: containerRegistryInfo.RegistryServer,
                            password: containerRegistryInfo.Password)
                    }
                };

                var containerRegistryInfoForDockerInDocker = await azureProxy.GetContainerRegistryInfoAsync(dockerInDockerImageName);

                if (containerRegistryInfoForDockerInDocker is not null && containerRegistryInfoForDockerInDocker.RegistryServer != containerRegistryInfo.RegistryServer)
                {
                    result.ContainerRegistries.Add(new(
                        userName: containerRegistryInfoForDockerInDocker.Username,
                        registryServer: containerRegistryInfoForDockerInDocker.RegistryServer,
                        password: containerRegistryInfoForDockerInDocker.Password));
                }

                var containerRegistryInfoForBlobXfer = await azureProxy.GetContainerRegistryInfoAsync(blobxferImageName);

                if (containerRegistryInfoForBlobXfer is not null && containerRegistryInfoForBlobXfer.RegistryServer != containerRegistryInfo.RegistryServer && containerRegistryInfoForBlobXfer.RegistryServer != containerRegistryInfoForDockerInDocker.RegistryServer)
                {
                    result.ContainerRegistries.Add(new(
                        userName: containerRegistryInfoForBlobXfer.Username,
                        registryServer: containerRegistryInfoForBlobXfer.RegistryServer,
                        password: containerRegistryInfoForBlobXfer.Password));
                }
            }

            return result is null ? default : new()
            {
                ContainerImageNames = result.ContainerImageNames,
                ContainerRegistries = result
                                    .ContainerRegistries
                                    .Select(r => new ContainerRegistry(
                                        userName: r.UserName,
                                        password: r.Password,
                                        registryServer: r.RegistryServer,
                                        identityReference: r.IdentityReference is null ? null : new() { ResourceId = r.IdentityReference.ResourceId }))
                                    .ToList()
            };
        }

        /// <summary>
        /// Constructs an Azure Batch PoolInformation instance
        /// </summary>
        /// <param name="poolSpecification"></param>
        /// <param name="jobId"></param>
        /// <param name="identityResourceId"></param>
        /// <remarks>If <paramref name="identityResourceId"/> is provided, <paramref name="jobId"/> must also be provided.</remarks>
        /// <returns>An Azure Batch Pool specifier</returns>
        private async Task<PoolInformation> CreateAutoPoolModePoolInformation(PoolSpecification poolSpecification, string jobId = null, string identityResourceId = null)
        {
            // By default, the pool will have the same name/ID as the job if the identity is provided, otherwise we return an actual autopool.
            return string.IsNullOrWhiteSpace(identityResourceId)
                ? new()
                {
                    AutoPoolSpecification = new()
                    {
                        AutoPoolIdPrefix = "TES",
                        PoolLifetimeOption = PoolLifetimeOption.Job,
                        PoolSpecification = poolSpecification,
                        KeepAlive = false
                    }
                }
                : await azureProxy.CreateBatchPoolAsync(
                    ConvertPoolSpecificationToModelsPool(
                        $"TES_{jobId ?? throw new ArgumentNullException(nameof(jobId))}",
                        jobId,
                        GetBatchPoolIdentity(identityResourceId),
                        poolSpecification),
                    IsPreemptable());

            bool IsPreemptable()
                => true switch
                {
                    _ when poolSpecification.TargetDedicatedComputeNodes > 0 => false,
                    _ when poolSpecification.TargetLowPriorityComputeNodes > 0 => true,
                    _ => throw new ArgumentException("Unable to determine if pool will host a low priority compute node.", nameof(poolSpecification)),
                };
        }

        /// <summary>
        /// Generate the BatchPoolIdentity object
        /// </summary>
        /// <param name="identityResourceId"></param>
        /// <returns></returns>
        private static BatchModels.BatchPoolIdentity GetBatchPoolIdentity(string identityResourceId)
            => string.IsNullOrWhiteSpace(identityResourceId) ? null : new(BatchModels.PoolIdentityType.UserAssigned, new Dictionary<string, BatchModels.UserAssignedIdentities>() { [identityResourceId] = new() });

        /// <summary>
        /// Generate the PoolSpecification object
        /// </summary>
        /// <param name="vmSize"></param>
        /// <param name="autoscaled"></param>
        /// <param name="preemptable"></param>
        /// <param name="nodeInfo"></param>
        /// <param name="containerConfiguration"></param>
        /// <param name="applicationPackages"></param>
        /// <param name="startTask"></param>
        /// <returns></returns>
        private PoolSpecification GetPoolSpecification(string vmSize, bool autoscaled, bool preemptable, BatchNodeInfo nodeInfo, ContainerConfiguration containerConfiguration, IEnumerable<ApplicationPackageReference> applicationPackages, StartTask startTask)
        {
            var vmConfig = new VirtualMachineConfiguration(
                imageReference: new ImageReference(
                    nodeInfo.BatchImageOffer,
                    nodeInfo.BatchImagePublisher,
                    nodeInfo.BatchImageSku,
                    nodeInfo.BatchImageVersion),
                nodeAgentSkuId: nodeInfo.BatchNodeAgentSkuId)
            {
                ContainerConfiguration = containerConfiguration
            };

            var poolSpecification = new PoolSpecification
            {
                VirtualMachineConfiguration = vmConfig,
                VirtualMachineSize = vmSize,
                ResizeTimeout = TimeSpan.FromMinutes(30),
                StartTask = startTask
            };

            if (autoscaled)
            {
                poolSpecification.AutoScaleEnabled = true;
                poolSpecification.AutoScaleEvaluationInterval = TimeSpan.FromMinutes(5);
                poolSpecification.AutoScaleFormula = BatchPool.AutoPoolFormula(preemptable, 1);
            }
            else
            {
                poolSpecification.AutoScaleEnabled = false;
                poolSpecification.TargetLowPriorityComputeNodes = preemptable == true ? 1 : 0;
                poolSpecification.TargetDedicatedComputeNodes = preemptable == false ? 1 : 0;
            }

            var appPkgs = (applicationPackages ?? Enumerable.Empty<ApplicationPackageReference>()).ToList();
            if (appPkgs is not null && appPkgs.Count != 0)
            {
                poolSpecification.ApplicationPackageReferences = appPkgs;
            };

            if (!string.IsNullOrEmpty(this.batchNodesSubnetId))
            {
                poolSpecification.NetworkConfiguration = new()
                {
                    PublicIPAddressConfiguration = new PublicIPAddressConfiguration(this.disableBatchNodesPublicIpAddress ? IPAddressProvisioningType.NoPublicIPAddresses : IPAddressProvisioningType.BatchManaged),
                    SubnetId = this.batchNodesSubnetId
                };
            }

            return poolSpecification;
        }

        /// <summary>
        /// Convert PoolSpecification to Models.Pool, including any BatchPoolIdentity
        /// </summary>
        /// <remarks>Note: this is not a complete conversion. It only converts properties we are currently using (including on referenced objects). TODO: add new properties we set in the future on <see cref="PoolSpecification"/> and/or its contained objects.</remarks>
        /// <param name="name"></param>
        /// <param name="displayName"></param>
        /// <param name="poolIdentity"></param>
        /// <param name="pool"></param>
        /// <returns>A <see cref="BatchModels.Pool"/>.</returns>
        private static BatchModels.Pool ConvertPoolSpecificationToModelsPool(string name, string displayName, BatchModels.BatchPoolIdentity poolIdentity, PoolSpecification pool)
        {
            ValidateString(name, nameof(name), 64);
            ValidateString(displayName, nameof(displayName), 1024);

            var scaleSettings = true == pool.AutoScaleEnabled ? ConvertAutoScale() : ConvertManualScale();

            return new(name: name, displayName: displayName, identity: poolIdentity)
            {
                VmSize = pool.VirtualMachineSize,
                ScaleSettings = scaleSettings,
                DeploymentConfiguration = new()
                {
                    VirtualMachineConfiguration = new(ConvertImageReference(pool.VirtualMachineConfiguration.ImageReference), pool.VirtualMachineConfiguration.NodeAgentSkuId, containerConfiguration: ConvertContainerConfiguration(pool.VirtualMachineConfiguration.ContainerConfiguration))
                },
                ApplicationPackages = pool.ApplicationPackageReferences is null ? default : pool.ApplicationPackageReferences.Select(ConvertApplicationPackage).ToList(),
                NetworkConfiguration = ConvertNetworkConfiguration(pool.NetworkConfiguration),
                StartTask = ConvertStartTask(pool.StartTask)
            };

            BatchModels.ScaleSettings ConvertManualScale()
                => new()
                {
                    FixedScale = new()
                    {
                        TargetDedicatedNodes = pool.TargetDedicatedComputeNodes,
                        TargetLowPriorityNodes = pool.TargetLowPriorityComputeNodes,
                        ResizeTimeout = pool.ResizeTimeout,
                        NodeDeallocationOption = BatchModels.ComputeNodeDeallocationOption.TaskCompletion
                    }
                };

            BatchModels.ScaleSettings ConvertAutoScale()
                => new()
                {
                    AutoScale = new()
                    {
                        Formula = pool.AutoScaleFormula,
                        EvaluationInterval = pool.AutoScaleEvaluationInterval
                    }
                };

            static void ValidateString(string value, string name, int length)
            {
                if (value is null) throw new ArgumentNullException(name);
                if (value.Length > length) throw new ArgumentException($"{name} exceeds maximum length {length}", name);
            }

            static BatchModels.ContainerConfiguration ConvertContainerConfiguration(ContainerConfiguration containerConfiguration)
                => containerConfiguration is null ? default : new(containerConfiguration.ContainerImageNames, containerConfiguration.ContainerRegistries?.Select(ConvertContainerRegistry).ToList());

            static BatchModels.StartTask ConvertStartTask(StartTask startTask)
                => startTask is null ? default : new(startTask.CommandLine, startTask.ResourceFiles?.Select(ConvertResourceFile).ToList(), startTask.EnvironmentSettings?.Select(ConvertEnvironmentSetting).ToList(), ConvertUserIdentity(startTask.UserIdentity), startTask.MaxTaskRetryCount, startTask.WaitForSuccess, ConvertTaskContainerSettings(startTask.ContainerSettings));

            static BatchModels.UserIdentity ConvertUserIdentity(UserIdentity userIdentity)
                => userIdentity is null ? default : new(userIdentity.UserName, ConvertAutoUserSpecification(userIdentity.AutoUser));

            static BatchModels.AutoUserSpecification ConvertAutoUserSpecification(AutoUserSpecification autoUserSpecification)
                => autoUserSpecification is null ? default : new((BatchModels.AutoUserScope?)autoUserSpecification.Scope, (BatchModels.ElevationLevel?)autoUserSpecification.ElevationLevel);

            static BatchModels.TaskContainerSettings ConvertTaskContainerSettings(TaskContainerSettings containerSettings)
                => containerSettings is null ? default : new(containerSettings.ImageName, containerSettings.ContainerRunOptions, ConvertContainerRegistry(containerSettings.Registry), (BatchModels.ContainerWorkingDirectory?)containerSettings.WorkingDirectory);

            static BatchModels.ContainerRegistry ConvertContainerRegistry(ContainerRegistry containerRegistry)
                => containerRegistry is null ? default : new(containerRegistry.UserName, containerRegistry.Password, containerRegistry.RegistryServer, ConvertComputeNodeIdentityReference(containerRegistry.IdentityReference));

            static BatchModels.ResourceFile ConvertResourceFile(ResourceFile resourceFile)
                => resourceFile is null ? default : new(resourceFile.AutoStorageContainerName, resourceFile.StorageContainerUrl, resourceFile.HttpUrl, resourceFile.BlobPrefix, resourceFile.FilePath, resourceFile.FileMode, ConvertComputeNodeIdentityReference(resourceFile.IdentityReference));

            static BatchModels.ComputeNodeIdentityReference ConvertComputeNodeIdentityReference(ComputeNodeIdentityReference computeNodeIdentityReference)
                => computeNodeIdentityReference is null ? default : new(computeNodeIdentityReference.ResourceId);

            static BatchModels.EnvironmentSetting ConvertEnvironmentSetting(EnvironmentSetting environmentSetting)
                => environmentSetting is null ? default : new(environmentSetting.Name, environmentSetting.Value);

            static BatchModels.ImageReference ConvertImageReference(ImageReference imageReference)
                => imageReference is null ? default : new(imageReference.Publisher, imageReference.Offer, imageReference.Sku, imageReference.Version);

            static BatchModels.ApplicationPackageReference ConvertApplicationPackage(ApplicationPackageReference applicationPackage)
                => applicationPackage is null ? default : new(applicationPackage.ApplicationId, applicationPackage.Version);

            static BatchModels.NetworkConfiguration ConvertNetworkConfiguration(NetworkConfiguration networkConfiguration)
                => networkConfiguration is null ? default : new(subnetId: networkConfiguration.SubnetId, publicIPAddressConfiguration: ConvertPublicIPAddressConfiguration(networkConfiguration.PublicIPAddressConfiguration));

            static BatchModels.PublicIPAddressConfiguration ConvertPublicIPAddressConfiguration(PublicIPAddressConfiguration publicIPAddressConfiguration)
                => publicIPAddressConfiguration is null ? default : new(provision: (BatchModels.IPAddressProvisioningType?)publicIPAddressConfiguration.Provision);
        }

        /// <summary>
        /// Removes a set of strings from the given string
        /// </summary>
        /// <param name="stringsToRemove">Strings to remove</param>
        /// <param name="originalString">The original string</param>
        /// <returns>The modified string</returns>
        private static string RemoveQueryStringsFromLocalFilePaths(string originalString, IEnumerable<string> stringsToRemove)
        {
            if (!stringsToRemove.Any(s => originalString.Contains(s, StringComparison.OrdinalIgnoreCase)))
            {
                return originalString;
            }

            var modifiedString = originalString;

            foreach (var stringToRemove in stringsToRemove)
            {
                modifiedString = modifiedString.Replace(stringToRemove, string.Empty, StringComparison.OrdinalIgnoreCase);
            }

            return modifiedString;
        }

        /// <summary>
        /// Check quotas for available active jobs, pool and CPU cores.
        /// </summary>
        /// <param name="vmInfo">Dedicated virtual machine information.</param>
        /// <param name="poolName">Name of pool</param>
        private async Task CheckBatchAccountQuotas(VirtualMachineInformation vmInfo, string poolName)
        {
            var workflowCoresRequirement = vmInfo.NumberOfCores.Value;
            var preemptible = vmInfo.LowPriority;
            var vmFamily = vmInfo.VmFamily;

            var batchQuotas = await azureProxy.GetBatchAccountQuotasAsync();
            var coreQuota = preemptible ? batchQuotas.LowPriorityCoreQuota : batchQuotas.DedicatedCoreQuota;
            var vmFamQuota = preemptible || !batchQuotas.DedicatedCoreQuotaPerVMFamilyEnforced ? workflowCoresRequirement : batchQuotas.DedicatedCoreQuotaPerVMFamily.FirstOrDefault(q => vmFamily.Equals(q.Name, StringComparison.OrdinalIgnoreCase))?.CoreQuota ?? 0;
            var poolQuota = batchQuotas.PoolQuota;
            var activeJobAndJobScheduleQuota = batchQuotas.ActiveJobAndJobScheduleQuota;

            var activeJobsCount = azureProxy.GetBatchActiveJobCount();
            var activePoolsCount = azureProxy.GetBatchActivePoolCount();
            var activeNodeCountByVmSize = azureProxy.GetBatchActiveNodeCountByVmSize().ToList();
            var virtualMachineInfoList = await azureProxy.GetVmSizesAndPricesAsync();

            var totalCoresInUse = activeNodeCountByVmSize
                .Sum(x => virtualMachineInfoList.FirstOrDefault(vm => vm.VmSize.Equals(x.VirtualMachineSize, StringComparison.OrdinalIgnoreCase)).NumberOfCores * (preemptible ? x.LowPriorityNodeCount : x.DedicatedNodeCount));

            var totalCoresInUseByVmFam = preemptible ? 0 : activeNodeCountByVmSize
                .Where(x => vmInfo.VmSize.Equals(x.VirtualMachineSize, StringComparison.OrdinalIgnoreCase))
                .Sum(x => x.DedicatedNodeCount * workflowCoresRequirement);

            if (workflowCoresRequirement > coreQuota)
            {
                // Here, the workflow task requires more cores than the total Batch account's cores quota - FAIL
                throw new AzureBatchLowQuotaException($"Azure Batch Account does not have enough {(preemptible ? "low priority" : "dedicated")} cores quota to run a workflow with cpu core requirement of {workflowCoresRequirement}. Please submit an Azure Support request to increase your quota: {AzureSupportUrl}");
            }

            if (workflowCoresRequirement > vmFamQuota)
            {
                // Here, the workflow task requires more cores than the total Batch account's dedicated family quota - FAIL
                throw new AzureBatchLowQuotaException($"Azure Batch Account does not have enough dedicated {vmFamily} cores quota to run a workflow with cpu core requirement of {workflowCoresRequirement}. Please submit an Azure Support request to increase your quota: {AzureSupportUrl}");
            }

            if (activeJobsCount + 1 > activeJobAndJobScheduleQuota)
            {
                throw new AzureBatchQuotaMaxedOutException($"No remaining active jobs quota available. There are {activeJobsCount} active jobs out of {activeJobAndJobScheduleQuota}");
            }

            if ((this.enableBatchAutopool || !IsPoolAvailable(poolName)) && activePoolsCount + 1 > poolQuota)
            {
                throw new AzureBatchQuotaMaxedOutException($"No remaining pool quota available. There are {activePoolsCount} pools in use out of {poolQuota}");
            }

            if ((totalCoresInUse + workflowCoresRequirement) > coreQuota)
            {
                throw new AzureBatchQuotaMaxedOutException($"Not enough core quota remaining to schedule task requiring {workflowCoresRequirement} {(preemptible ? "low priority" : "dedicated")} cores. There are {totalCoresInUse} cores in use out of {coreQuota}");
            }

            if ((totalCoresInUseByVmFam + workflowCoresRequirement) > vmFamQuota)
            {
                throw new AzureBatchQuotaMaxedOutException($"Not enough core quota remaining to schedule task requiring {workflowCoresRequirement} dedicated {vmFamily} cores. There are {totalCoresInUseByVmFam} cores in use out of {vmFamQuota}");
            }
        }

        /// <summary>
        /// Gets the cheapest available VM size that satisfies the <see cref="TesTask"/> execution requirements
        /// </summary>
        /// <param name="tesTask"><see cref="TesTask"/></param>
        /// <param name="hostConfigVmSizes"><see cref="HostConfigs.VirtualMachineSizes"/></param>
        /// <param name="forcePreemptibleVmsOnly">Force consideration of preemptible virtual machines only.</param>
        /// <returns>The virtual machine info</returns>
        public async Task<VirtualMachineInformation> GetVmSizeAsync(TesTask tesTask, HostConfigs.VirtualMachineSizes hostConfigVmSizes, bool forcePreemptibleVmsOnly = false)
        {
            var tesResources = tesTask.Resources;

            var previouslyFailedVmSizes = tesTask.Logs?
                .Where(log => log.FailureReason == BatchTaskState.NodeAllocationFailed.ToString() && log.VirtualMachineInfo?.VmSize is not null)
                .Select(log => log.VirtualMachineInfo.VmSize)
                .Distinct()
                .ToList();

            var virtualMachineInfoList = await azureProxy.GetVmSizesAndPricesAsync();
            var virtualMachineInfoListCount = virtualMachineInfoList.Count;
            var preemptible = forcePreemptibleVmsOnly || usePreemptibleVmsOnly || tesResources.Preemptible.GetValueOrDefault(true);

            var eligibleVms = new List<VirtualMachineInformation>();
            var noVmFoundMessage = string.Empty;
            var hostConfigInsertedMessage = string.Empty;

            var vmFamilies = tesResources?.GetBackendParameterValue(TesResources.SupportedBackendParameters.vm_family)?.Split(',', StringSplitOptions.TrimEntries | StringSplitOptions.RemoveEmptyEntries);
            var vmSizes = tesResources?.GetBackendParameterValue(TesResources.SupportedBackendParameters.vm_size)?.Split(',', StringSplitOptions.TrimEntries | StringSplitOptions.RemoveEmptyEntries);

            if ((hostConfigVmSizes?.Count ?? 0) != 0)
            {
                var allVmFamilies = virtualMachineInfoList.Select(vm => vm.VmFamily).Distinct().ToList();
                var vmsByFamily = new Dictionary<string, IEnumerable<VirtualMachineInformation>>(StringComparer.OrdinalIgnoreCase);
                foreach (var vmFamily in allVmFamilies)
                {
                    vmsByFamily.Add(vmFamily, virtualMachineInfoList.Where(vm => vmFamily.Equals(vm.VmFamily, StringComparison.OrdinalIgnoreCase))
                        .OrderBy(vm => vm.NumberOfCores)
                        .ToList());
                }

                virtualMachineInfoList = hostConfigVmSizes
                    .SelectMany(GetMatchingVMs)
                    .Distinct()
                    .ToList();

                hostConfigInsertedMessage = true switch
                {
                    var a when hostConfigVmSizes is not null && hostConfigVmSizes.Any(vm => vm.FamilyName is not null) && hostConfigVmSizes.Any(vm => vm.VmSize is not null) && hostConfigVmSizes.Any(vm => vm.MinVmSize is not null)
                        => $"host_config(vmfamily: '{string.Join(", ", hostConfigVmSizes.Select(vm => vm.FamilyName))}', vmsize: '{string.Join(", ", hostConfigVmSizes.Select(vm => vm.VmSize))}', minvmsize: '{string.Join(", ", hostConfigVmSizes.Select(vm => vm.MinVmSize))}'), ",
                    var a when hostConfigVmSizes is not null && !hostConfigVmSizes.Any(vm => vm.FamilyName is not null) && hostConfigVmSizes.Any(vm => vm.VmSize is not null) && hostConfigVmSizes.Any(vm => vm.MinVmSize is not null)
                        => $"host_config(vmsize: '{string.Join(", ", hostConfigVmSizes.Select(vm => vm.VmSize))}', minvmsize: '{string.Join(", ", hostConfigVmSizes.Select(vm => vm.MinVmSize))}'), ",
                    var a when hostConfigVmSizes is not null && hostConfigVmSizes.Any(vm => vm.FamilyName is not null) && !hostConfigVmSizes.Any(vm => vm.VmSize is not null) && hostConfigVmSizes.Any(vm => vm.MinVmSize is not null)
                        => $"host_config(vmfamily: '{string.Join(", ", hostConfigVmSizes.Select(vm => vm.FamilyName))}', minvmsize: '{string.Join(", ", hostConfigVmSizes.Select(vm => vm.MinVmSize))}'), ",
                    var a when hostConfigVmSizes is not null && hostConfigVmSizes.Any(vm => vm.FamilyName is not null) && hostConfigVmSizes.Any(vm => vm.VmSize is not null) && !hostConfigVmSizes.Any(vm => vm.MinVmSize is not null)
                        => $"host_config(vmfamily: '{string.Join(", ", hostConfigVmSizes.Select(vm => vm.FamilyName))}', vmsize: '{string.Join(", ", hostConfigVmSizes.Select(vm => vm.VmSize))}'), ",
                    var a when hostConfigVmSizes is not null && !hostConfigVmSizes.Any(vm => vm.FamilyName is not null) && !hostConfigVmSizes.Any(vm => vm.VmSize is not null) && hostConfigVmSizes.Any(vm => vm.MinVmSize is not null)
                        => $"host_config(minvmsize: '{string.Join(", ", hostConfigVmSizes.Select(vm => vm.MinVmSize))}'), ",
                    var a when hostConfigVmSizes is not null && !hostConfigVmSizes.Any(vm => vm.FamilyName is not null) && hostConfigVmSizes.Any(vm => vm.VmSize is not null) && !hostConfigVmSizes.Any(vm => vm.MinVmSize is not null)
                        => $"host_config(vmsize: '{string.Join(", ", hostConfigVmSizes.Select(vm => vm.VmSize))}'), ",
                    var a when hostConfigVmSizes is not null && hostConfigVmSizes.Any(vm => vm.FamilyName is not null) && !hostConfigVmSizes.Any(vm => vm.VmSize is not null) && !hostConfigVmSizes.Any(vm => vm.MinVmSize is not null)
                        => $"host_config(vmfamily: '{string.Join(", ", hostConfigVmSizes.Select(vm => vm.FamilyName))}'), ",
                    _ => string.Empty,
                };

                IEnumerable<VirtualMachineInformation> GetMatchingVMs(HostConfigs.VirtualMachineSize vmSize)
                {
                    if (vmSize.Container is not null && !Common.Utilities.NormalizeContainerImageName(vmSize.Container).Equals(Common.Utilities.NormalizeContainerImageName(tesTask.Executors.FirstOrDefault()?.Image)))
                    {
                        return Enumerable.Empty<VirtualMachineInformation>();
                    }

                    var family = vmSize.FamilyName ?? virtualMachineInfoList.FirstOrDefault(vm => string.Equals(vm.VmSize, vmSize.MinVmSize, StringComparison.OrdinalIgnoreCase))?.VmFamily;

                    if (family is not null)
                    {
                        return vmsByFamily[family].SkipWhile(vm => vmSize.MinVmSize is not null && !string.Equals(vmSize.MinVmSize, vm.VmSize, StringComparison.OrdinalIgnoreCase));
                    }
                    else if (vmSize.VmSize is not null)
                    {
                        return virtualMachineInfoList.Where(vm => string.Equals(vmSize.VmSize, vm.VmSize, StringComparison.OrdinalIgnoreCase));
                    }
                    else
                    {
                        return Enumerable.Empty<VirtualMachineInformation>();
                    }
                }
            }

            var requiredNumberOfCores = tesResources.CpuCores.GetValueOrDefault(DefaultCoreCount);
            var requiredMemoryInGB = tesResources.RamGb.GetValueOrDefault(DefaultMemoryGb);
            var requiredDiskSizeInGB = tesResources.DiskGb.GetValueOrDefault(DefaultDiskGb);

            noVmFoundMessage = true switch
            {
                var a when vmFamilies is not null && vmSizes is not null
                    => $"No VM (out of {virtualMachineInfoListCount}) available with the required resources ({hostConfigInsertedMessage}vmsize: '{string.Join(", ", vmSizes)}', vmfamily: '{string.Join(", ", vmFamilies)}', cores: {requiredNumberOfCores}, memory: {requiredMemoryInGB} GB, disk: {requiredDiskSizeInGB} GB, preemptible: {preemptible}) for task id {tesTask.Id}.",
                var a when vmFamilies is null && vmSizes is not null
                    => $"No VM (out of {virtualMachineInfoListCount}) available with the required resources ({hostConfigInsertedMessage}vmsize: '{string.Join(", ", vmSizes)}', preemptible: {preemptible}) for task id {tesTask.Id}.",
                var a when vmFamilies is not null && vmSizes is null
                    => $"No VM (out of {virtualMachineInfoListCount}) available with the required resources ({hostConfigInsertedMessage}vmfamily: '{string.Join(", ", vmFamilies)}', cores: {requiredNumberOfCores}, memory: {requiredMemoryInGB} GB, disk: {requiredDiskSizeInGB} GB, preemptible: {preemptible}) for task id {tesTask.Id}.",
                _ => $"No VM (out of {virtualMachineInfoListCount}) available with the required resources ({hostConfigInsertedMessage}cores: {requiredNumberOfCores}, memory: {requiredMemoryInGB} GB, disk: {requiredDiskSizeInGB} GB, preemptible: {preemptible}) for task id {tesTask.Id}.",
            };

            eligibleVms = (vmSizes is null ? Enumerable.Empty<VirtualMachineInformation>() : GetEligibleVmsFromVmSizes(vmSizes, virtualMachineInfoList))
                .Concat(vmFamilies is null ? Enumerable.Empty<VirtualMachineInformation>() : GetEligibleVmsFromVmFamilies(vmFamilies, virtualMachineInfoList))
                .Concat(vmSizes is null && vmFamilies is null ? GetEligibleVms(virtualMachineInfoList).OrderBy(vm => vm.PricePerHour) : Enumerable.Empty<VirtualMachineInformation>())
                .Distinct()
                .ToList();

            IEnumerable<VirtualMachineInformation> GetEligibleVmsFromVmSizes(IEnumerable<string> vmSizes, IEnumerable<VirtualMachineInformation> vmList)
            {
                var vmSizesIndexed = vmSizes.Select((v,i) => (v, i)).ToDictionary(s => s.v, s => s.i, StringComparer.OrdinalIgnoreCase);

                return vmList
                    .Where(vm => vm.LowPriority == preemptible && vmSizesIndexed.Keys.Contains(vm.VmSize, StringComparer.OrdinalIgnoreCase))
                    .OrderBy(vm => vmSizesIndexed[vm.VmSize])
                    .ThenBy(vm => vm.PricePerHour);
            }

            IEnumerable<VirtualMachineInformation> GetEligibleVmsFromVmFamilies(IEnumerable<string> vmFamilies, IEnumerable<VirtualMachineInformation> vmList)
            {
                var vmFamiliesIndexed = vmFamilies.Select((v, i) => (v, i)).ToDictionary(s => s.v, s => s.i, StringComparer.OrdinalIgnoreCase);

                return GetEligibleVms(vmList
                    .Where(vm => vmFamilies.Contains(vm.VmFamily, StringComparer.OrdinalIgnoreCase))
                    .OrderBy(vm => vmFamiliesIndexed[vm.VmFamily])
                    .ThenBy(vm => vm.PricePerHour));
            }

            IEnumerable<VirtualMachineInformation> GetEligibleVms(IEnumerable<VirtualMachineInformation> vmList)
                => vmList.Where(vm
                        => vm.LowPriority == preemptible
                        && vm.NumberOfCores >= requiredNumberOfCores
                        && vm.MemoryInGB >= requiredMemoryInGB
                        && vm.ResourceDiskSizeInGB >= requiredDiskSizeInGB);

            var batchQuotas = await azureProxy.GetBatchAccountQuotasAsync();

            var selectedVm = eligibleVms
                .Where(vm => !(allowedVmSizes?.Any() ?? false) || allowedVmSizes.Contains(vm.VmSize, StringComparer.OrdinalIgnoreCase))
                .Where(vm => !(previouslyFailedVmSizes?.Contains(vm.VmSize, StringComparer.OrdinalIgnoreCase) ?? false))
                .Where(vm => preemptible
                    ? batchQuotas.LowPriorityCoreQuota >= vm.NumberOfCores
                    : batchQuotas.DedicatedCoreQuota >= vm.NumberOfCores
                        && (!batchQuotas.DedicatedCoreQuotaPerVMFamilyEnforced || batchQuotas.DedicatedCoreQuotaPerVMFamily.FirstOrDefault(x => vm.VmFamily.Equals(x.Name, StringComparison.OrdinalIgnoreCase))?.CoreQuota >= vm.NumberOfCores))
                .FirstOrDefault();

            if (!preemptible && selectedVm is not null)
            {
                var idealVm = eligibleVms
                    .Where(vm => !(allowedVmSizes?.Any() ?? false) || allowedVmSizes.Contains(vm.VmSize, StringComparer.OrdinalIgnoreCase))
                    .Where(vm => !(previouslyFailedVmSizes?.Contains(vm.VmSize, StringComparer.OrdinalIgnoreCase) ?? false))
                    .FirstOrDefault();

                if (selectedVm.PricePerHour >= idealVm.PricePerHour * 2)
                {
                    tesTask.SetWarning("UsedLowPriorityInsteadOfDedicatedVm",
                        $"This task ran on low priority machine because dedicated quota was not available for VM Series '{idealVm.VmFamily}'.",
                        $"Increase the quota for VM Series '{idealVm.VmFamily}' to run this task on a dedicated VM. Please submit an Azure Support request to increase your quota: {AzureSupportUrl}");

                    return await GetVmSizeAsync(tesTask, hostConfigVmSizes, true);
                }
            }

            if (selectedVm is not null)
            {
                return selectedVm;
            }

            if (!eligibleVms.Any())
            {
                noVmFoundMessage += $" There are no VM sizes that match the requirements. Review the task resources.";
            }

            if (previouslyFailedVmSizes is not null)
            {
                noVmFoundMessage += $" The following VM sizes were excluded from consideration because of {BatchTaskState.NodeAllocationFailed} error(s) on previous attempts: {string.Join(", ", previouslyFailedVmSizes)}.";
            }

            if (allowedVmSizes?.Any() ?? false)
            {
                var vmsExcludedByTheAllowedVmsConfiguration = eligibleVms.Where(vm => allowedVmSizes.Contains(vm.VmSize, StringComparer.OrdinalIgnoreCase));

                if (vmsExcludedByTheAllowedVmsConfiguration.Any())
                {
                    noVmFoundMessage += $" {vmsExcludedByTheAllowedVmsConfiguration.Count()} VM(s) were excluded by the allowed-vm-sizes configuration. Consider expanding the list of allowed VM sizes.";
                }
            }

            throw new AzureBatchVirtualMachineAvailabilityException(noVmFoundMessage.Trim());
        }

        private async Task<(BatchNodeMetrics BatchNodeMetrics, DateTimeOffset? TaskStartTime, DateTimeOffset? TaskEndTime, int? CromwellRcCode)> GetBatchNodeMetricsAndCromwellResultCodeAsync(TesTask tesTask)
        {
            var bytesInGB = Math.Pow(1000, 3);
            var kiBInGB = Math.Pow(1000, 3) / 1024;

            static double? GetDurationInSeconds(Dictionary<string, string> dict, string startKey, string endKey)
            {
                return TryGetValueAsDateTimeOffset(dict, startKey, out var startTime) && TryGetValueAsDateTimeOffset(dict, endKey, out var endTime)
                    ? endTime.Subtract(startTime).TotalSeconds
                    : (double?)null;
            }

            static bool TryGetValueAsDateTimeOffset(Dictionary<string, string> dict, string key, out DateTimeOffset result)
            {
                result = default;
                return dict.TryGetValue(key, out var valueAsString) && DateTimeOffset.TryParse(valueAsString, out result);
            }

            static bool TryGetValueAsDouble(Dictionary<string, string> dict, string key, out double result)
            {
                result = default;
                return dict.TryGetValue(key, out var valueAsString) && double.TryParse(valueAsString, out result);
            }

            BatchNodeMetrics batchNodeMetrics = null;
            DateTimeOffset? taskStartTime = null;
            DateTimeOffset? taskEndTime = null;
            int? cromwellRcCode = null;

            try
            {
                var cromwellRcContent = await this.storageAccessProvider.DownloadBlobAsync($"/{GetCromwellExecutionDirectoryPath(tesTask)}/rc");

                if (cromwellRcContent is not null && int.TryParse(cromwellRcContent, out var temp))
                {
                    cromwellRcCode = temp;
                }

                var metricsContent = await this.storageAccessProvider.DownloadBlobAsync($"/{GetBatchExecutionDirectoryPath(tesTask)}/metrics.txt");

                if (metricsContent is not null)
                {
                    try
                    {
                        var metrics = DelimitedTextToDictionary(metricsContent.Trim());

                        var diskSizeInGB = TryGetValueAsDouble(metrics, "DiskSizeInKiB", out var diskSizeInKiB) ? diskSizeInKiB / kiBInGB : (double?)null;
                        var diskUsedInGB = TryGetValueAsDouble(metrics, "DiskUsedInKiB", out var diskUsedInKiB) ? diskUsedInKiB / kiBInGB : (double?)null;

                        batchNodeMetrics = new BatchNodeMetrics
                        {
                            BlobXferImagePullDurationInSeconds = GetDurationInSeconds(metrics, "BlobXferPullStart", "BlobXferPullEnd"),
                            ExecutorImagePullDurationInSeconds = GetDurationInSeconds(metrics, "ExecutorPullStart", "ExecutorPullEnd"),
                            ExecutorImageSizeInGB = TryGetValueAsDouble(metrics, "ExecutorImageSizeInBytes", out var executorImageSizeInBytes) ? executorImageSizeInBytes / bytesInGB : (double?)null,
                            FileDownloadDurationInSeconds = GetDurationInSeconds(metrics, "DownloadStart", "DownloadEnd"),
                            FileDownloadSizeInGB = TryGetValueAsDouble(metrics, "FileDownloadSizeInBytes", out var fileDownloadSizeInBytes) ? fileDownloadSizeInBytes / bytesInGB : (double?)null,
                            ExecutorDurationInSeconds = GetDurationInSeconds(metrics, "ExecutorStart", "ExecutorEnd"),
                            FileUploadDurationInSeconds = GetDurationInSeconds(metrics, "UploadStart", "UploadEnd"),
                            FileUploadSizeInGB = TryGetValueAsDouble(metrics, "FileUploadSizeInBytes", out var fileUploadSizeInBytes) ? fileUploadSizeInBytes / bytesInGB : (double?)null,
                            DiskUsedInGB = diskUsedInGB,
                            DiskUsedPercent = diskUsedInGB.HasValue && diskSizeInGB.HasValue && diskSizeInGB > 0 ? (float?)(diskUsedInGB / diskSizeInGB * 100) : null,
                            VmCpuModelName = metrics.GetValueOrDefault("VmCpuModelName")
                        };

                        taskStartTime = TryGetValueAsDateTimeOffset(metrics, "BlobXferPullStart", out var startTime) ? (DateTimeOffset?)startTime : null;
                        taskEndTime = TryGetValueAsDateTimeOffset(metrics, "UploadEnd", out var endTime) ? (DateTimeOffset?)endTime : null;
                    }
                    catch (Exception ex)
                    {
                        logger.LogError($"Failed to parse metrics for task {tesTask.Id}. Error: {ex.Message}");
                    }
                }
            }
            catch (Exception ex)
            {
                logger.LogError($"Failed to get batch node metrics for task {tesTask.Id}. Error: {ex.Message}");
            }

            return (batchNodeMetrics, taskStartTime, taskEndTime, cromwellRcCode);
        }

        private static Dictionary<string, string> DelimitedTextToDictionary(string text, string fieldDelimiter = "=", string rowDelimiter = "\n")
            => text.Split(rowDelimiter)
                .Select(line => { var parts = line.Split(fieldDelimiter); return new KeyValuePair<string, string>(parts[0], parts[1]); })
                .ToDictionary(kv => kv.Key, kv => kv.Value);

        #region BatchPools
        private readonly BatchPools batchPools = new();

        internal bool TryGetPool(string poolId, out IBatchPool batchPool)
        {
            batchPool = batchPools.FirstOrDefault(p => p.Pool.PoolId.Equals(poolId, StringComparison.Ordinal));
            return batchPool is not null;
        }

        internal bool IsPoolAvailable(string key)
            => batchPools.TryGetValue(key, out var pools) && pools.Any(p => p.IsAvailable);

        internal async Task<IBatchPool> GetOrAddPoolAsync(string key, bool isPreemptable, Func<string, BatchModels.Pool> modelPoolFactory)
        {
            if (enableBatchAutopool)
            {
                return default;
            }

            _ = modelPoolFactory ?? throw new ArgumentNullException(nameof(modelPoolFactory));
            var keyLength = key?.Length ?? 0;
            if (keyLength > PoolKeyLength || keyLength < 1)
            {
                throw new ArgumentException("Key must be between 1-50 chars in length", nameof(key));
            }
            // TODO: Make sure key doesn't contain any unsupported chars

            var pool = batchPools.TryGetValue(key, out var set) ? set.LastOrDefault(Available) : default;
            if (pool is null)
            {
                var poolQuota = (await azureProxy.GetBatchAccountQuotasAsync()).PoolQuota;
                var activePoolsCount = azureProxy.GetBatchActivePoolCount();
                if (activePoolsCount + 1 > poolQuota)
                {
                    throw new AzureBatchQuotaMaxedOutException($"No remaining pool quota available. There are {activePoolsCount} pools in use out of {poolQuota}");
                }

                var uniquifier = new byte[8]; // This always becomes 13 chars when converted to base32 after removing the three '='s at the end. We won't ever decode this, so we don't need the '='s
                RandomNumberGenerator.Fill(uniquifier);
                var poolId = $"{key}-{ConvertToBase32(uniquifier).TrimEnd('=')}"; // embedded '-' is required by GetKeyFromPoolId()

                try
                {
                    var modelPool = modelPoolFactory(poolId);
                    modelPool.Metadata ??= new List<BatchModels.MetadataItem>();
                    modelPool.Metadata.Add(new(PoolHostName, this.hostname));
                    pool = _batchPoolFactory.CreateNew(await azureProxy.CreateBatchPoolAsync(modelPool, isPreemptable), this);
                }
                catch (OperationCanceledException)
                {
                    HandleTimeout(poolId);
                }
                catch (RequestFailedException ex) when (ex.Status == 0 && ex.InnerException is WebException webException && webException.Status == WebExceptionStatus.Timeout)
                {
                    HandleTimeout(poolId);
                }
                catch (Exception ex) when (IsInnermostExceptionSocketException125(ex))
                {
                    HandleTimeout(poolId);
                }

                _ = AddPool(pool);
            }
            return pool;

            static bool Available(IBatchPool pool)
                => pool.IsAvailable;

            void HandleTimeout(string poolId)
            {
                // When the batch management API creating the pool times out, it may or may not have created the pool. Add an inactive record to delete it if it did get created and try again later. That record will be removed later whether or not the pool was created.
                _ = AddPool(_batchPoolFactory.CreateNew(poolId, this));
                throw new AzureBatchQuotaMaxedOutException($"Pool creation timed out");
            }

            static bool IsInnermostExceptionSocketException125(Exception ex)
            {
                // errno: ECANCELED 125 Operation canceled
                for (var e = ex; e is System.Net.Sockets.SocketException /*se && se.ErrorCode == 125*/; e = e.InnerException)
                {
                    if (e.InnerException is null) { return false; }
                }
                return true;
            }
        }

        /// <inheritdoc/>
        public async ValueTask<IEnumerable<Task>> GetShutdownCandidatePools(CancellationToken cancellationToken)
        {
            return (await batchPools
                .ToAsyncEnumerable()
                .WhereAwait(async p => await p.CanBeDeleted(cancellationToken))
                .ToListAsync(cancellationToken))
                .Select(t => azureProxy.DeleteBatchPoolAsync(t.Pool.PoolId));
        }

        /// <inheritdoc/>
        public IEnumerable<IBatchPool> GetPools()
            => batchPools;

        /// <inheritdoc/>
        public bool RemovePoolFromList(IBatchPool pool)
            => batchPools.Remove(pool);

        private bool AddPool(IBatchPool pool)
            => batchPools.Add(pool);

        private static string GetKeyFromPoolId(string poolId)
            => poolId[..poolId.LastIndexOf('-')];

        private class BatchPoolEqualityComparer : IEqualityComparer<IBatchPool>
        {
            bool IEqualityComparer<IBatchPool>.Equals(IBatchPool x, IBatchPool y)
                => x.Pool.PoolId?.Equals(y.Pool.PoolId) ?? false;

            int IEqualityComparer<IBatchPool>.GetHashCode(IBatchPool obj)
                => obj.Pool.PoolId?.GetHashCode() ?? 0;
        }

        #region Used for unit/module testing
        internal IEnumerable<string> GetPoolGroupKeys()
            => batchPools.Keys;
        #endregion

        private class BatchPools : KeyedGroup<IBatchPool, GroupableSet<IBatchPool>>
        {
            public BatchPools()
                : base(p => p is null ? default : GetKeyFromPoolId(p.Pool.PoolId), StringComparer.Ordinal)
            { }

            protected override Func<IEnumerable<IBatchPool>, GroupableSet<IBatchPool>> CreateSetFunc
                => e => new(e, new BatchPoolEqualityComparer());

            public IBatchPool GetPoolOrDefault(string poolId)
                => TryGetValue(GetKeyFromPoolId(poolId), out var batchPools) ? batchPools.FirstOrDefault(p => p.Pool.PoolId.Equals(poolId, StringComparison.Ordinal)) : default;
        }
        #endregion

        /// <summary>
        /// Class that captures how <see cref="TesTask"/> transitions from current state to the new state, given the current Batch task state and optional condition. 
        /// Transitions typically include an action that needs to run in order for the task to move to the new state.
        /// </summary>
        private class TesTaskStateTransition
        {
            public TesTaskStateTransition(Func<TesTask, bool> condition, BatchTaskState? batchTaskState, Func<TesTask, CombinedBatchTaskInfo, Task> asyncAction)
                : this(condition, batchTaskState, asyncAction, null)
            {
            }

            public TesTaskStateTransition(Func<TesTask, bool> condition, BatchTaskState? batchTaskState, Action<TesTask, CombinedBatchTaskInfo> action)
                : this(condition, batchTaskState, null, action)
            {
            }

            private TesTaskStateTransition(Func<TesTask, bool> condition, BatchTaskState? batchTaskState, Func<TesTask, CombinedBatchTaskInfo, Task> asyncAction, Action<TesTask, CombinedBatchTaskInfo> action)
            {
                Condition = condition;
                CurrentBatchTaskState = batchTaskState;
                AsyncAction = asyncAction;
                Action = action;
            }

            public Func<TesTask, bool> Condition { get; }
            public BatchTaskState? CurrentBatchTaskState { get; }
            public Func<TesTask, CombinedBatchTaskInfo, Task> AsyncAction { get; }
            public Action<TesTask, CombinedBatchTaskInfo> Action { get; }

            /// <summary>
            /// Calls <see cref="Action"/> and/or <see cref="AsyncAction"/>.
            /// </summary>
            /// <param name="tesTask"></param>
            /// <param name="combinedBatchTaskInfo"></param>
            /// <returns>True an action was called, otherwise False.</returns>
            public async ValueTask<bool> ActionAsync(TesTask tesTask, CombinedBatchTaskInfo combinedBatchTaskInfo)
            {
                var tesTaskChanged = false;

                if (AsyncAction is not null)
                {
                    await AsyncAction(tesTask, combinedBatchTaskInfo);
                    tesTaskChanged = true;
                }

                if (Action is not null)
                {
                    Action(tesTask, combinedBatchTaskInfo);
                    tesTaskChanged = true;
                }

                return tesTaskChanged;
            }
        }

        private class ExternalStorageContainerInfo
        {
            public string AccountName { get; set; }
            public string ContainerName { get; set; }
            public string BlobEndpoint { get; set; }
            public string SasToken { get; set; }
        }

        private class CombinedBatchTaskInfo
        {
            public BatchTaskState BatchTaskState { get; set; }
            public BatchNodeMetrics BatchNodeMetrics { get; set; }
            public string FailureReason { get; set; }
            public DateTimeOffset? BatchTaskStartTime { get; set; }
            public DateTimeOffset? BatchTaskEndTime { get; set; }
            public int? BatchTaskExitCode { get; set; }
            public int? CromwellRcCode { get; set; }
            public IEnumerable<string> SystemLogItems { get; set; }
            public string PoolId { get; set; }
        }
    }
}<|MERGE_RESOLUTION|>--- conflicted
+++ resolved
@@ -248,16 +248,14 @@
         }
 
         /// <inheritdoc/>
-<<<<<<< HEAD
         public TimeSpan ForcePoolRotationAge { get; }
 
-        private async Task LoadExistingPools(CancellationToken cancellationToken = default)
-=======
+        /// <inheritdoc/>
         public IAsyncEnumerable<CloudPool> GetCloudPools()
             => azureProxy.GetActivePoolsAsync(this.hostname);
 
         private async Task LoadExistingPools()
->>>>>>> 8db95697
+
         {
             await foreach (var cloudPool in GetCloudPools())
             {
