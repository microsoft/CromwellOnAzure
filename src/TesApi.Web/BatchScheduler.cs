﻿// Copyright (c) Microsoft Corporation.
// Licensed under the MIT License.

using System;
using System.Collections;
using System.Collections.Generic;
using System.Collections.Immutable;
using System.Data;
using System.IO;
using System.Linq;
using System.Net;
using System.Security.Cryptography;
using System.Text;
using System.Text.RegularExpressions;
using System.Threading;
using System.Threading.Tasks;

using Azure;

using Microsoft.Azure.Batch;
using Microsoft.Azure.Batch.Common;
using Microsoft.Extensions.Configuration;
using Microsoft.Extensions.Logging;

using Newtonsoft.Json;

using Tes.Extensions;
using Tes.Models;

using BatchModels = Microsoft.Azure.Management.Batch.Models;
using HostConfigs = Common.HostConfigs;

namespace TesApi.Web
{
    /// <summary>
    /// Orchestrates <see cref="TesTask"/>s on Azure Batch
    /// </summary>
    public class BatchScheduler : IBatchScheduler
    {
        internal const string PoolHostName = "CoA-TES-HostName";

        /// <summary>
        /// CosmosDB container id for storing pool metadata that needs to survive reboots/etc.
        /// </summary>
        public const string CosmosDbContainerId = "Pools";

        private const string AzureSupportUrl = "https://portal.azure.com/#blade/Microsoft_Azure_Support/HelpAndSupportBlade/newsupportrequest";
        private const int PoolKeyLength = 50; // 64 max pool name length - 16 chars generating unique pool names
        private const int DefaultCoreCount = 1;
        private const int DefaultMemoryGb = 2;
        private const int DefaultDiskGb = 10;
        private const string HostConfigBlobsName = "host-config-blobs";
        private const string CromwellPathPrefix = "/cromwell-executions/";
        private const string CromwellScriptFileName = "script";
        private const string BatchExecutionDirectoryName = "__batch";
        private const string BatchScriptFileName = "batch_script";
        private const string UploadFilesScriptFileName = "upload_files_script";
        private const string DownloadFilesScriptFileName = "download_files_script";
        private const string StartTaskScriptFilename = "start-task.sh";
        private static readonly Regex queryStringRegex = new(@"[^\?.]*(\?.*)");
        private readonly string dockerInDockerImageName;
        private readonly string blobxferImageName;
        private readonly string cromwellDrsLocalizerImageName;
        private readonly ILogger logger;
        private readonly IAzureProxy azureProxy;
        private readonly IStorageAccessProvider storageAccessProvider;
        private readonly IEnumerable<string> allowedVmSizes;
        private readonly List<TesTaskStateTransition> tesTaskStateTransitions;
        private readonly bool usePreemptibleVmsOnly;
        private readonly string batchNodesSubnetId;
        private readonly bool disableBatchNodesPublicIpAddress;
        private readonly bool enableBatchAutopool;
        private readonly BatchNodeInfo batchNodeInfo;
        private readonly string marthaUrl;
        private readonly string marthaKeyVaultName;
        private readonly string marthaSecretName;
        private readonly string hostname;
        private readonly BatchPoolFactory _batchPoolFactory;

        /// <summary>
        /// Orchestrates <see cref="TesTask"/>s on Azure Batch
        /// </summary>
        /// <param name="logger">Logger <see cref="ILogger"/></param>
        /// <param name="configuration">Configuration <see cref="IConfiguration"/></param>
        /// <param name="azureProxy">Azure proxy <see cref="IAzureProxy"/></param>
        /// <param name="storageAccessProvider">Storage access provider <see cref="IStorageAccessProvider"/></param>
        /// <param name="poolFactory"></param>
        public BatchScheduler(ILogger<BatchScheduler> logger, IConfiguration configuration, IAzureProxy azureProxy, IStorageAccessProvider storageAccessProvider, BatchPoolFactory poolFactory)
        {
            this.logger = logger;
            this.azureProxy = azureProxy;
            this.storageAccessProvider = storageAccessProvider;

            static bool GetBoolValue(IConfiguration configuration, string key, bool defaultValue) => string.IsNullOrWhiteSpace(configuration[key]) ? defaultValue : bool.Parse(configuration[key]);
            static string GetStringValue(IConfiguration configuration, string key, string defaultValue = "") => string.IsNullOrWhiteSpace(configuration[key]) ? defaultValue : configuration[key];

            this.allowedVmSizes = GetStringValue(configuration, "AllowedVmSizes", null)?.Split(',', StringSplitOptions.RemoveEmptyEntries).ToList();
            this.usePreemptibleVmsOnly = GetBoolValue(configuration, "UsePreemptibleVmsOnly", false);
            this.batchNodesSubnetId = GetStringValue(configuration, "BatchNodesSubnetId", string.Empty);
            this.dockerInDockerImageName = GetStringValue(configuration, "DockerInDockerImageName", "docker");
            this.blobxferImageName = GetStringValue(configuration, "BlobxferImageName", "mcr.microsoft.com/blobxfer");
            this.cromwellDrsLocalizerImageName = GetStringValue(configuration, "CromwellDrsLocalizerImageName", "broadinstitute/cromwell-drs-localizer:develop");
            this.disableBatchNodesPublicIpAddress = GetBoolValue(configuration, "DisableBatchNodesPublicIpAddress", false);
            this.enableBatchAutopool = GetBoolValue(configuration, "BatchAutopool", false);
            this.marthaUrl = GetStringValue(configuration, "MarthaUrl", string.Empty);
            this.marthaKeyVaultName = GetStringValue(configuration, "MarthaKeyVaultName", string.Empty);
            this.marthaSecretName = GetStringValue(configuration, "MarthaSecretName", string.Empty);

            if (!storageAccessProvider.TryDownloadBlobAsync($"/{GetStringValue(configuration, "DefaultStorageAccountName", string.Empty)}/configuration/host-configurations.json",
                configs => BatchUtils.WriteHostConfiguration(
                    BatchUtils.ReadJson<HostConfigs.HostConfig>(
                        new StringReader(configs),
                        () => new()/*throw new InvalidOperationException()*/)) // TODO: deal with tests
                ).Result)
            {
                BatchUtils.WriteHostConfiguration(new());
            }

            if (!this.enableBatchAutopool)
            {
                _batchPoolFactory = poolFactory;
                hostname = GetStringValue(configuration, "HOSTNAME");
                logger.LogInformation($"hostname: {hostname}");

                LoadExistingPools().Wait();
            }

            this.batchNodeInfo = new BatchNodeInfo
            {
                BatchImageOffer = GetStringValue(configuration, "BatchImageOffer"),
                BatchImagePublisher = GetStringValue(configuration, "BatchImagePublisher"),
                BatchImageSku = GetStringValue(configuration, "BatchImageSku"),
                BatchImageVersion = GetStringValue(configuration, "BatchImageVersion"),
                BatchNodeAgentSkuId = GetStringValue(configuration, "BatchNodeAgentSkuId")
            };

            logger.LogInformation($"usePreemptibleVmsOnly: {usePreemptibleVmsOnly}");

            static bool tesTaskIsQueuedInitializingOrRunning(TesTask tesTask) => tesTask.State == TesState.QUEUEDEnum || tesTask.State == TesState.INITIALIZINGEnum || tesTask.State == TesState.RUNNINGEnum;
            static bool tesTaskIsInitializingOrRunning(TesTask tesTask) => tesTask.State == TesState.INITIALIZINGEnum || tesTask.State == TesState.RUNNINGEnum;
            static bool tesTaskIsQueuedOrInitializing(TesTask tesTask) => tesTask.State == TesState.QUEUEDEnum || tesTask.State == TesState.INITIALIZINGEnum;
            static bool tesTaskIsQueued(TesTask tesTask) => tesTask.State == TesState.QUEUEDEnum;
            static bool tesTaskCancellationRequested(TesTask tesTask) => tesTask.State == TesState.CANCELEDEnum && tesTask.IsCancelRequested;

            static void SetTaskStateAndLog(TesTask tesTask, TesState newTaskState, CombinedBatchTaskInfo batchInfo)
            {
                tesTask.State = newTaskState;

                var tesTaskLog = tesTask.GetOrAddTesTaskLog();
                var tesTaskExecutorLog = tesTaskLog.GetOrAddExecutorLog();

                tesTaskLog.BatchNodeMetrics = batchInfo.BatchNodeMetrics;
                tesTaskLog.CromwellResultCode = batchInfo.CromwellRcCode;
                tesTaskLog.EndTime = DateTime.UtcNow;
                tesTaskExecutorLog.StartTime = batchInfo.BatchTaskStartTime;
                tesTaskExecutorLog.EndTime = batchInfo.BatchTaskEndTime;
                tesTaskExecutorLog.ExitCode = batchInfo.BatchTaskExitCode;

                // Only accurate when the task completes successfully, otherwise it's the Batch time as reported from Batch
                // TODO this could get large; why?
                //var timefromCoAScriptCompletionToBatchTaskDetectedComplete = tesTaskLog.EndTime - tesTaskExecutorLog.EndTime;

                tesTask.SetFailureReason(batchInfo.FailureReason);

                if (batchInfo.SystemLogItems is not null)
                {
                    tesTask.AddToSystemLog(batchInfo.SystemLogItems);
                }
            }

            async Task SetTaskCompleted(TesTask tesTask, CombinedBatchTaskInfo batchInfo)
            {
                await RemovePool(batchInfo);
                await azureProxy.DeleteBatchJobAsync(tesTask.Id);
                SetTaskStateAndLog(tesTask, TesState.COMPLETEEnum, batchInfo);
            }

            async Task SetTaskExecutorError(TesTask tesTask, CombinedBatchTaskInfo batchInfo)
            {
                await RemovePool(batchInfo);
                await azureProxy.DeleteBatchJobAsync(tesTask.Id);
                SetTaskStateAndLog(tesTask, TesState.EXECUTORERROREnum, batchInfo);
            }

            async Task SetTaskSystemError(TesTask tesTask, CombinedBatchTaskInfo batchInfo)
            {
                await RemovePool(batchInfo);
                await azureProxy.DeleteBatchJobAsync(tesTask.Id);
                SetTaskStateAndLog(tesTask, TesState.SYSTEMERROREnum, batchInfo);
            }

            async Task DeleteBatchJobAndSetTaskStateAsync(TesTask tesTask, TesState newTaskState, CombinedBatchTaskInfo batchInfo)
            {
                await RemovePool(batchInfo);
                await this.azureProxy.DeleteBatchJobAsync(tesTask.Id);
                SetTaskStateAndLog(tesTask, newTaskState, batchInfo);
            }

            Task DeleteBatchJobAndSetTaskExecutorErrorAsync(TesTask tesTask, CombinedBatchTaskInfo batchInfo) => DeleteBatchJobAndSetTaskStateAsync(tesTask, TesState.EXECUTORERROREnum, batchInfo);
            Task DeleteBatchJobAndSetTaskSystemErrorAsync(TesTask tesTask, CombinedBatchTaskInfo batchInfo) => DeleteBatchJobAndSetTaskStateAsync(tesTask, TesState.SYSTEMERROREnum, batchInfo);

            Task DeleteBatchJobAndRequeueTaskAsync(TesTask tesTask, CombinedBatchTaskInfo batchInfo)
                => ++tesTask.ErrorCount > 3
                    ? DeleteBatchJobAndSetTaskExecutorErrorAsync(tesTask, batchInfo)
                    : DeleteBatchJobAndSetTaskStateAsync(tesTask, TesState.QUEUEDEnum, batchInfo);

            async Task CancelTaskAsync(TesTask tesTask, CombinedBatchTaskInfo batchInfo)
            {
                await RemovePool(batchInfo);
                await this.azureProxy.DeleteBatchJobAsync(tesTask.Id);
                tesTask.IsCancelRequested = false;
            }

            async Task RemovePool(CombinedBatchTaskInfo batchInfo)
            {
                if (enableBatchAutopool)
                {
                    if (!string.IsNullOrWhiteSpace(batchInfo.PoolId) && !batchInfo.PoolId.StartsWith("TES_"))
                    {
                        await azureProxy.DeleteBatchPoolAsync(batchInfo.PoolId);
                    }
                }
            }

            tesTaskStateTransitions = new List<TesTaskStateTransition>()
            {
                new TesTaskStateTransition(tesTaskCancellationRequested, batchTaskState: null, CancelTaskAsync),
                new TesTaskStateTransition(tesTaskIsQueued, BatchTaskState.JobNotFound, (tesTask, _) => AddBatchJobAsync(tesTask)),
                new TesTaskStateTransition(tesTaskIsQueued, BatchTaskState.MissingBatchTask, DeleteBatchJobAndRequeueTaskAsync),
                new TesTaskStateTransition(tesTaskIsQueued, BatchTaskState.Initializing, (tesTask, _) => tesTask.State = TesState.INITIALIZINGEnum),
                new TesTaskStateTransition(tesTaskIsQueuedOrInitializing, BatchTaskState.NodeAllocationFailed, DeleteBatchJobAndRequeueTaskAsync),
                new TesTaskStateTransition(tesTaskIsQueuedOrInitializing, BatchTaskState.Running, (tesTask, _) => tesTask.State = TesState.RUNNINGEnum),
                new TesTaskStateTransition(tesTaskIsQueuedInitializingOrRunning, BatchTaskState.MoreThanOneActiveJobFound, DeleteBatchJobAndSetTaskSystemErrorAsync),
                new TesTaskStateTransition(tesTaskIsQueuedInitializingOrRunning, BatchTaskState.CompletedSuccessfully, SetTaskCompleted),
                new TesTaskStateTransition(tesTaskIsQueuedInitializingOrRunning, BatchTaskState.CompletedWithErrors, SetTaskExecutorError),
                new TesTaskStateTransition(tesTaskIsQueuedInitializingOrRunning, BatchTaskState.ActiveJobWithMissingAutoPool, DeleteBatchJobAndRequeueTaskAsync),
                new TesTaskStateTransition(tesTaskIsQueuedInitializingOrRunning, BatchTaskState.NodeFailedDuringStartupOrExecution, DeleteBatchJobAndSetTaskExecutorErrorAsync),
                new TesTaskStateTransition(tesTaskIsQueuedInitializingOrRunning, BatchTaskState.NodeUnusable, DeleteBatchJobAndSetTaskExecutorErrorAsync),
                new TesTaskStateTransition(tesTaskIsInitializingOrRunning, BatchTaskState.JobNotFound, SetTaskSystemError),
                new TesTaskStateTransition(tesTaskIsInitializingOrRunning, BatchTaskState.MissingBatchTask, DeleteBatchJobAndSetTaskSystemErrorAsync),
                new TesTaskStateTransition(tesTaskIsInitializingOrRunning, BatchTaskState.NodePreempted, DeleteBatchJobAndRequeueTaskAsync)
            };
        }

        private async Task LoadExistingPools(CancellationToken cancellationToken = default)
        {
            foreach (var cloudPool in await azureProxy.GetActivePoolsAsync(this.hostname, cancellationToken))
            {
                batchPools.Add(_batchPoolFactory.Retrieve(cloudPool, this));
            }
        }

        /// <summary>
        /// Iteratively manages execution of a <see cref="TesTask"/> on Azure Batch until completion or failure
        /// </summary>
        /// <param name="tesTask">The <see cref="TesTask"/></param>
        /// <returns>True if the TES task needs to be persisted.</returns>
        public async ValueTask<bool> ProcessTesTaskAsync(TesTask tesTask)
            => await HandleTesTaskTransitionAsync(tesTask, await GetBatchTaskStateAsync(tesTask));

        private static string GetCromwellExecutionDirectoryPath(TesTask task)
            => GetParentPath(task.Inputs?.FirstOrDefault(IsCromwellCommandScript)?.Path.TrimStart('/'));

        private static string GetBatchExecutionDirectoryPath(TesTask task)
            => $"{GetCromwellExecutionDirectoryPath(task)}/{BatchExecutionDirectoryName}";

        /// <summary>
        /// Get the parent path of the given path
        /// </summary>
        /// <param name="path">The path</param>
        /// <returns>The parent path</returns>
        private static string GetParentPath(string path)
        {
            if (string.IsNullOrEmpty(path))
            {
                return null;
            }

            var pathComponents = path.TrimEnd('/').Split('/');

            return string.Join('/', pathComponents.Take(pathComponents.Length - 1));
        }

        /// <summary>
        /// Determines if the <see cref="TesInput"/> file is a Cromwell command script
        /// </summary>
        /// <param name="inputFile"><see cref="TesInput"/> file</param>
        /// <returns>True if the file is a Cromwell command script</returns>
        private static bool IsCromwellCommandScript(TesInput inputFile)
            => inputFile.Name.Equals("commandScript");

        /// <summary>
        /// Verifies existence and translates local file URLs to absolute paths (e.g. file:///tmp/cwl_temp_dir_8026387118450035757/args.py becomes /tmp/cwl_temp_dir_8026387118450035757/args.py)
        /// Only considering files in /cromwell-tmp because that is the only local directory mapped from Cromwell container
        /// </summary>
        /// <param name="fileUri">File URI</param>
        /// <param name="localPath">Local path</param>
        /// <returns></returns>
        private bool TryGetCromwellTmpFilePath(string fileUri, out string localPath)
        {
            localPath = Uri.TryCreate(fileUri, UriKind.Absolute, out var uri) && uri.IsFile && uri.AbsolutePath.StartsWith("/cromwell-tmp/") && this.azureProxy.LocalFileExists(uri.AbsolutePath) ? uri.AbsolutePath : null;

            return localPath is not null;
        }

        private async Task<(string PoolName, string DisplayName)> GetPoolName(TesTask tesTask, VirtualMachineInformation virtualMachineInformation)
        {
            var hostConfigName = tesTask.Resources?.ContainsBackendParameterValue(TesResources.SupportedBackendParameters.docker_host_configuration) == true ? tesTask.Resources.GetBackendParameterValue(TesResources.SupportedBackendParameters.docker_host_configuration) : default;
            var identityResourceId = tesTask.Resources?.ContainsBackendParameterValue(TesResources.SupportedBackendParameters.workflow_execution_identity) == true ? tesTask.Resources?.GetBackendParameterValue(TesResources.SupportedBackendParameters.workflow_execution_identity) : default;
            var containerInfo = await azureProxy.GetContainerRegistryInfoAsync(tesTask.Executors.FirstOrDefault()?.Image);
            var registryServer = containerInfo is null ? default : containerInfo.RegistryServer;

            var vmName = string.IsNullOrWhiteSpace(hostname) ? "<none>" : hostname;
            var vmSize = virtualMachineInformation.VmSize ?? "<none>";
            var isPreemptable = virtualMachineInformation.LowPriority;
            registryServer ??= "<none>";
            identityResourceId ??= "<none>";
            hostConfigName ??= "<none>";

            // Generate hash of everything that differentiates this group of pools
<<<<<<< HEAD
            var displayName = $"{vmName}:{vmSize}:{hostConfigName}:{isPreemptable}:{registryServer}:{identityResourceId}";
            var hash = ConvertToBase32(SHA1.HashData(Encoding.UTF8.GetBytes(displayName))).TrimEnd('='); // 32 chars
=======
            var displayName = $"{vmName}:{vmSize}:{isPreemptable}:{registryServer}:{identityResourceId}";
            var hash = ConvertToBase32(SHA1.HashData(Encoding.UTF8.GetBytes(displayName))).TrimEnd('='); // This becomes 32 chars
>>>>>>> e52444d1

            // Build a PoolName that is of legal length, while exposing the most important metadata without requiring user to find DisplayName
            // Note that the hash covers all necessary parts to make name unique, so limiting the size of the other parts is not expected to appreciably change the risk of collisions. Those other parts are for convenience
            var remainingLength = PoolKeyLength - hash.Length - 2; // 50 is max name length, 2 is number of inserted chars. This will always be 16 if we use an entire SHA1
            var visibleVmSize = LimitVmSize(vmSize, Math.Max(remainingLength - vmName.Length, 6));
            var visibleHostName = vmName[0..Math.Min(vmName.Length, remainingLength - visibleVmSize.Length)];
            var name = LimitChars($"{visibleHostName}-{visibleVmSize}-{hash}");

            // Trim DisplayName if needed
            if (displayName.Length > 1024)
            {
                // Remove "path" of identityResourceId
                displayName = displayName[..^identityResourceId.Length] + identityResourceId[(identityResourceId.LastIndexOf('/') + 1)..];
                if (displayName.Length > 1024)
                {
                    // Trim end, leaving fake elipsys as marker
                    displayName = displayName[..1021] + "...";
                }
            }

            return (name, displayName);

            static string LimitVmSize(string vmSize, int limit)
            {
                // First try optimizing by removing "Standard_" prefix.
                var standard = "Standard_";
                return vmSize.Length <= limit
                    ? vmSize
                    : vmSize.StartsWith(standard, StringComparison.OrdinalIgnoreCase)
                    ? LimitVmSize(vmSize[standard.Length..], limit)
                    : vmSize[^limit..];
            }

            static string LimitChars(string text) // ^[a-zA-Z0-9_-]+$
            {
                return new(text.AsEnumerable().Select(Limit).ToArray());

                static char Limit(char ch)
                    => ch switch
                    {
                        var x when x >= '0' || x <= '9' => x,
                        var x when x >= 'A' || x <= 'Z' => x,
                        var x when x >= 'a' || x <= 'z' => x,
                        '_' => ch,
                        '-' => ch,
                        _ => '_',
                    };
            }
        }

        private static string ConvertToBase32(byte[] bytes) // https://datatracker.ietf.org/doc/html/rfc4648#section-6
        {
            const int groupBitlength = 5;
            var Rfc4648Base32 = @"ABCDEFGHIJKLMNOPQRSTUVWXYZ234567".ToArray();
            return new string(new BitArray(bytes)
                    .Cast<bool>()
                    .Select((b, i) => (Index: i, Value: b ? 1 << (groupBitlength - 1 - (i % groupBitlength)) : 0))
                    .GroupBy(t => t.Index / groupBitlength)
                    .Select(g => Rfc4648Base32[g.Sum(t => t.Value)])
                    .ToArray())
                + (bytes.Length % groupBitlength) switch
                {
                    0 => string.Empty,
                    1 => @"======",
                    2 => @"====",
                    3 => @"===",
                    4 => @"=",
                    _ => throw new InvalidOperationException(), // Keeps the compiler happy.
                };
        }

        /// <summary>
        /// Adds a new Azure Batch pool/job/task for the given <see cref="TesTask"/>
        /// </summary>
        /// <param name="tesTask">The <see cref="TesTask"/> to schedule on Azure Batch</param>
        /// <returns>A task to await</returns>
        private async Task AddBatchJobAsync(TesTask tesTask)
        {
            PoolInformation poolInformation = null;

            try
            {
                var jobId = await azureProxy.GetNextBatchJobIdAsync(tesTask.Id);
                var virtualMachineInfo = await GetVmSizeAsync(tesTask);

                var (poolName, displayName) = this.enableBatchAutopool ? default : await GetPoolName(tesTask, virtualMachineInfo);
                await CheckBatchAccountQuotas(virtualMachineInfo, poolName);

                var tesTaskLog = tesTask.AddTesTaskLog();
                tesTaskLog.VirtualMachineInfo = virtualMachineInfo;

                // TODO?: Support for multiple executors. Cromwell has single executor per task.
                var containerConfiguration = await GetContainerConfigurationIfNeeded(tesTask.Executors.First().Image);
                var (dockerParams, preCommand, poolSpec) = GetDockerHostConfiguration(tesTask);

                if (this.enableBatchAutopool)
                {
                    var (startTask, nodeInfo, applicationPackages) = poolSpec.Value;
                    poolInformation = await CreateAutoPoolModePoolInformation(
                        GetPoolSpecification(
                            virtualMachineInfo.VmSize,
                            virtualMachineInfo.LowPriority,
                            nodeInfo ?? batchNodeInfo,
                            containerConfiguration,
                            applicationPackages,
                            startTask),
                        jobId,
                        tesTask.Resources?.ContainsBackendParameterValue(TesResources.SupportedBackendParameters.workflow_execution_identity) == true ? tesTask.Resources?.GetBackendParameterValue(TesResources.SupportedBackendParameters.workflow_execution_identity) : default);
                }
                else
                {
<<<<<<< HEAD
                    poolInformation = (await GetOrAddAsync(poolName, virtualMachineInfo.LowPriority, id =>
                    {
                        var (startTask, nodeInfo, applicationPackages) = poolSpec.Value;
                        return ConvertPoolSpecificationToModelsPool(
                            name: id,
                            displayName: displayName,
                            GetBatchPoolIdentity(tesTask.Resources?.ContainsBackendParameterValue(TesResources.SupportedBackendParameters.workflow_execution_identity) == true ? tesTask.Resources?.GetBackendParameterValue(TesResources.SupportedBackendParameters.workflow_execution_identity) : default),
                            GetPoolSpecification(
                                virtualMachineInfo.VmSize,
                                null,
                                nodeInfo ?? batchNodeInfo,
                                containerConfiguration,
                                applicationPackages,
                                startTask));
                    })).Pool;
                }

                tesTask.PoolId = poolInformation.PoolId ?? "<autopool>";
                var cloudTask = await ConvertTesTaskToBatchTaskAsync(tesTask, dockerParams, preCommand, containerConfiguration is not null);
=======
                    poolInformation = (await GetOrAddPoolAsync(poolName, virtualMachineInfo.LowPriority, id => ConvertPoolSpecificationToModelsPool(
                        name: id,
                        displayName: displayName,
                        GetBatchPoolIdentity(tesTask.Resources?.ContainsBackendParameterValue(TesResources.SupportedBackendParameters.workflow_execution_identity) == true ? tesTask.Resources?.GetBackendParameterValue(TesResources.SupportedBackendParameters.workflow_execution_identity) : default),
                        GetPoolSpecification(
                            virtualMachineInfo.VmSize,
                            null,
                            batchNodeInfo,
                            containerConfiguration)))).Pool;
                }

                tesTask.PoolId = poolInformation.PoolId;
                var cloudTask = await ConvertTesTaskToBatchTaskAsync(tesTask, containerConfiguration is not null);
>>>>>>> e52444d1

                logger.LogInformation($"Creating batch job for TES task {tesTask.Id}. Using VM size {virtualMachineInfo.VmSize}.");
                await azureProxy.CreateBatchJobAsync(jobId, cloudTask, poolInformation);

                tesTaskLog.StartTime = DateTimeOffset.UtcNow;
                tesTask.State = TesState.INITIALIZINGEnum;
                poolInformation = null;
            }
            catch (AzureBatchQuotaMaxedOutException exception)
            {
                logger.LogDebug($"Not enough quota available for task Id {tesTask.Id}. Reason: {exception.Message}. Task will remain in queue.");
            }
            catch (AzureBatchLowQuotaException exception)
            {
                tesTask.State = TesState.SYSTEMERROREnum;
                tesTask.AddTesTaskLog(); // Adding new log here because this exception is thrown from CheckBatchAccountQuotas() and AddTesTaskLog() above is called after that. This way each attempt will have its own log entry.
                tesTask.SetFailureReason("InsufficientBatchQuota", exception.Message);
                logger.LogError(exception.Message);
            }
            catch (AzureBatchVirtualMachineAvailabilityException exception)
            {
                tesTask.State = TesState.SYSTEMERROREnum;
                tesTask.AddTesTaskLog(); // Adding new log here because this exception is thrown from GetVmSizeAsync() and AddTesTaskLog() above is called after that. This way each attempt will have its own log entry.
                tesTask.SetFailureReason("NoVmSizeAvailable", exception.Message);
                logger.LogError(exception.Message);
            }
            catch (TesException exc)
            {
                tesTask.State = TesState.SYSTEMERROREnum;
                tesTask.SetFailureReason(exc);
                logger.LogError(exc, exc.Message);
            }
            catch (BatchClientException exc)
            {
                tesTask.State = TesState.SYSTEMERROREnum;
                tesTask.SetFailureReason("BatchClientException", string.Join(",", exc.Data.Values), exc.Message, exc.StackTrace);
                logger.LogError(exc, exc.Message + ", " + string.Join(",", exc.Data.Values));
            }
            catch (Exception exc)
            {
                tesTask.State = TesState.SYSTEMERROREnum;
                tesTask.SetFailureReason("UnknownError", exc.Message, exc.StackTrace);
                logger.LogError(exc, exc.Message);
            }
            finally
            {
                if (enableBatchAutopool && poolInformation is not null && poolInformation.AutoPoolSpecification is null)
                {
                    await azureProxy.DeleteBatchPoolAsync(poolInformation.PoolId);
                }
            }
        }

        /// <summary>
        /// Gets the current state of the Azure Batch task
        /// </summary>
        /// <param name="tesTask"><see cref="TesTask"/></param>
        /// <returns>A higher-level abstraction of the current state of the Azure Batch task</returns>
        [System.Diagnostics.CodeAnalysis.SuppressMessage("Performance", "CA1826:Do not use Enumerable methods on indexable collections", Justification = "FirstOrDefault() is straightforward, the alternative is less clear.")]
        private async ValueTask<CombinedBatchTaskInfo> GetBatchTaskStateAsync(TesTask tesTask)
        {
            var azureBatchJobAndTaskState = await azureProxy.GetBatchJobAndTaskStateAsync(tesTask.Id);

            static IEnumerable<string> ConvertNodeErrorsToSystemLogItems(AzureBatchJobAndTaskState azureBatchJobAndTaskState)
            {
                var systemLogItems = new List<string>();

                if (azureBatchJobAndTaskState.NodeErrorCode is not null)
                {
                    systemLogItems.Add(azureBatchJobAndTaskState.NodeErrorCode);
                }

                if (azureBatchJobAndTaskState.NodeErrorDetails is not null)
                {
                    systemLogItems.AddRange(azureBatchJobAndTaskState.NodeErrorDetails);
                }

                return systemLogItems;
            }

            if (azureBatchJobAndTaskState.ActiveJobWithMissingAutoPool)
            {
                var batchJobInfo = JsonConvert.SerializeObject(azureBatchJobAndTaskState);
                logger.LogWarning($"Found active job without auto pool for TES task {tesTask.Id}. Deleting the job and requeuing the task. BatchJobInfo: {batchJobInfo}");
                return new CombinedBatchTaskInfo
                {
                    BatchTaskState = BatchTaskState.ActiveJobWithMissingAutoPool,
                    FailureReason = BatchTaskState.ActiveJobWithMissingAutoPool.ToString(),
                    PoolId = azureBatchJobAndTaskState.PoolId
                };
            }

            if (azureBatchJobAndTaskState.MoreThanOneActiveJobFound)
            {
                return new CombinedBatchTaskInfo
                {
                    BatchTaskState = BatchTaskState.MoreThanOneActiveJobFound,
                    FailureReason = BatchTaskState.MoreThanOneActiveJobFound.ToString(),
                    PoolId = azureBatchJobAndTaskState.PoolId
                };
            }

            // Because a ComputeTask is not assigned to the compute node while the StartTask is running, IAzureProxy.GetBatchJobAndTaskStateAsync() does not see start task failures. Attempt to deal with that here.
            if (azureBatchJobAndTaskState.NodeState is null && azureBatchJobAndTaskState.JobState == JobState.Active && azureBatchJobAndTaskState.TaskState == TaskState.Active && !string.IsNullOrWhiteSpace(azureBatchJobAndTaskState.PoolId))
            {
                if (this.enableBatchAutopool)
                {
                    ProcessStartTaskFailure((await azureProxy.ListComputeNodesAsync(azureBatchJobAndTaskState.PoolId, new ODATADetailLevel { FilterClause = "state eq 'starttaskfailed'", SelectClause = "id,startTaskInfo" }).FirstOrDefaultAsync())?.StartTaskInformation?.FailureInformation);
                }
                else
                {
                    if (TryGetPool(azureBatchJobAndTaskState.PoolId, out var pool))
                    {
                        azureBatchJobAndTaskState.NodeAllocationFailed = pool.PopNextResizeError() is not null;
                        ProcessStartTaskFailure(pool.PopNextStartTaskFailure());
                    }
                }

                void ProcessStartTaskFailure(TaskFailureInformation failureInformation)
                {
                    if (failureInformation is not null)
                    {
                        azureBatchJobAndTaskState.NodeState = ComputeNodeState.StartTaskFailed;
                        azureBatchJobAndTaskState.NodeErrorCode = failureInformation.Code;
                        azureBatchJobAndTaskState.NodeErrorDetails = failureInformation.Details?.Select(d => d.Value);
                    }
                }
            }

            switch (azureBatchJobAndTaskState.JobState)
            {
                case null:
                case JobState.Deleting:
                    return new CombinedBatchTaskInfo
                    {
                        BatchTaskState = BatchTaskState.JobNotFound,
                        FailureReason = BatchTaskState.JobNotFound.ToString(),
                        PoolId = azureBatchJobAndTaskState.PoolId
                    };
                case JobState.Active:
                    {
                        if (azureBatchJobAndTaskState.NodeAllocationFailed)
                        {
                            return new CombinedBatchTaskInfo
                            {
                                BatchTaskState = BatchTaskState.NodeAllocationFailed,
                                FailureReason = BatchTaskState.NodeAllocationFailed.ToString(),
                                SystemLogItems = ConvertNodeErrorsToSystemLogItems(azureBatchJobAndTaskState),
                                PoolId = azureBatchJobAndTaskState.PoolId
                            };
                        }

                        if (azureBatchJobAndTaskState.NodeState == ComputeNodeState.Unusable)
                        {
                            return new CombinedBatchTaskInfo
                            {
                                BatchTaskState = BatchTaskState.NodeUnusable,
                                FailureReason = BatchTaskState.NodeUnusable.ToString(),
                                SystemLogItems = ConvertNodeErrorsToSystemLogItems(azureBatchJobAndTaskState),
                                PoolId = azureBatchJobAndTaskState.PoolId
                            };
                        }

                        if (azureBatchJobAndTaskState.NodeState == ComputeNodeState.Preempted)
                        {
                            return new CombinedBatchTaskInfo
                            {
                                BatchTaskState = BatchTaskState.NodePreempted,
                                FailureReason = BatchTaskState.NodePreempted.ToString(),
                                SystemLogItems = ConvertNodeErrorsToSystemLogItems(azureBatchJobAndTaskState),
                                PoolId = azureBatchJobAndTaskState.PoolId
                            };
                        }

                        if (azureBatchJobAndTaskState.NodeErrorCode is not null)
                        {
                            if (azureBatchJobAndTaskState.NodeErrorCode == "DiskFull")
                            {
                                return new CombinedBatchTaskInfo
                                {
                                    BatchTaskState = BatchTaskState.NodeFailedDuringStartupOrExecution,
                                    FailureReason = azureBatchJobAndTaskState.NodeErrorCode,
                                    PoolId = azureBatchJobAndTaskState.PoolId
                                };
                            }
                            else
                            {
                                return new CombinedBatchTaskInfo
                                {
                                    BatchTaskState = BatchTaskState.NodeFailedDuringStartupOrExecution,
                                    FailureReason = BatchTaskState.NodeFailedDuringStartupOrExecution.ToString(),
                                    SystemLogItems = ConvertNodeErrorsToSystemLogItems(azureBatchJobAndTaskState),
                                    PoolId = azureBatchJobAndTaskState.PoolId
                                };
                            }
                        }

                        break;
                    }
                case JobState.Terminating:
                case JobState.Completed:
                    break;
                default:
                    throw new Exception($"Found batch job {tesTask.Id} in unexpected state: {azureBatchJobAndTaskState.JobState}");
            }

            switch (azureBatchJobAndTaskState.TaskState)
            {
                case null:
                    return new CombinedBatchTaskInfo
                    {
                        BatchTaskState = BatchTaskState.MissingBatchTask,
                        FailureReason = BatchTaskState.MissingBatchTask.ToString(),
                        PoolId = azureBatchJobAndTaskState.PoolId
                    };
                case TaskState.Active:
                case TaskState.Preparing:
                    return new CombinedBatchTaskInfo
                    {
                        BatchTaskState = BatchTaskState.Initializing,
                        PoolId = azureBatchJobAndTaskState.PoolId
                    };
                case TaskState.Running:
                    return new CombinedBatchTaskInfo
                    {
                        BatchTaskState = BatchTaskState.Running,
                        PoolId = azureBatchJobAndTaskState.PoolId
                    };
                case TaskState.Completed:
                    var batchJobInfo = JsonConvert.SerializeObject(azureBatchJobAndTaskState);

                    if (azureBatchJobAndTaskState.TaskExitCode == 0 && azureBatchJobAndTaskState.TaskFailureInformation is null)
                    {
                        var metrics = await GetBatchNodeMetricsAndCromwellResultCodeAsync(tesTask);

                        return new CombinedBatchTaskInfo
                        {
                            BatchTaskState = BatchTaskState.CompletedSuccessfully,
                            BatchTaskExitCode = azureBatchJobAndTaskState.TaskExitCode,
                            BatchTaskStartTime = metrics.TaskStartTime ?? azureBatchJobAndTaskState.TaskStartTime,
                            BatchTaskEndTime = metrics.TaskEndTime ?? azureBatchJobAndTaskState.TaskEndTime,
                            BatchNodeMetrics = metrics.BatchNodeMetrics,
                            CromwellRcCode = metrics.CromwellRcCode,
                            PoolId = azureBatchJobAndTaskState.PoolId
                        };
                    }
                    else
                    {
                        logger.LogError($"Task {tesTask.Id} failed. ExitCode: {azureBatchJobAndTaskState.TaskExitCode}, BatchJobInfo: {batchJobInfo}");

                        return new CombinedBatchTaskInfo
                        {
                            BatchTaskState = BatchTaskState.CompletedWithErrors,
                            FailureReason = azureBatchJobAndTaskState.TaskFailureInformation?.Code,
                            BatchTaskExitCode = azureBatchJobAndTaskState.TaskExitCode,
                            BatchTaskStartTime = azureBatchJobAndTaskState.TaskStartTime,
                            BatchTaskEndTime = azureBatchJobAndTaskState.TaskEndTime,
                            SystemLogItems = new[] { azureBatchJobAndTaskState.TaskFailureInformation?.Details?.FirstOrDefault()?.Value },
                            PoolId = azureBatchJobAndTaskState.PoolId
                        };
                    }
                default:
                    throw new Exception($"Found batch task {tesTask.Id} in unexpected state: {azureBatchJobAndTaskState.TaskState}");
            }
        }

        /// <summary>
        /// Transitions the <see cref="TesTask"/> to the new state, based on the rules defined in the tesTaskStateTransitions list.
        /// </summary>
        /// <param name="tesTask">TES task</param>
        /// <param name="combinedBatchTaskInfo">Current Azure Batch task info</param>
        /// <returns>True if the TES task was changed.</returns>
        private async ValueTask<bool> HandleTesTaskTransitionAsync(TesTask tesTask, CombinedBatchTaskInfo combinedBatchTaskInfo)
            // When task is executed the following may be touched:
            // tesTask.Log[].SystemLog
            // tesTask.Log[].FailureReason
            // tesTask.Log[].CromwellResultCode
            // tesTask.Log[].BatchExecutionMetrics
            // tesTask.Log[].EndTime
            // tesTask.Log[].Log[].StdErr
            // tesTask.Log[].Log[].ExitCode
            // tesTask.Log[].Log[].StartTime
            // tesTask.Log[].Log[].EndTime

            => await (tesTaskStateTransitions
                .FirstOrDefault(m => (m.Condition is null || m.Condition(tesTask)) && (m.CurrentBatchTaskState is null || m.CurrentBatchTaskState == combinedBatchTaskInfo.BatchTaskState))
                ?.ActionAsync(tesTask, combinedBatchTaskInfo) ?? ValueTask.FromResult(false));

        /// <summary>
        /// Returns job preparation and main Batch tasks that represents the given <see cref="TesTask"/>
        /// </summary>
        /// <param name="task">The <see cref="TesTask"/></param>
        /// <param name="dockerRunParams">Additional docker run parameters, if any.</param>
        /// <param name="preCommandCommand">Command run before task script, if any.</param>
        /// <param name="poolHasContainerConfig">Indicates that <see cref="CloudTask.ContainerSettings"/> must be set.</param>
        /// <returns>Job preparation and main Batch tasks</returns>
        private async Task<CloudTask> ConvertTesTaskToBatchTaskAsync(TesTask task, string dockerRunParams, string[] preCommandCommand, bool poolHasContainerConfig)
        {
            dockerRunParams ??= string.Empty;
            var cromwellPathPrefixWithoutEndSlash = CromwellPathPrefix.TrimEnd('/');
            var taskId = task.Id;

            var queryStringsToRemoveFromLocalFilePaths = task.Inputs
                .Select(i => i.Path)
                .Concat(task.Outputs.Select(o => o.Path))
                .Where(p => p is not null)
                .Select(p => queryStringRegex.Match(p).Groups[1].Value)
                .Where(qs => !string.IsNullOrEmpty(qs))
                .ToList();

            var inputFiles = task.Inputs.Distinct();

            var drsInputFiles = inputFiles
                .Where(f => f?.Url?.StartsWith("drs://", StringComparison.OrdinalIgnoreCase) == true)
                .ToList();

            var cromwellExecutionDirectoryPath = GetCromwellExecutionDirectoryPath(task);

            if (cromwellExecutionDirectoryPath is null)
            {
                throw new TesException("NoCromwellExecutionDirectory", $"Could not identify Cromwell execution directory path for task {task.Id}. This TES instance supports Cromwell tasks only.");
            }

            foreach (var output in task.Outputs)
            {
                if (!output.Path.StartsWith(CromwellPathPrefix, StringComparison.OrdinalIgnoreCase))
                {
                    throw new TesException("InvalidOutputPath", $"Unsupported output path '{output.Path}' for task Id {task.Id}. Must start with {CromwellPathPrefix}");
                }
            }

            var batchExecutionDirectoryPath = GetBatchExecutionDirectoryPath(task);
            var metricsPath = $"/{batchExecutionDirectoryPath}/metrics.txt";
            var metricsUrl = new Uri(await this.storageAccessProvider.MapLocalPathToSasUrlAsync(metricsPath, getContainerSas: true));

            // TODO: Cromwell bug: Cromwell command write_tsv() generates a file in the execution directory, for example execution/write_tsv_3922310b441805fc43d52f293623efbc.tmp. These are not passed on to TES inputs.
            // WORKAROUND: Get the list of files in the execution directory and add them to task inputs.
            var executionDirectoryUri = new Uri(await this.storageAccessProvider.MapLocalPathToSasUrlAsync($"/{cromwellExecutionDirectoryPath}", getContainerSas: true));
            var blobsInExecutionDirectory = (await azureProxy.ListBlobsAsync(executionDirectoryUri)).Where(b => !b.EndsWith($"/{CromwellScriptFileName}")).Where(b => !b.Contains($"/{BatchExecutionDirectoryName}/"));
            var additionalInputFiles = blobsInExecutionDirectory.Select(b => $"{CromwellPathPrefix}{b}").Select(b => new TesInput { Content = null, Path = b, Url = b, Name = Path.GetFileName(b), Type = TesFileType.FILEEnum });

            var filesToDownload = await Task.WhenAll(
                inputFiles
                .Where(f => f?.Url?.StartsWith("drs://", StringComparison.OrdinalIgnoreCase) != true) // do not attempt to download DRS input files since the cromwell-drs-localizer will
                .Union(additionalInputFiles)
                .Select(async f => await GetTesInputFileUrl(f, task.Id, queryStringsToRemoveFromLocalFilePaths)));

            const string exitIfDownloadedFileIsNotFound = "{ [ -f \"$path\" ] && : || { echo \"Failed to download file $url\" 1>&2 && exit 1; } }";
            const string incrementTotalBytesTransferred = "total_bytes=$(( $total_bytes + `stat -c %s \"$path\"` ))";

            // Using --include and not using --no-recursive as a workaround for https://github.com/Azure/blobxfer/issues/123
            var downloadFilesScriptContent = "total_bytes=0 && "
                + string.Join(" && ", filesToDownload.Select(f =>
                {
                    var setVariables = $"path='{f.Path}' && url='{f.Url}'";

                    var downloadSingleFile = f.Url.Contains(".blob.core.")
                                                && UrlContainsSas(f.Url) // Workaround for https://github.com/Azure/blobxfer/issues/132
                        ? $"blobxfer download --storage-url \"$url\" --local-path \"$path\" --chunk-size-bytes 104857600 --rename --include '{StorageAccountUrlSegments.Create(f.Url).BlobName}'"
                        : "mkdir -p $(dirname \"$path\") && wget -O \"$path\" \"$url\"";

                    return $"{setVariables} && {downloadSingleFile} && {exitIfDownloadedFileIsNotFound} && {incrementTotalBytesTransferred}";
                }))
                + $" && echo FileDownloadSizeInBytes=$total_bytes >> {metricsPath}";

            var downloadFilesScriptPath = $"{batchExecutionDirectoryPath}/{DownloadFilesScriptFileName}";
            var downloadFilesScriptUrl = await this.storageAccessProvider.MapLocalPathToSasUrlAsync($"/{downloadFilesScriptPath}");
            await this.storageAccessProvider.UploadBlobAsync($"/{downloadFilesScriptPath}", downloadFilesScriptContent);

            var filesToUpload = await Task.WhenAll(
                task.Outputs.Select(async f =>
                    new TesOutput { Path = f.Path, Url = await this.storageAccessProvider.MapLocalPathToSasUrlAsync(f.Path, getContainerSas: true), Name = f.Name, Type = f.Type }));

            // Ignore missing stdout/stderr files. CWL workflows have an issue where if the stdout/stderr are redirected, they are still listed in the TES outputs
            // Ignore any other missing files and directories. WDL tasks can have optional output files.
            // Syntax is: If file or directory doesn't exist, run a noop (":") operator, otherwise run the upload command:
            // { if not exists do nothing else upload; } && { ... }
            var uploadFilesScriptContent = "total_bytes=0 && "
                + string.Join(" && ", filesToUpload.Select(f =>
                {
                    var setVariables = $"path='{f.Path}' && url='{f.Url}'";
                    var blobxferCommand = $"blobxfer upload --storage-url \"$url\" --local-path \"$path\" --one-shot-bytes 104857600 {(f.Type == TesFileType.FILEEnum ? "--rename --no-recursive" : string.Empty)}";

                    return $"{{ {setVariables} && [ ! -e \"$path\" ] && : || {{ {blobxferCommand} && {incrementTotalBytesTransferred}; }} }}";
                }))
                + $" && echo FileUploadSizeInBytes=$total_bytes >> {metricsPath}";

            var uploadFilesScriptPath = $"{batchExecutionDirectoryPath}/{UploadFilesScriptFileName}";
            var uploadFilesScriptSasUrl = await this.storageAccessProvider.MapLocalPathToSasUrlAsync($"/{uploadFilesScriptPath}");
            await this.storageAccessProvider.UploadBlobAsync($"/{uploadFilesScriptPath}", uploadFilesScriptContent);

            var executor = task.Executors.First();

            var volumeMountsOption = $"-v $AZ_BATCH_TASK_WORKING_DIR{cromwellPathPrefixWithoutEndSlash}:{cromwellPathPrefixWithoutEndSlash}";

            var executorImageIsPublic = (await azureProxy.GetContainerRegistryInfoAsync(executor.Image)) is null;
            var dockerInDockerImageIsPublic = (await azureProxy.GetContainerRegistryInfoAsync(dockerInDockerImageName)) is null;
            var blobXferImageIsPublic = (await azureProxy.GetContainerRegistryInfoAsync(blobxferImageName)) is null;

            var sb = new StringBuilder();

            sb.AppendLine($"write_kv() {{ echo \"$1=$2\" >> $AZ_BATCH_TASK_WORKING_DIR{metricsPath}; }} && \\");  // Function that appends key=value pair to metrics.txt file
            sb.AppendLine($"write_ts() {{ write_kv $1 $(date -Iseconds); }} && \\");    // Function that appends key=<current datetime> to metrics.txt file
            sb.AppendLine($"mkdir -p $AZ_BATCH_TASK_WORKING_DIR/{batchExecutionDirectoryPath} && \\");

            if (dockerInDockerImageIsPublic)
            {
                sb.AppendLine($"(grep -q alpine /etc/os-release && apk add bash || :) && \\");  // Install bash if running on alpine (will be the case if running inside "docker" image)
            }

            var vmSize = task.Resources?.GetBackendParameterValue(TesResources.SupportedBackendParameters.vm_size);

            if (drsInputFiles.Count > 0 && task.Resources?.ContainsBackendParameterValue(TesResources.SupportedBackendParameters.workflow_execution_identity) == true)
            {
                sb.AppendLine($"write_ts CromwellDrsLocalizerPullStart && \\");
                sb.AppendLine($"docker pull --quiet {cromwellDrsLocalizerImageName} && \\");
                sb.AppendLine($"write_ts CromwellDrsLocalizerPullEnd && \\");
            }

            if (blobXferImageIsPublic)
            {
                sb.AppendLine($"write_ts BlobXferPullStart && \\");
                sb.AppendLine($"docker pull --quiet {blobxferImageName} && \\");
                sb.AppendLine($"write_ts BlobXferPullEnd && \\");
            }

            if (executorImageIsPublic)
            {
                // Private executor images are pulled via pool ContainerConfiguration
                sb.AppendLine($"write_ts ExecutorPullStart && docker pull --quiet {executor.Image} && write_ts ExecutorPullEnd && \\");
            }

            // The remainder of the script downloads the inputs, runs the main executor container, and uploads the outputs, including the metrics.txt file
            // After task completion, metrics file is downloaded and used to populate the BatchNodeMetrics object
            sb.AppendLine($"write_kv ExecutorImageSizeInBytes $(docker inspect {executor.Image} | grep \\\"Size\\\" | grep -Po '(?i)\\\"Size\\\":\\K([^,]*)') && \\");

            if (drsInputFiles.Count > 0)
            {
                // resolve DRS input files with Cromwell DRS Localizer Docker image
                sb.AppendLine($"write_ts DrsLocalizationStart && \\");

                foreach (var drsInputFile in drsInputFiles)
                {
                    var drsUrl = drsInputFile.Url;
                    var localizedFilePath = drsInputFile.Path;
                    var drsLocalizationCommand = $"docker run --rm {volumeMountsOption} -e MARTHA_URL=\"{marthaUrl}\" {cromwellDrsLocalizerImageName} {drsUrl} {localizedFilePath} --access-token-strategy azure{(!string.IsNullOrWhiteSpace(marthaKeyVaultName) ? " --vault-name " + marthaKeyVaultName : string.Empty)}{(!string.IsNullOrWhiteSpace(marthaSecretName) ? " --secret-name " + marthaSecretName : string.Empty)} && \\";
                    sb.AppendLine(drsLocalizationCommand);
                }

                sb.AppendLine($"write_ts DrsLocalizationEnd && \\");
            }

            sb.AppendLine($"write_ts DownloadStart && \\");
            sb.AppendLine($"docker run --rm {volumeMountsOption} --entrypoint=/bin/sh {blobxferImageName} /{downloadFilesScriptPath} && \\");
            sb.AppendLine($"write_ts DownloadEnd && \\");
            sb.AppendLine($"chmod -R o+rwx $AZ_BATCH_TASK_WORKING_DIR{cromwellPathPrefixWithoutEndSlash} && \\");
            sb.AppendLine($"write_ts ExecutorStart && \\");
            //if (preCommandCommand is not null)
            //{
            //    sb.Append($"docker run {dockerRunParams} --rm {volumeMountsOption} --entrypoint= --workdir / {executor.Image} {preCommandCommand[0]}");
            //    if (preCommandCommand.Length > 1)
            //    {
            //        sb.AppendLine($" -c \"{ string.Join(" && ", preCommandCommand.Skip(1))}\"");
            //    }
            //    sb.AppendLine(" && \\");
            //}
            sb.AppendLine($"docker run {dockerRunParams} --rm {volumeMountsOption} --entrypoint= --workdir / {executor.Image} {executor.Command[0]} -c \"{string.Join(" && ", executor.Command.Skip(1))}\" && \\");
            sb.AppendLine($"write_ts ExecutorEnd && \\");
            sb.AppendLine($"write_ts UploadStart && \\");
            sb.AppendLine($"docker run --rm {volumeMountsOption} --entrypoint=/bin/sh {blobxferImageName} /{uploadFilesScriptPath} && \\");
            sb.AppendLine($"write_ts UploadEnd && \\");
            sb.AppendLine($"/bin/bash -c 'disk=( `df -k $AZ_BATCH_TASK_WORKING_DIR | tail -1` ) && echo DiskSizeInKiB=${{disk[1]}} >> $AZ_BATCH_TASK_WORKING_DIR{metricsPath} && echo DiskUsedInKiB=${{disk[2]}} >> $AZ_BATCH_TASK_WORKING_DIR{metricsPath}' && \\");
            sb.AppendLine($"write_kv VmCpuModelName \"$(cat /proc/cpuinfo | grep -m1 name | cut -f 2 -d ':' | xargs)\" && \\");
            sb.AppendLine($"docker run --rm {volumeMountsOption} {blobxferImageName} upload --storage-url \"{metricsUrl}\" --local-path \"{metricsPath}\" --rename --no-recursive");

            var batchScriptPath = $"{batchExecutionDirectoryPath}/{BatchScriptFileName}";
            await this.storageAccessProvider.UploadBlobAsync($"/{batchScriptPath}", sb.ToString());

            var batchScriptSasUrl = await this.storageAccessProvider.MapLocalPathToSasUrlAsync($"/{batchScriptPath}");
            var batchExecutionDirectorySasUrl = await this.storageAccessProvider.MapLocalPathToSasUrlAsync($"/{batchExecutionDirectoryPath}", getContainerSas: true);

            var cloudTask = new CloudTask(taskId, $"/bin/sh {batchScriptPath}")
            {
                UserIdentity = new UserIdentity(new AutoUserSpecification(elevationLevel: ElevationLevel.Admin, scope: AutoUserScope.Pool)),
                ResourceFiles = new List<ResourceFile> { ResourceFile.FromUrl(batchScriptSasUrl, batchScriptPath), ResourceFile.FromUrl(downloadFilesScriptUrl, downloadFilesScriptPath), ResourceFile.FromUrl(uploadFilesScriptSasUrl, uploadFilesScriptPath) },
                OutputFiles = new List<OutputFile> {
                    new OutputFile(
                        "../std*.txt",
                        new OutputFileDestination(new OutputFileBlobContainerDestination(batchExecutionDirectorySasUrl)),
                        new OutputFileUploadOptions(OutputFileUploadCondition.TaskFailure))
                }
            };

            if (poolHasContainerConfig)
            {
                // If the executor image is private, and in order to run multiple containers in the main task, the image has to be downloaded via pool ContainerConfiguration.
                // This also requires that the main task runs inside a container. So we run the "docker" container that in turn runs other containers.
                // If the executor image is public, there is no need for pool ContainerConfiguration and task can run normally, without being wrapped in a docker container.
                // Volume mapping for docker.sock below allows the docker client in the container to access host's docker daemon.
                var containerRunOptions = $"--rm -v /var/run/docker.sock:/var/run/docker.sock -v $AZ_BATCH_TASK_WORKING_DIR:$AZ_BATCH_TASK_WORKING_DIR ";
                cloudTask.ContainerSettings = new TaskContainerSettings(dockerInDockerImageName, containerRunOptions);
            }

            return cloudTask;

            static bool UrlContainsSas(string url)
            {
                var uri = new Uri(url, UriKind.Absolute);
                var query = uri.Query;
                return query?.Length > 1 && query[1..].Split('&').Any(QueryContainsSas);

                static bool QueryContainsSas(string arg)
                    => arg switch
                    {
                        var x when x.Split('=', 2)[0] == "sig" => true,
                        var x when x.Contains('=') => false,
                        var x when x.Contains("sas") => true, // PrivatePathsAndUrlsGetSasToken() uses this as a "sas" token
                        _ => false,
                    };
            }
        }

        /// <summary>
        /// Converts the input file URL into proper http URL with SAS token, ready for batch to download.
        /// Removes the query strings from the input file path and the command script content.
        /// Uploads the file if content is provided.
        /// </summary>
        /// <param name="inputFile"><see cref="TesInput"/> file</param>
        /// <param name="taskId">TES task Id</param>
        /// <param name="queryStringsToRemoveFromLocalFilePaths">Query strings to remove from local file paths</param>
        /// <returns>List of modified <see cref="TesInput"/> files</returns>
        private async Task<TesInput> GetTesInputFileUrl(TesInput inputFile, string taskId, List<string> queryStringsToRemoveFromLocalFilePaths)
        {
            if (inputFile.Path is not null && !inputFile.Path.StartsWith(CromwellPathPrefix, StringComparison.OrdinalIgnoreCase))
            {
                throw new TesException("InvalidInputFilePath", $"Unsupported input path '{inputFile.Path}' for task Id {taskId}. Must start with '{CromwellPathPrefix}'.");
            }

            if (inputFile.Url is not null && inputFile.Content is not null)
            {
                throw new TesException("InvalidInputFilePath", "Input Url and Content cannot be both set");
            }

            if (inputFile.Url is null && inputFile.Content is null)
            {
                throw new TesException("InvalidInputFilePath", "One of Input Url or Content must be set");
            }

            if (inputFile.Type == TesFileType.DIRECTORYEnum)
            {
                throw new TesException("InvalidInputFilePath", "Directory input is not supported.");
            }

            string inputFileUrl;

            if (inputFile.Content is not null || IsCromwellCommandScript(inputFile))
            {
                inputFileUrl = await this.storageAccessProvider.MapLocalPathToSasUrlAsync(inputFile.Path);

                var content = inputFile.Content ?? await this.storageAccessProvider.DownloadBlobAsync(inputFile.Path);
                content = IsCromwellCommandScript(inputFile) ? RemoveQueryStringsFromLocalFilePaths(content, queryStringsToRemoveFromLocalFilePaths) : content;

                await this.storageAccessProvider.UploadBlobAsync(inputFile.Path, content);
            }
            else if (TryGetCromwellTmpFilePath(inputFile.Url, out var localPath))
            {
                inputFileUrl = await this.storageAccessProvider.MapLocalPathToSasUrlAsync(inputFile.Path);
                await this.storageAccessProvider.UploadBlobFromFileAsync(inputFile.Path, localPath);
            }
            else if (await this.storageAccessProvider.IsPublicHttpUrl(inputFile.Url))
            {
                inputFileUrl = inputFile.Url;
            }
            else
            {
                // Convert file:///account/container/blob paths to /account/container/blob
                var url = Uri.TryCreate(inputFile.Url, UriKind.Absolute, out var tempUrl) && tempUrl.IsFile ? tempUrl.AbsolutePath : inputFile.Url;
                inputFileUrl = (await this.storageAccessProvider.MapLocalPathToSasUrlAsync(url)) ?? throw new TesException("InvalidInputFilePath", $"Unsupported input URL '{inputFile.Url}' for task Id {taskId}. Must start with 'http', '{CromwellPathPrefix}' or use '/accountName/containerName/blobName' pattern where TES service has Contributor access to the storage account.");
            }

            var path = RemoveQueryStringsFromLocalFilePaths(inputFile.Path, queryStringsToRemoveFromLocalFilePaths);
            return new TesInput { Url = inputFileUrl, Path = path };
        }

        /// <summary>
        /// Gets the DockerHost configuration
        /// </summary>
        /// <param name="tesTask">The <see cref="TesTask"/> to schedule on Azure Batch</param>
        /// <returns></returns>
        private (string dockerParams, string[] preCommand, Lazy<(StartTask startTask, BatchNodeInfo nodeInfo, IEnumerable<ApplicationPackageReference> applicationPackages)> poolSpec) GetDockerHostConfiguration(TesTask tesTask)
        {
            string dockerParams = null;
            string[] preCommand = null;
            Lazy<(ApplicationPackageReference, StartTask)> startTask = default;
            Lazy<BatchNodeInfo> batchResult = default;
            //Lazy<ApplicationPackageReference> dockerAppPkg = default;

            //var dockerImage = tesTask.Executors.First().Image;
            //if (dockerImage.StartsWith("coa:65536/"))
            //{
            //    dockerAppPkg = new(() => GetDockerBlob());

            //    ApplicationPackageReference GetDockerBlob()
            //    {
            //        var parts = dockerImage.Split('/', 3)[2].Split(':', 2);
            //        logger.LogInformation($"Verifying loadable container from docker host configuration '{parts[0]}'/'{parts[1]}.tar'");
            //        if (BatchUtils.GetBatchApplicationVersions().TryGetValue($"{parts[0]}_task", out var version) && version.Packages.Any(p => p.Value.DockerLoadables.Any(t => $"{parts[1]}.tar".Equals(t))))
            //        {
            //            throw new Exception();
            //        }
            //        var (Id, Version, _) = BatchUtils.GetBatchApplicationForHostConfigTask(parts[0], "task");
            //        return new() { ApplicationId = Id, Version = Version };
            //    }
            //}

            if (tesTask.Resources?.ContainsBackendParameterValue(TesResources.SupportedBackendParameters.docker_host_configuration) == true)
            {
                var hostConfigName = tesTask.Resources.GetBackendParameterValue(TesResources.SupportedBackendParameters.docker_host_configuration);
                logger.LogInformation($"Preparing pool and task using docker host configuration '{hostConfigName}'");
                HostConfigs.HostConfiguration hostConfig = default;
                try
                {
                    hostConfig = BatchUtils.GetHostConfig(hostConfigName);
                }
                catch (FileNotFoundException e) { ThrowHostConfigNotFound(hostConfigName, e); }
                catch (DirectoryNotFoundException e) { ThrowHostConfigNotFound(hostConfigName, e); }
                catch (ArgumentException e) { ThrowHostConfigNotFound(hostConfigName, e); }

                if (hostConfig.BatchImage is not null)
                {
                    batchResult = new(() => new()
                    {
                        BatchImageOffer = hostConfig.BatchImage.ImageReference.Offer,
                        BatchImagePublisher = hostConfig.BatchImage.ImageReference.Publisher,
                        BatchImageSku = hostConfig.BatchImage.ImageReference.Sku,
                        BatchImageVersion = hostConfig.BatchImage.ImageReference.Version,
                        BatchNodeAgentSkuId = hostConfig.BatchImage.NodeAgentSkuId
                    });
                }

                dockerParams = hostConfig.DockerRun?.Parameters;
                preCommand = hostConfig.DockerRun?.PreTaskCmd;

                if (hostConfig.StartTask is not null)
                {
                    startTask = new(() => GetStartTask());

                    (ApplicationPackageReference, StartTask) GetStartTask()
                    {
                        string appDir = default;
                        var isScriptInApp = false;
                        ApplicationPackageReference appPkg = default;
                        try
                        {
                            var (Id, Version, Variable) = BatchUtils.GetBatchApplicationForHostConfigTask(hostConfigName, "start");
                            appPkg = new ApplicationPackageReference { ApplicationId = Id, Version = Version };
                            appDir = Variable;
                            isScriptInApp = BatchUtils.DoesHostConfigTaskIncludeTaskScript(hostConfigName, "start");
                        }
                        catch (KeyNotFoundException) { }

                        var resources = Enumerable.Empty<ResourceFile>();
                        if (hostConfig.StartTask.StartTaskHash is not null)
                        {
                            //var source = $"/{defaultStorageAccountName}/{HostConfigBlobsName}/{hostConfig.StartTask.StartTaskHash}/{StartTaskScriptFilename}";
                            resources = resources.Append(ResourceFile.FromAutoStorageContainer(HostConfigBlobsName, StartTaskScriptFilename, hostConfig.StartTask.StartTaskHash, "0755"));
                        }
                        foreach (var resource in hostConfig.StartTask.ResourceFiles ?? Array.Empty<HostConfigs.ResourceFile>())
                        {
                            resources = resources.Append(ResourceFile.FromUrl(resource.HttpUrl, resource.FilePath, resource.FileMode));
                        }

                        var environment = Enumerable.Empty<EnvironmentSetting>().Append(new("docker_host_configuration", hostConfigName));
                        if (appPkg is not null)
                        {
                            environment = environment.Append(new("docker_host_application", appDir));
                        }

                        var resourcesAsList = resources.ToList();
                        if (!resourcesAsList.Any())
                        {
                            resourcesAsList = default;
                        }

                        return (appPkg,
                            isScriptInApp || hostConfig.StartTask.StartTaskHash is not null
                            ? new StartTask(hostConfig.StartTask.StartTaskHash is not null ? $"/bin/env ./{StartTaskScriptFilename}" : $"/usr/bin/sh -c '${appDir}/{StartTaskScriptFilename}'")
                            {
                                UserIdentity = new UserIdentity(new AutoUserSpecification(elevationLevel: ElevationLevel.Admin, scope: AutoUserScope.Pool)),
                                ResourceFiles = resourcesAsList,
                                EnvironmentSettings = environment.ToList()
                            }
                            : default);
                    }
                }
            }

            return (dockerParams, preCommand, new(() => AssemblePoolSpec()));

            (StartTask startTask, BatchNodeInfo nodeInfo, IEnumerable<ApplicationPackageReference> applicationPackages) AssemblePoolSpec()
            {
                var (startTaskPkg, nodeStartTask) = startTask is null ? (default, default) : startTask.Value;
                var packages = Enumerable.Empty<ApplicationPackageReference>();
                //if (dockerAppPkg is not null) { packages = packages.Append(dockerAppPkg.Value); }
                if (startTaskPkg is not null) { packages = packages.Append(startTaskPkg); }
                return (nodeStartTask, batchResult?.Value, packages);
            }

            void ThrowHostConfigNotFound(string name, Exception e)
                => throw new TesException("NoHostConfig", $"Could not identify the configuration for the host config {name} for task {tesTask.Id}", e);
        }

        /// <summary>
        /// Constructs an Azure Batch Container Configuration instance
        /// </summary>
        /// <param name="executorImage">The image name for the current <see cref="TesTask"/></param>
        /// <returns></returns>
        private async ValueTask<ContainerConfiguration> GetContainerConfigurationIfNeeded(string executorImage)
        {
            BatchModels.ContainerConfiguration result = default;
            var containerRegistryInfo = await azureProxy.GetContainerRegistryInfoAsync(executorImage);

            if (containerRegistryInfo is not null)
            {
                // Download private images at node startup, since those cannot be downloaded in the main task that runs multiple containers.
                // Doing this also requires that the main task runs inside a container, hence downloading the "docker" image (contains docker client) as well.
                result = new BatchModels.ContainerConfiguration
                {
                    ContainerImageNames = new List<string> { executorImage, dockerInDockerImageName, blobxferImageName },
                    ContainerRegistries = new List<BatchModels.ContainerRegistry>
                    {
                        new(
                            userName: containerRegistryInfo.Username,
                            registryServer: containerRegistryInfo.RegistryServer,
                            password: containerRegistryInfo.Password)
                    }
                };

                var containerRegistryInfoForDockerInDocker = await azureProxy.GetContainerRegistryInfoAsync(dockerInDockerImageName);

                if (containerRegistryInfoForDockerInDocker is not null && containerRegistryInfoForDockerInDocker.RegistryServer != containerRegistryInfo.RegistryServer)
                {
                    result.ContainerRegistries.Add(new(
                        userName: containerRegistryInfoForDockerInDocker.Username,
                        registryServer: containerRegistryInfoForDockerInDocker.RegistryServer,
                        password: containerRegistryInfoForDockerInDocker.Password));
                }

                var containerRegistryInfoForBlobXfer = await azureProxy.GetContainerRegistryInfoAsync(blobxferImageName);

                if (containerRegistryInfoForBlobXfer is not null && containerRegistryInfoForBlobXfer.RegistryServer != containerRegistryInfo.RegistryServer && containerRegistryInfoForBlobXfer.RegistryServer != containerRegistryInfoForDockerInDocker.RegistryServer)
                {
                    result.ContainerRegistries.Add(new(
                        userName: containerRegistryInfoForBlobXfer.Username,
                        registryServer: containerRegistryInfoForBlobXfer.RegistryServer,
                        password: containerRegistryInfoForBlobXfer.Password));
                }
            }

            return result is null ? default : new()
            {
                ContainerImageNames = result.ContainerImageNames,
                ContainerRegistries = result
                                    .ContainerRegistries
                                    .Select(r => new ContainerRegistry(
                                        userName: r.UserName,
                                        password: r.Password,
                                        registryServer: r.RegistryServer,
                                        identityReference: r.IdentityReference is null ? null : new() { ResourceId = r.IdentityReference.ResourceId }))
                                    .ToList()
            };
        }

        /// <summary>
        /// Constructs an Azure Batch PoolInformation instance
        /// </summary>
        /// <param name="poolSpecification"></param>
        /// <param name="jobId"></param>
        /// <param name="identityResourceId"></param>
        /// <remarks>If <paramref name="identityResourceId"/> is provided, <paramref name="jobId"/> must also be provided.</remarks>
        /// <returns>An Azure Batch Pool specifier</returns>
        private async Task<PoolInformation> CreateAutoPoolModePoolInformation(PoolSpecification poolSpecification, string jobId = null, string identityResourceId = null)
        {
            // By default, the pool will have the same name/ID as the job if the identity is provided, otherwise we return an actual autopool.
            return string.IsNullOrWhiteSpace(identityResourceId)
                ? new()
                {
                    AutoPoolSpecification = new()
                    {
                        AutoPoolIdPrefix = "TES",
                        PoolLifetimeOption = PoolLifetimeOption.Job,
                        PoolSpecification = poolSpecification,
                        KeepAlive = false
                    }
                }
                : await azureProxy.CreateBatchPoolAsync(
                    ConvertPoolSpecificationToModelsPool(
                        $"TES_{jobId ?? throw new ArgumentNullException(nameof(jobId))}",
                        jobId,
                        GetBatchPoolIdentity(identityResourceId),
                        poolSpecification),
                    IsPreemptable());

            bool IsPreemptable()
                => true switch
                {
                    _ when poolSpecification.TargetDedicatedComputeNodes > 0 => false,
                    _ when poolSpecification.TargetLowPriorityComputeNodes > 0 => true,
                    _ => throw new ArgumentException("Unable to determine if pool will host a low priority compute node.", nameof(poolSpecification)),
                };
        }

        /// <summary>
        /// Generate the BatchPoolIdentity object
        /// </summary>
        /// <param name="identityResourceId"></param>
        /// <returns></returns>
        private static BatchModels.BatchPoolIdentity GetBatchPoolIdentity(string identityResourceId)
            => string.IsNullOrWhiteSpace(identityResourceId) ? null : new(BatchModels.PoolIdentityType.UserAssigned, new Dictionary<string, BatchModels.UserAssignedIdentities>() { [identityResourceId] = new() });

        /// <summary>
        /// Generate the PoolSpecification object
        /// </summary>
        /// <param name="vmSize"></param>
        /// <param name="preemptable"></param>
        /// <param name="nodeInfo"></param>
        /// <param name="containerConfiguration"></param>
        /// <param name="applicationPackages"></param>
        /// <param name="startTask"></param>
        /// <returns></returns>
        private PoolSpecification GetPoolSpecification(string vmSize, bool? preemptable, BatchNodeInfo nodeInfo, ContainerConfiguration containerConfiguration, IEnumerable<ApplicationPackageReference> applicationPackages, StartTask startTask)
        {
            var vmConfig = new VirtualMachineConfiguration(
                imageReference: new ImageReference(
                    nodeInfo.BatchImageOffer,
                    nodeInfo.BatchImagePublisher,
                    nodeInfo.BatchImageSku,
                    nodeInfo.BatchImageVersion),
                nodeAgentSkuId: nodeInfo.BatchNodeAgentSkuId)
            {
                ContainerConfiguration = containerConfiguration
            };

            var poolSpecification = new PoolSpecification
            {
                VirtualMachineConfiguration = vmConfig,
                VirtualMachineSize = vmSize,
                ResizeTimeout = TimeSpan.FromMinutes(30),
                TargetLowPriorityComputeNodes = preemptable == true ? 1 : 0,
                TargetDedicatedComputeNodes = preemptable == false ? 1 : 0,
                StartTask = startTask
            };

            var appPkgs = (applicationPackages ?? Enumerable.Empty<ApplicationPackageReference>()).ToList();
            if (appPkgs is not null && appPkgs.Count != 0)
            {
                poolSpecification.ApplicationPackageReferences = appPkgs;
            }

            if (!string.IsNullOrEmpty(this.batchNodesSubnetId))
            {
                poolSpecification.NetworkConfiguration = new()
                {
                    PublicIPAddressConfiguration = new PublicIPAddressConfiguration(this.disableBatchNodesPublicIpAddress ? IPAddressProvisioningType.NoPublicIPAddresses : IPAddressProvisioningType.BatchManaged),
                    SubnetId = this.batchNodesSubnetId
                };
            }

            return poolSpecification;
        }

        /// <summary>
        /// Convert PoolSpecification to Models.Pool, including any BatchPoolIdentity
        /// </summary>
        /// <remarks>Note: this is not a complete conversion. It only converts properties we are currently using (including on referenced objects). TODO: add new properties we set in the future on <see cref="PoolSpecification"/> and/or its contained objects.</remarks>
        /// <param name="name"></param>
        /// <param name="displayName"></param>
        /// <param name="poolIdentity"></param>
        /// <param name="pool"></param>
        /// <returns>A <see cref="BatchModels.Pool"/>.</returns>
        private static BatchModels.Pool ConvertPoolSpecificationToModelsPool(string name, string displayName, BatchModels.BatchPoolIdentity poolIdentity, PoolSpecification pool)
        {
            ValidateString(name, nameof(name), 64);
            ValidateString(displayName, nameof(displayName), 1024);

            return new(name: name, displayName: displayName, identity: poolIdentity)
            {
                VmSize = pool.VirtualMachineSize,
                ScaleSettings = new()
                {
                    FixedScale = new()
                    {
                        TargetDedicatedNodes = pool.TargetDedicatedComputeNodes,
                        TargetLowPriorityNodes = pool.TargetLowPriorityComputeNodes,
                        ResizeTimeout = pool.ResizeTimeout,
                        NodeDeallocationOption = BatchModels.ComputeNodeDeallocationOption.TaskCompletion
                    }
                },
                DeploymentConfiguration = new()
                {
                    VirtualMachineConfiguration = new(ConvertImageReference(pool.VirtualMachineConfiguration.ImageReference), pool.VirtualMachineConfiguration.NodeAgentSkuId, containerConfiguration: ConvertContainerConfiguration(pool.VirtualMachineConfiguration.ContainerConfiguration))
                },
                ApplicationPackages = pool.ApplicationPackageReferences is null ? default : pool.ApplicationPackageReferences.Select(ConvertApplicationPackage).ToList(),
                NetworkConfiguration = ConvertNetworkConfiguration(pool.NetworkConfiguration),
                StartTask = ConvertStartTask(pool.StartTask)
            };

            static void ValidateString(string value, string name, int length)
            {
                if (value is null) throw new ArgumentNullException(name);
                if (value.Length > length) throw new ArgumentException($"{name} exceeds maximum length {length}", name);
            }

            static BatchModels.ContainerConfiguration ConvertContainerConfiguration(ContainerConfiguration containerConfiguration)
                => containerConfiguration is null ? default : new(containerConfiguration.ContainerImageNames, containerConfiguration.ContainerRegistries?.Select(ConvertContainerRegistry).ToList());

            static BatchModels.StartTask ConvertStartTask(StartTask startTask)
                => startTask is null ? default : new(startTask.CommandLine, startTask.ResourceFiles?.Select(ConvertResourceFile).ToList(), startTask.EnvironmentSettings?.Select(ConvertEnvironmentSetting).ToList(), ConvertUserIdentity(startTask.UserIdentity), startTask.MaxTaskRetryCount, startTask.WaitForSuccess, ConvertTaskContainerSettings(startTask.ContainerSettings));

            static BatchModels.UserIdentity ConvertUserIdentity(UserIdentity userIdentity)
                => userIdentity is null ? default : new(userIdentity.UserName, ConvertAutoUserSpecification(userIdentity.AutoUser));

            static BatchModels.AutoUserSpecification ConvertAutoUserSpecification(AutoUserSpecification autoUserSpecification)
                => autoUserSpecification is null ? default : new((BatchModels.AutoUserScope?)autoUserSpecification.Scope, (BatchModels.ElevationLevel?)autoUserSpecification.ElevationLevel);

            static BatchModels.TaskContainerSettings ConvertTaskContainerSettings(TaskContainerSettings containerSettings)
                => containerSettings is null ? default : new(containerSettings.ImageName, containerSettings.ContainerRunOptions, ConvertContainerRegistry(containerSettings.Registry), (BatchModels.ContainerWorkingDirectory?)containerSettings.WorkingDirectory);

            static BatchModels.ContainerRegistry ConvertContainerRegistry(ContainerRegistry containerRegistry)
                => containerRegistry is null ? default : new(containerRegistry.UserName, containerRegistry.Password, containerRegistry.RegistryServer, ConvertComputeNodeIdentityReference(containerRegistry.IdentityReference));

            static BatchModels.ResourceFile ConvertResourceFile(ResourceFile resourceFile)
                => resourceFile is null ? default : new(resourceFile.AutoStorageContainerName, resourceFile.StorageContainerUrl, resourceFile.HttpUrl, resourceFile.BlobPrefix, resourceFile.FilePath, resourceFile.FileMode, ConvertComputeNodeIdentityReference(resourceFile.IdentityReference));

            static BatchModels.ComputeNodeIdentityReference ConvertComputeNodeIdentityReference(ComputeNodeIdentityReference computeNodeIdentityReference)
                => computeNodeIdentityReference is null ? default : new(computeNodeIdentityReference.ResourceId);

            static BatchModels.EnvironmentSetting ConvertEnvironmentSetting(EnvironmentSetting environmentSetting)
                => environmentSetting is null ? default : new(environmentSetting.Name, environmentSetting.Value);

            static BatchModels.ImageReference ConvertImageReference(ImageReference imageReference)
                => imageReference is null ? default : new(imageReference.Publisher, imageReference.Offer, imageReference.Sku, imageReference.Version);

            static BatchModels.ApplicationPackageReference ConvertApplicationPackage(ApplicationPackageReference applicationPackage)
                => applicationPackage is null ? default : new(applicationPackage.ApplicationId, applicationPackage.Version);

            static BatchModels.NetworkConfiguration ConvertNetworkConfiguration(NetworkConfiguration networkConfiguration)
                => networkConfiguration is null ? default : new(subnetId: networkConfiguration.SubnetId, publicIPAddressConfiguration: ConvertPublicIPAddressConfiguration(networkConfiguration.PublicIPAddressConfiguration));

            static BatchModels.PublicIPAddressConfiguration ConvertPublicIPAddressConfiguration(PublicIPAddressConfiguration publicIPAddressConfiguration)
                => publicIPAddressConfiguration is null ? default : new(provision: (BatchModels.IPAddressProvisioningType?)publicIPAddressConfiguration.Provision);
        }

        /// <summary>
        /// Removes a set of strings from the given string
        /// </summary>
        /// <param name="stringsToRemove">Strings to remove</param>
        /// <param name="originalString">The original string</param>
        /// <returns>The modified string</returns>
        private static string RemoveQueryStringsFromLocalFilePaths(string originalString, IEnumerable<string> stringsToRemove)
        {
            if (!stringsToRemove.Any(s => originalString.Contains(s, StringComparison.OrdinalIgnoreCase)))
            {
                return originalString;
            }

            var modifiedString = originalString;

            foreach (var stringToRemove in stringsToRemove)
            {
                modifiedString = modifiedString.Replace(stringToRemove, string.Empty, StringComparison.OrdinalIgnoreCase);
            }

            return modifiedString;
        }

        /// <summary>
        /// Check quotas for available active jobs, pool and CPU cores.
        /// </summary>
        /// <param name="vmInfo">Dedicated virtual machine information.</param>
        /// <param name="poolName">Name of pool</param>
        private async Task CheckBatchAccountQuotas(VirtualMachineInformation vmInfo, string poolName)
        {
            var workflowCoresRequirement = vmInfo.NumberOfCores.Value;
            var preemptible = vmInfo.LowPriority;
            var vmFamily = vmInfo.VmFamily;

            var batchQuotas = await azureProxy.GetBatchAccountQuotasAsync();
            var coreQuota = preemptible ? batchQuotas.LowPriorityCoreQuota : batchQuotas.DedicatedCoreQuota;
            var vmFamQuota = preemptible || !batchQuotas.DedicatedCoreQuotaPerVMFamilyEnforced ? workflowCoresRequirement : batchQuotas.DedicatedCoreQuotaPerVMFamily.FirstOrDefault(q => vmFamily.Equals(q.Name, StringComparison.OrdinalIgnoreCase))?.CoreQuota ?? 0;
            var poolQuota = batchQuotas.PoolQuota;
            var activeJobAndJobScheduleQuota = batchQuotas.ActiveJobAndJobScheduleQuota;

            var activeJobsCount = azureProxy.GetBatchActiveJobCount();
            var activePoolsCount = azureProxy.GetBatchActivePoolCount();
            var activeNodeCountByVmSize = azureProxy.GetBatchActiveNodeCountByVmSize().ToList();
            var virtualMachineInfoList = await azureProxy.GetVmSizesAndPricesAsync();

            var totalCoresInUse = activeNodeCountByVmSize
                .Sum(x => virtualMachineInfoList.FirstOrDefault(vm => vm.VmSize.Equals(x.VirtualMachineSize, StringComparison.OrdinalIgnoreCase)).NumberOfCores * (preemptible ? x.LowPriorityNodeCount : x.DedicatedNodeCount));

            var totalCoresInUseByVmFam = preemptible ? 0 : activeNodeCountByVmSize
                .Where(x => vmInfo.VmSize.Equals(x.VirtualMachineSize, StringComparison.OrdinalIgnoreCase))
                .Sum(x => x.DedicatedNodeCount * workflowCoresRequirement);

            if (workflowCoresRequirement > coreQuota)
            {
                // Here, the workflow task requires more cores than the total Batch account's cores quota - FAIL
                throw new AzureBatchLowQuotaException($"Azure Batch Account does not have enough {(preemptible ? "low priority" : "dedicated")} cores quota to run a workflow with cpu core requirement of {workflowCoresRequirement}. Please submit an Azure Support request to increase your quota: {AzureSupportUrl}");
            }

            if (workflowCoresRequirement > vmFamQuota)
            {
                // Here, the workflow task requires more cores than the total Batch account's dedicated family quota - FAIL
                throw new AzureBatchLowQuotaException($"Azure Batch Account does not have enough dedicated {vmFamily} cores quota to run a workflow with cpu core requirement of {workflowCoresRequirement}. Please submit an Azure Support request to increase your quota: {AzureSupportUrl}");
            }

            if (activeJobsCount + 1 > activeJobAndJobScheduleQuota)
            {
                throw new AzureBatchQuotaMaxedOutException($"No remaining active jobs quota available. There are {activeJobsCount} active jobs out of {activeJobAndJobScheduleQuota}");
            }

            if ((this.enableBatchAutopool || !IsPoolAvailable(poolName)) && activePoolsCount + 1 > poolQuota)
            {
                throw new AzureBatchQuotaMaxedOutException($"No remaining pool quota available. There are {activePoolsCount} pools in use out of {poolQuota}");
            }

            if ((totalCoresInUse + workflowCoresRequirement) > coreQuota)
            {
                throw new AzureBatchQuotaMaxedOutException($"Not enough core quota remaining to schedule task requiring {workflowCoresRequirement} {(preemptible ? "low priority" : "dedicated")} cores. There are {totalCoresInUse} cores in use out of {coreQuota}");
            }

            if ((totalCoresInUseByVmFam + workflowCoresRequirement) > vmFamQuota)
            {
                throw new AzureBatchQuotaMaxedOutException($"Not enough core quota remaining to schedule task requiring {workflowCoresRequirement} dedicated {vmFamily} cores. There are {totalCoresInUseByVmFam} cores in use out of {vmFamQuota}");
            }
        }

        /// <summary>
        /// Gets the cheapest available VM size that satisfies the <see cref="TesTask"/> execution requirements
        /// </summary>
        /// <param name="tesTask"><see cref="TesTask"/></param>
        /// <param name="forcePreemptibleVmsOnly">Force consideration of preemptible virtual machines only.</param>
        /// <returns>The virtual machine info</returns>
        public async Task<VirtualMachineInformation> GetVmSizeAsync(TesTask tesTask, bool forcePreemptibleVmsOnly = false)
        {
            var tesResources = tesTask.Resources;

            var previouslyFailedVmSizes = tesTask.Logs?
                .Where(log => log.FailureReason == BatchTaskState.NodeAllocationFailed.ToString() && log.VirtualMachineInfo?.VmSize is not null)
                .Select(log => log.VirtualMachineInfo.VmSize)
                .Distinct()
                .ToList();

            var virtualMachineInfoList = await azureProxy.GetVmSizesAndPricesAsync();
            var preemptible = forcePreemptibleVmsOnly || usePreemptibleVmsOnly || tesResources.Preemptible.GetValueOrDefault(true);

            var eligibleVms = new List<VirtualMachineInformation>();
            var noVmFoundMessage = string.Empty;

            var vmSize = tesTask.Resources?.GetBackendParameterValue(TesResources.SupportedBackendParameters.vm_size);

            if (!string.IsNullOrWhiteSpace(vmSize))
            {
                eligibleVms = virtualMachineInfoList
                    .Where(vm =>
                        vm.LowPriority == preemptible
                        && vm.VmSize.Equals(vmSize, StringComparison.OrdinalIgnoreCase))
                    .ToList();

                noVmFoundMessage = $"No VM (out of {virtualMachineInfoList.Count}) available with the required resources (vmsize: {vmSize}, preemptible: {preemptible}) for task id {tesTask.Id}.";
            }
            else
            {
                var requiredNumberOfCores = tesResources.CpuCores.GetValueOrDefault(DefaultCoreCount);
                var requiredMemoryInGB = tesResources.RamGb.GetValueOrDefault(DefaultMemoryGb);
                var requiredDiskSizeInGB = tesResources.DiskGb.GetValueOrDefault(DefaultDiskGb);

                eligibleVms = virtualMachineInfoList
                    .Where(vm =>
                        vm.LowPriority == preemptible
                        && vm.NumberOfCores >= requiredNumberOfCores
                        && vm.MemoryInGB >= requiredMemoryInGB
                        && vm.ResourceDiskSizeInGB >= requiredDiskSizeInGB)
                    .ToList();

                noVmFoundMessage = $"No VM (out of {virtualMachineInfoList.Count}) available with the required resources (cores: {requiredNumberOfCores}, memory: {requiredMemoryInGB} GB, disk: {requiredDiskSizeInGB} GB, preemptible: {preemptible}) for task id {tesTask.Id}.";
            }

            var batchQuotas = await azureProxy.GetBatchAccountQuotasAsync();

            var selectedVm = eligibleVms
                .Where(vm => !(allowedVmSizes?.Any() ?? false) || allowedVmSizes.Contains(vm.VmSize, StringComparer.OrdinalIgnoreCase))
                .Where(vm => !(previouslyFailedVmSizes?.Contains(vm.VmSize, StringComparer.OrdinalIgnoreCase) ?? false))
                .Where(vm => preemptible
                    ? batchQuotas.LowPriorityCoreQuota >= vm.NumberOfCores
                    : batchQuotas.DedicatedCoreQuota >= vm.NumberOfCores
                        && (!batchQuotas.DedicatedCoreQuotaPerVMFamilyEnforced || batchQuotas.DedicatedCoreQuotaPerVMFamily.FirstOrDefault(x => vm.VmFamily.Equals(x.Name, StringComparison.OrdinalIgnoreCase))?.CoreQuota >= vm.NumberOfCores))
                .OrderBy(x => x.PricePerHour)
                .FirstOrDefault();

            if (!preemptible && selectedVm is not null)
            {
                var idealVm = eligibleVms
                    .Where(vm => !(allowedVmSizes?.Any() ?? false) || allowedVmSizes.Contains(vm.VmSize, StringComparer.OrdinalIgnoreCase))
                    .Where(vm => !(previouslyFailedVmSizes?.Contains(vm.VmSize, StringComparer.OrdinalIgnoreCase) ?? false))
                    .OrderBy(x => x.PricePerHour)
                    .FirstOrDefault();

                if (selectedVm.PricePerHour >= idealVm.PricePerHour * 2)
                {
                    tesTask.SetWarning("UsedLowPriorityInsteadOfDedicatedVm",
                        $"This task ran on low priority machine because dedicated quota was not available for VM Series '{idealVm.VmFamily}'.",
                        $"Increase the quota for VM Series '{idealVm.VmFamily}' to run this task on a dedicated VM. Please submit an Azure Support request to increase your quota: {AzureSupportUrl}");

                    return await GetVmSizeAsync(tesTask, true);
                }
            }

            if (selectedVm is not null)
            {
                return selectedVm;
            }

            if (!eligibleVms.Any())
            {
                noVmFoundMessage += $" There are no VM sizes that match the requirements. Review the task resources.";
            }

            if (previouslyFailedVmSizes is not null)
            {
                noVmFoundMessage += $" The following VM sizes were excluded from consideration because of {BatchTaskState.NodeAllocationFailed} error(s) on previous attempts: {string.Join(", ", previouslyFailedVmSizes)}.";
            }

            if (allowedVmSizes?.Any() ?? false)
            {
                var vmsExcludedByTheAllowedVmsConfiguration = eligibleVms.Where(vm => allowedVmSizes.Contains(vm.VmSize, StringComparer.OrdinalIgnoreCase));

                if (vmsExcludedByTheAllowedVmsConfiguration.Any())
                {
                    noVmFoundMessage += $" {vmsExcludedByTheAllowedVmsConfiguration.Count()} VM(s) were excluded by the allowed-vm-sizes configuration. Consider expanding the list of allowed VM sizes.";
                }
            }

            throw new AzureBatchVirtualMachineAvailabilityException(noVmFoundMessage.Trim());
        }

        private async Task<(BatchNodeMetrics BatchNodeMetrics, DateTimeOffset? TaskStartTime, DateTimeOffset? TaskEndTime, int? CromwellRcCode)> GetBatchNodeMetricsAndCromwellResultCodeAsync(TesTask tesTask)
        {
            var bytesInGB = Math.Pow(1000, 3);
            var kiBInGB = Math.Pow(1000, 3) / 1024;

            static double? GetDurationInSeconds(Dictionary<string, string> dict, string startKey, string endKey)
            {
                return TryGetValueAsDateTimeOffset(dict, startKey, out var startTime) && TryGetValueAsDateTimeOffset(dict, endKey, out var endTime)
                    ? endTime.Subtract(startTime).TotalSeconds
                    : (double?)null;
            }

            static bool TryGetValueAsDateTimeOffset(Dictionary<string, string> dict, string key, out DateTimeOffset result)
            {
                result = default;
                return dict.TryGetValue(key, out var valueAsString) && DateTimeOffset.TryParse(valueAsString, out result);
            }

            static bool TryGetValueAsDouble(Dictionary<string, string> dict, string key, out double result)
            {
                result = default;
                return dict.TryGetValue(key, out var valueAsString) && double.TryParse(valueAsString, out result);
            }

            BatchNodeMetrics batchNodeMetrics = null;
            DateTimeOffset? taskStartTime = null;
            DateTimeOffset? taskEndTime = null;
            int? cromwellRcCode = null;

            try
            {
                var cromwellRcContent = await this.storageAccessProvider.DownloadBlobAsync($"/{GetCromwellExecutionDirectoryPath(tesTask)}/rc");

                if (cromwellRcContent is not null && int.TryParse(cromwellRcContent, out var temp))
                {
                    cromwellRcCode = temp;
                }

                var metricsContent = await this.storageAccessProvider.DownloadBlobAsync($"/{GetBatchExecutionDirectoryPath(tesTask)}/metrics.txt");

                if (metricsContent is not null)
                {
                    try
                    {
                        var metrics = DelimitedTextToDictionary(metricsContent.Trim());

                        var diskSizeInGB = TryGetValueAsDouble(metrics, "DiskSizeInKiB", out var diskSizeInKiB) ? diskSizeInKiB / kiBInGB : (double?)null;
                        var diskUsedInGB = TryGetValueAsDouble(metrics, "DiskUsedInKiB", out var diskUsedInKiB) ? diskUsedInKiB / kiBInGB : (double?)null;

                        batchNodeMetrics = new BatchNodeMetrics
                        {
                            BlobXferImagePullDurationInSeconds = GetDurationInSeconds(metrics, "BlobXferPullStart", "BlobXferPullEnd"),
                            ExecutorImagePullDurationInSeconds = GetDurationInSeconds(metrics, "ExecutorPullStart", "ExecutorPullEnd"),
                            ExecutorImageSizeInGB = TryGetValueAsDouble(metrics, "ExecutorImageSizeInBytes", out var executorImageSizeInBytes) ? executorImageSizeInBytes / bytesInGB : (double?)null,
                            FileDownloadDurationInSeconds = GetDurationInSeconds(metrics, "DownloadStart", "DownloadEnd"),
                            FileDownloadSizeInGB = TryGetValueAsDouble(metrics, "FileDownloadSizeInBytes", out var fileDownloadSizeInBytes) ? fileDownloadSizeInBytes / bytesInGB : (double?)null,
                            ExecutorDurationInSeconds = GetDurationInSeconds(metrics, "ExecutorStart", "ExecutorEnd"),
                            FileUploadDurationInSeconds = GetDurationInSeconds(metrics, "UploadStart", "UploadEnd"),
                            FileUploadSizeInGB = TryGetValueAsDouble(metrics, "FileUploadSizeInBytes", out var fileUploadSizeInBytes) ? fileUploadSizeInBytes / bytesInGB : (double?)null,
                            DiskUsedInGB = diskUsedInGB,
                            DiskUsedPercent = diskUsedInGB.HasValue && diskSizeInGB.HasValue && diskSizeInGB > 0 ? (float?)(diskUsedInGB / diskSizeInGB * 100) : null,
                            VmCpuModelName = metrics.GetValueOrDefault("VmCpuModelName")
                        };

                        taskStartTime = TryGetValueAsDateTimeOffset(metrics, "BlobXferPullStart", out var startTime) ? (DateTimeOffset?)startTime : null;
                        taskEndTime = TryGetValueAsDateTimeOffset(metrics, "UploadEnd", out var endTime) ? (DateTimeOffset?)endTime : null;
                    }
                    catch (Exception ex)
                    {
                        logger.LogError($"Failed to parse metrics for task {tesTask.Id}. Error: {ex.Message}");
                    }
                }
            }
            catch (Exception ex)
            {
                logger.LogError($"Failed to get batch node metrics for task {tesTask.Id}. Error: {ex.Message}");
            }

            return (batchNodeMetrics, taskStartTime, taskEndTime, cromwellRcCode);
        }

        private static Dictionary<string, string> DelimitedTextToDictionary(string text, string fieldDelimiter = "=", string rowDelimiter = "\n")
            => text.Split(rowDelimiter)
                .Select(line => { var parts = line.Split(fieldDelimiter); return new KeyValuePair<string, string>(parts[0], parts[1]); })
                .ToDictionary(kv => kv.Key, kv => kv.Value);

        #region BatchPools
        private readonly BatchPools batchPools = new();

        internal bool TryGetPool(string poolId, out IBatchPool batchPool)
        {
            batchPool = batchPools.FirstOrDefault(p => p.Pool.PoolId.Equals(poolId, StringComparison.Ordinal));
            return batchPool is not null;
        }

        internal bool IsPoolAvailable(string key)
            => batchPools.TryGetValue(key, out var pools) && pools.Any(p => p.IsAvailable);

        internal async Task<IBatchPool> GetOrAddPoolAsync(string key, bool isPreemptable, Func<string, BatchModels.Pool> modelPoolFactory)
        {
            if (enableBatchAutopool)
            {
                return default;
            }

            _ = modelPoolFactory ?? throw new ArgumentNullException(nameof(modelPoolFactory));
            var keyLength = key?.Length ?? 0;
            if (keyLength > PoolKeyLength || keyLength < 1)
            {
                throw new ArgumentException("Key must be between 1-50 chars in length", nameof(key));
            }
            // TODO: Make sure key doesn't contain any unsupported chars

            var pool = batchPools.TryGetValue(key, out var set) ? set.LastOrDefault(Available) : default;
            if (pool is null)
            {
                var poolQuota = azureProxy.GetBatchAccountQuotasAsync().Result.PoolQuota;
                var activePoolsCount = azureProxy.GetBatchActivePoolCount();
                if (activePoolsCount + 1 > poolQuota)
                {
                    throw new AzureBatchQuotaMaxedOutException($"No remaining pool quota available. There are {activePoolsCount} pools in use out of {poolQuota}");
                }

                var uniquifier = new byte[8]; // This always becomes 13 chars when converted to base32 after removing the three '='s at the end. We won't ever decode this, so we don't need the '='s
                RandomNumberGenerator.Fill(uniquifier);
                var poolId = $"{key}-{ConvertToBase32(uniquifier).TrimEnd('=')}"; // embedded '-' is required by GetKeyFromPoolId()

                try
                {
                    var modelPool = modelPoolFactory(poolId);
                    if (modelPool.Metadata is null) { modelPool.Metadata = new List<BatchModels.MetadataItem>(); }
                    modelPool.Metadata.Add(new(PoolHostName, this.hostname));
                    pool = _batchPoolFactory.CreateNew(await azureProxy.CreateBatchPoolAsync(modelPool, isPreemptable), isPreemptable, this);
                }
                catch (OperationCanceledException)
                {
                    HandleTimeout(poolId);
                }
                catch (RequestFailedException ex) when (ex.Status == 0 && ex.InnerException is WebException webException && webException.Status == WebExceptionStatus.Timeout)
                {
                    HandleTimeout(poolId);
                }
                catch (Exception ex) when (IsInnermostExceptionSocketException125(ex))
                {
                    HandleTimeout(poolId);
                }

                _ = AddPool(pool);
            }
            return pool;

            static bool Available(IBatchPool pool)
                => pool.IsAvailable;

            void HandleTimeout(string poolId)
            {
                // When the batch management API creating the pool times out, it may or may not have created the pool. Add an inactive record to delete it if it did get created and try again later. That record will be removed later whether or not the pool was created.
                _ = AddPool(_batchPoolFactory.CreateNew(poolId, this));
                throw new AzureBatchQuotaMaxedOutException($"Pool creation timed out");
            }

            static bool IsInnermostExceptionSocketException125(Exception ex)
            {
                // errno: ECANCELED 125 Operation canceled
                for (var e = ex; e is System.Net.Sockets.SocketException /*se && se.ErrorCode == 125*/; e = e.InnerException)
                {
                    if (e.InnerException is null) { return false; }
                }
                return true;
            }
        }

        /// <inheritdoc/>
        public async ValueTask<IEnumerable<Task>> GetShutdownCandidatePools(CancellationToken cancellationToken)
        {
            return (await batchPools
                .ToAsyncEnumerable()
                .WhereAwait(async p => await p.CanBeDeleted(cancellationToken))
                .ToListAsync(cancellationToken))
                .Select(t => azureProxy.DeleteBatchPoolAsync(t.Pool.PoolId));
        }

        /// <inheritdoc/>
        public IEnumerable<IBatchPool> GetPools()
            => batchPools;

        private bool AddPool(IBatchPool pool)
            => batchPools.Add(pool);

        private static string GetKeyFromPoolId(string poolId)
            => poolId[..poolId.LastIndexOf('-')];

        private class BatchPoolEqualityComparer : IEqualityComparer<IBatchPool>
        {
            bool IEqualityComparer<IBatchPool>.Equals(IBatchPool x, IBatchPool y)
                => x.Pool.PoolId?.Equals(y.Pool.PoolId) ?? false;

            int IEqualityComparer<IBatchPool>.GetHashCode(IBatchPool obj)
                => obj.Pool.PoolId?.GetHashCode() ?? 0;
        }

        #region Used for unit/module testing
        internal bool RemovePoolFromList(IBatchPool pool)
            => batchPools.Remove(pool);

        internal IEnumerable<string> GetPoolGroupKeys()
            => batchPools.Keys;
        #endregion

        private class BatchPools : KeyedGroup<IBatchPool, GroupableSet<IBatchPool>>
        {
            public BatchPools()
                : base(p => p is null ? default : GetKeyFromPoolId(p.Pool.PoolId), StringComparer.Ordinal)
            { }

            protected override Func<IEnumerable<IBatchPool>, GroupableSet<IBatchPool>> CreateSetFunc
                => e => new(e, new BatchPoolEqualityComparer());

            public IBatchPool GetPoolOrDefault(string poolId)
                => TryGetValue(GetKeyFromPoolId(poolId), out var batchPools) ? batchPools.FirstOrDefault(p => p.Pool.PoolId.Equals(poolId, StringComparison.Ordinal)) : default;
        }
        #endregion

        /// <summary>
        /// Class that captures how <see cref="TesTask"/> transitions from current state to the new state, given the current Batch task state and optional condition. 
        /// Transitions typically include an action that needs to run in order for the task to move to the new state.
        /// </summary>
        private class TesTaskStateTransition
        {
            public TesTaskStateTransition(Func<TesTask, bool> condition, BatchTaskState? batchTaskState, Func<TesTask, CombinedBatchTaskInfo, Task> asyncAction)
                : this(condition, batchTaskState, asyncAction, null)
            {
            }

            public TesTaskStateTransition(Func<TesTask, bool> condition, BatchTaskState? batchTaskState, Action<TesTask, CombinedBatchTaskInfo> action)
                : this(condition, batchTaskState, null, action)
            {
            }

            private TesTaskStateTransition(Func<TesTask, bool> condition, BatchTaskState? batchTaskState, Func<TesTask, CombinedBatchTaskInfo, Task> asyncAction, Action<TesTask, CombinedBatchTaskInfo> action)
            {
                Condition = condition;
                CurrentBatchTaskState = batchTaskState;
                AsyncAction = asyncAction;
                Action = action;
            }

            public Func<TesTask, bool> Condition { get; }
            public BatchTaskState? CurrentBatchTaskState { get; }
            public Func<TesTask, CombinedBatchTaskInfo, Task> AsyncAction { get; }
            public Action<TesTask, CombinedBatchTaskInfo> Action { get; }

            /// <summary>
            /// Calls <see cref="Action"/> and/or <see cref="AsyncAction"/>.
            /// </summary>
            /// <param name="tesTask"></param>
            /// <param name="combinedBatchTaskInfo"></param>
            /// <returns>True an action was called, otherwise False.</returns>
            public async ValueTask<bool> ActionAsync(TesTask tesTask, CombinedBatchTaskInfo combinedBatchTaskInfo)
            {
                var tesTaskChanged = false;

                if (AsyncAction is not null)
                {
                    await AsyncAction(tesTask, combinedBatchTaskInfo);
                    tesTaskChanged = true;
                }

                if (Action is not null)
                {
                    Action(tesTask, combinedBatchTaskInfo);
                    tesTaskChanged = true;
                }

                return tesTaskChanged;
            }
        }

        private class ExternalStorageContainerInfo
        {
            public string AccountName { get; set; }
            public string ContainerName { get; set; }
            public string BlobEndpoint { get; set; }
            public string SasToken { get; set; }
        }

        private class CombinedBatchTaskInfo
        {
            public BatchTaskState BatchTaskState { get; set; }
            public BatchNodeMetrics BatchNodeMetrics { get; set; }
            public string FailureReason { get; set; }
            public DateTimeOffset? BatchTaskStartTime { get; set; }
            public DateTimeOffset? BatchTaskEndTime { get; set; }
            public int? BatchTaskExitCode { get; set; }
            public int? CromwellRcCode { get; set; }
            public IEnumerable<string> SystemLogItems { get; set; }
            public string PoolId { get; set; }
        }
    }
}<|MERGE_RESOLUTION|>--- conflicted
+++ resolved
@@ -318,13 +318,8 @@
             hostConfigName ??= "<none>";
 
             // Generate hash of everything that differentiates this group of pools
-<<<<<<< HEAD
             var displayName = $"{vmName}:{vmSize}:{hostConfigName}:{isPreemptable}:{registryServer}:{identityResourceId}";
-            var hash = ConvertToBase32(SHA1.HashData(Encoding.UTF8.GetBytes(displayName))).TrimEnd('='); // 32 chars
-=======
-            var displayName = $"{vmName}:{vmSize}:{isPreemptable}:{registryServer}:{identityResourceId}";
             var hash = ConvertToBase32(SHA1.HashData(Encoding.UTF8.GetBytes(displayName))).TrimEnd('='); // This becomes 32 chars
->>>>>>> e52444d1
 
             // Build a PoolName that is of legal length, while exposing the most important metadata without requiring user to find DisplayName
             // Note that the hash covers all necessary parts to make name unique, so limiting the size of the other parts is not expected to appreciably change the risk of collisions. Those other parts are for convenience
@@ -436,8 +431,7 @@
                 }
                 else
                 {
-<<<<<<< HEAD
-                    poolInformation = (await GetOrAddAsync(poolName, virtualMachineInfo.LowPriority, id =>
+                    poolInformation = (await GetOrAddPoolAsync(poolName, virtualMachineInfo.LowPriority, id =>
                     {
                         var (startTask, nodeInfo, applicationPackages) = poolSpec.Value;
                         return ConvertPoolSpecificationToModelsPool(
@@ -454,23 +448,8 @@
                     })).Pool;
                 }
 
-                tesTask.PoolId = poolInformation.PoolId ?? "<autopool>";
+                tesTask.PoolId = poolInformation.PoolId;
                 var cloudTask = await ConvertTesTaskToBatchTaskAsync(tesTask, dockerParams, preCommand, containerConfiguration is not null);
-=======
-                    poolInformation = (await GetOrAddPoolAsync(poolName, virtualMachineInfo.LowPriority, id => ConvertPoolSpecificationToModelsPool(
-                        name: id,
-                        displayName: displayName,
-                        GetBatchPoolIdentity(tesTask.Resources?.ContainsBackendParameterValue(TesResources.SupportedBackendParameters.workflow_execution_identity) == true ? tesTask.Resources?.GetBackendParameterValue(TesResources.SupportedBackendParameters.workflow_execution_identity) : default),
-                        GetPoolSpecification(
-                            virtualMachineInfo.VmSize,
-                            null,
-                            batchNodeInfo,
-                            containerConfiguration)))).Pool;
-                }
-
-                tesTask.PoolId = poolInformation.PoolId;
-                var cloudTask = await ConvertTesTaskToBatchTaskAsync(tesTask, containerConfiguration is not null);
->>>>>>> e52444d1
 
                 logger.LogInformation($"Creating batch job for TES task {tesTask.Id}. Using VM size {virtualMachineInfo.VmSize}.");
                 await azureProxy.CreateBatchJobAsync(jobId, cloudTask, poolInformation);
