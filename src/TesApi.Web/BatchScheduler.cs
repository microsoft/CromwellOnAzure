--- conflicted
+++ resolved
@@ -432,7 +432,6 @@
                 }
                 else
                 {
-<<<<<<< HEAD
                     poolInformation = (await GetOrAddPoolAsync(poolName, virtualMachineInfo.LowPriority, id =>
                     {
                         var (startTask, nodeInfo, applicationPackages) = poolSpec.Value;
@@ -442,24 +441,13 @@
                             GetBatchPoolIdentity(tesTask.Resources?.ContainsBackendParameterValue(TesResources.SupportedBackendParameters.workflow_execution_identity) == true ? tesTask.Resources?.GetBackendParameterValue(TesResources.SupportedBackendParameters.workflow_execution_identity) : default),
                             GetPoolSpecification(
                                 virtualMachineInfo.VmSize,
-                                null,
+                                true,
+                                virtualMachineInfo.LowPriority,
                                 nodeInfo ?? batchNodeInfo,
                                 containerConfiguration,
                                 applicationPackages,
                                 startTask));
                     })).Pool;
-=======
-                    poolInformation = (await GetOrAddPoolAsync(poolName, virtualMachineInfo.LowPriority, id => ConvertPoolSpecificationToModelsPool(
-                        name: id,
-                        displayName: displayName,
-                        GetBatchPoolIdentity(tesTask.Resources?.ContainsBackendParameterValue(TesResources.SupportedBackendParameters.workflow_execution_identity) == true ? tesTask.Resources?.GetBackendParameterValue(TesResources.SupportedBackendParameters.workflow_execution_identity) : default),
-                        GetPoolSpecification(
-                            virtualMachineInfo.VmSize,
-                            true,
-                            virtualMachineInfo.LowPriority,
-                            batchNodeInfo,
-                            containerConfiguration)))).Pool;
->>>>>>> caa01ea6
                 }
 
                 tesTask.PoolId = poolInformation.PoolId;
@@ -1295,11 +1283,7 @@
         /// <param name="applicationPackages"></param>
         /// <param name="startTask"></param>
         /// <returns></returns>
-<<<<<<< HEAD
-        private PoolSpecification GetPoolSpecification(string vmSize, bool? preemptable, BatchNodeInfo nodeInfo, ContainerConfiguration containerConfiguration, IEnumerable<ApplicationPackageReference> applicationPackages, StartTask startTask)
-=======
-        private PoolSpecification GetPoolSpecification(string vmSize, bool autoscaled, bool preemptable, BatchNodeInfo nodeInfo, ContainerConfiguration containerConfiguration)
->>>>>>> caa01ea6
+        private PoolSpecification GetPoolSpecification(string vmSize, bool autoscaled, bool preemptable, BatchNodeInfo nodeInfo, ContainerConfiguration containerConfiguration, IEnumerable<ApplicationPackageReference> applicationPackages, StartTask startTask)
         {
             var vmConfig = new VirtualMachineConfiguration(
                 imageReference: new ImageReference(
@@ -1317,17 +1301,7 @@
                 VirtualMachineConfiguration = vmConfig,
                 VirtualMachineSize = vmSize,
                 ResizeTimeout = TimeSpan.FromMinutes(30),
-<<<<<<< HEAD
-                TargetLowPriorityComputeNodes = preemptable == true ? 1 : 0,
-                TargetDedicatedComputeNodes = preemptable == false ? 1 : 0,
                 StartTask = startTask
-            };
-
-            var appPkgs = (applicationPackages ?? Enumerable.Empty<ApplicationPackageReference>()).ToList();
-            if (appPkgs is not null && appPkgs.Count != 0)
-            {
-                poolSpecification.ApplicationPackageReferences = appPkgs;
-=======
             };
 
             if (autoscaled)
@@ -1342,8 +1316,13 @@
                 poolSpecification.AutoScaleEnabled = false;
                 poolSpecification.TargetLowPriorityComputeNodes = preemptable == true ? 1 : 0;
                 poolSpecification.TargetDedicatedComputeNodes = preemptable == false ? 1 : 0;
->>>>>>> caa01ea6
-            }
+            }
+
+            var appPkgs = (applicationPackages ?? Enumerable.Empty<ApplicationPackageReference>()).ToList();
+            if (appPkgs is not null && appPkgs.Count != 0)
+            {
+                poolSpecification.ApplicationPackageReferences = appPkgs;
+            };
 
             if (!string.IsNullOrEmpty(this.batchNodesSubnetId))
             {
