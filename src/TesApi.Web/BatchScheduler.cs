﻿// Copyright (c) Microsoft Corporation.
// Licensed under the MIT License.

using System;
using System.Collections;
using System.Collections.Generic;
using System.Data;
using System.IO;
using System.Linq;
using System.Net;
using System.Security.Cryptography;
using System.Text;
using System.Text.RegularExpressions;
using System.Threading;
using System.Threading.Tasks;
using Azure;
using Microsoft.Azure.Batch;
using Microsoft.Azure.Batch.Common;
using Microsoft.Extensions.Configuration;
using Microsoft.Extensions.Logging;

using Newtonsoft.Json;

using Tes.Extensions;
using Tes.Models;

using BatchModels = Microsoft.Azure.Management.Batch.Models;

namespace TesApi.Web
{
    /// <summary>
    /// Orchestrates <see cref="TesTask"/>s on Azure Batch
    /// </summary>
    public class BatchScheduler : IBatchScheduler
    {
        internal const string PoolHostName = "CoA-TES-HostName";
        internal const string PoolIsDedicated = "CoA-TES-IsDedicated";

        /// <summary>
        /// CosmosDB container id for storing pool metadata that needs to survive reboots/etc.
        /// </summary>
        public const string CosmosDbContainerId = "Pools";

        private const string AzureSupportUrl = "https://portal.azure.com/#blade/Microsoft_Azure_Support/HelpAndSupportBlade/newsupportrequest";
        private const int PoolKeyLength = 50; // 64 max pool name length - 16 chars generating unique pool names
        private const int DefaultCoreCount = 1;
        private const int DefaultMemoryGb = 2;
        private const int DefaultDiskGb = 10;
        private const string CromwellPathPrefix = "/cromwell-executions/";
        private const string CromwellScriptFileName = "script";
        private const string BatchExecutionDirectoryName = "__batch";
        private const string BatchScriptFileName = "batch_script";
        private const string UploadFilesScriptFileName = "upload_files_script";
        private const string DownloadFilesScriptFileName = "download_files_script";
        private const string startTaskScriptFilename = "start-task.sh";
        private static readonly Regex queryStringRegex = new(@"[^\?.]*(\?.*)");
        private readonly string dockerInDockerImageName;
        private readonly string blobxferImageName;
        private readonly string cromwellDrsLocalizerImageName;
        private readonly ILogger logger;
        private readonly IAzureProxy azureProxy;
        private readonly IStorageAccessProvider storageAccessProvider;
        private readonly IEnumerable<string> allowedVmSizes;
        private readonly List<TesTaskStateTransition> tesTaskStateTransitions;
        private readonly bool usePreemptibleVmsOnly;
        private readonly string batchNodesSubnetId;
        private readonly bool disableBatchNodesPublicIpAddress;
        private readonly bool enableBatchAutopool;
        private readonly BatchNodeInfo batchNodeInfo;
        private readonly string marthaUrl;
        private readonly string marthaKeyVaultName;
        private readonly string marthaSecretName;
        private readonly string defaultStorageAccountName;
        private readonly string globalStartTaskPath;
        private readonly string globalManagedIdentity;
<<<<<<< HEAD
        private readonly string hostname;
        private readonly BatchPoolFactory _batchPoolFactory;
=======
        private HashSet<string> onlyLogBatchTaskStateOnce = new();
>>>>>>> d190e7a3

        /// <summary>
        /// Orchestrates <see cref="TesTask"/>s on Azure Batch
        /// </summary>
        /// <param name="logger">Logger <see cref="ILogger"/></param>
        /// <param name="configuration">Configuration <see cref="IConfiguration"/></param>
        /// <param name="azureProxy">Azure proxy <see cref="IAzureProxy"/></param>
        /// <param name="storageAccessProvider">Storage access provider <see cref="IStorageAccessProvider"/></param>
        /// <param name="poolFactory"></param>
        public BatchScheduler(ILogger<BatchScheduler> logger, IConfiguration configuration, IAzureProxy azureProxy, IStorageAccessProvider storageAccessProvider, BatchPoolFactory poolFactory)
        {
            this.logger = logger;
            this.azureProxy = azureProxy;
            this.storageAccessProvider = storageAccessProvider;

            static bool GetBoolValue(IConfiguration configuration, string key, bool defaultValue) => string.IsNullOrWhiteSpace(configuration[key]) ? defaultValue : bool.Parse(configuration[key]);
            static string GetStringValue(IConfiguration configuration, string key, string defaultValue = "") => string.IsNullOrWhiteSpace(configuration[key]) ? defaultValue : configuration[key];

            this.allowedVmSizes = GetStringValue(configuration, "AllowedVmSizes", null)?.Split(',', StringSplitOptions.RemoveEmptyEntries).ToList();
            this.usePreemptibleVmsOnly = GetBoolValue(configuration, "UsePreemptibleVmsOnly", false);
            this.batchNodesSubnetId = GetStringValue(configuration, "BatchNodesSubnetId", string.Empty);
            this.dockerInDockerImageName = GetStringValue(configuration, "DockerInDockerImageName", "docker");
            this.blobxferImageName = GetStringValue(configuration, "BlobxferImageName", "mcr.microsoft.com/blobxfer");
            this.cromwellDrsLocalizerImageName = GetStringValue(configuration, "CromwellDrsLocalizerImageName", "broadinstitute/cromwell-drs-localizer:develop");
            this.disableBatchNodesPublicIpAddress = GetBoolValue(configuration, "DisableBatchNodesPublicIpAddress", false);
            this.enableBatchAutopool = GetBoolValue(configuration, "UseLegacyBatchImplementationWithAutopools", false);
            this.defaultStorageAccountName = GetStringValue(configuration, "DefaultStorageAccountName", string.Empty);
            this.marthaUrl = GetStringValue(configuration, "MarthaUrl", string.Empty);
            this.marthaKeyVaultName = GetStringValue(configuration, "MarthaKeyVaultName", string.Empty);
            this.marthaSecretName = GetStringValue(configuration, "MarthaSecretName", string.Empty);
            this.globalStartTaskPath = StandardizeStartTaskPath(GetStringValue(configuration, "GlobalStartTaskPath", string.Empty), this.defaultStorageAccountName);
            this.globalManagedIdentity = GetStringValue(configuration, "GlobalManagedIdentity", string.Empty);

            if (!this.enableBatchAutopool)
            {
                _batchPoolFactory = poolFactory;
                hostname = GetStringValue(configuration, "Name");
                logger.LogInformation($"hostname: {hostname}");

                LoadExistingPools().Wait();
            }

            this.batchNodeInfo = new BatchNodeInfo
            {
                BatchImageOffer = GetStringValue(configuration, "BatchImageOffer"),
                BatchImagePublisher = GetStringValue(configuration, "BatchImagePublisher"),
                BatchImageSku = GetStringValue(configuration, "BatchImageSku"),
                BatchImageVersion = GetStringValue(configuration, "BatchImageVersion"),
                BatchNodeAgentSkuId = GetStringValue(configuration, "BatchNodeAgentSkuId")
            };

            logger.LogInformation($"usePreemptibleVmsOnly: {usePreemptibleVmsOnly}");

            static bool tesTaskIsQueuedInitializingOrRunning(TesTask tesTask) => tesTask.State == TesState.QUEUEDEnum || tesTask.State == TesState.INITIALIZINGEnum || tesTask.State == TesState.RUNNINGEnum;
            static bool tesTaskIsInitializingOrRunning(TesTask tesTask) => tesTask.State == TesState.INITIALIZINGEnum || tesTask.State == TesState.RUNNINGEnum;
            static bool tesTaskIsQueuedOrInitializing(TesTask tesTask) => tesTask.State == TesState.QUEUEDEnum || tesTask.State == TesState.INITIALIZINGEnum;
            static bool tesTaskIsQueued(TesTask tesTask) => tesTask.State == TesState.QUEUEDEnum;
            static bool tesTaskCancellationRequested(TesTask tesTask) => tesTask.State == TesState.CANCELEDEnum && tesTask.IsCancelRequested;

            static void SetTaskStateAndLog(TesTask tesTask, TesState newTaskState, CombinedBatchTaskInfo batchInfo)
            {
                tesTask.State = newTaskState;

                var tesTaskLog = tesTask.GetOrAddTesTaskLog();
                var tesTaskExecutorLog = tesTaskLog.GetOrAddExecutorLog();

                tesTaskLog.BatchNodeMetrics = batchInfo.BatchNodeMetrics;
                tesTaskLog.CromwellResultCode = batchInfo.CromwellRcCode;
                tesTaskLog.EndTime = DateTime.UtcNow;
                tesTaskExecutorLog.StartTime = batchInfo.BatchTaskStartTime;
                tesTaskExecutorLog.EndTime = batchInfo.BatchTaskEndTime;
                tesTaskExecutorLog.ExitCode = batchInfo.BatchTaskExitCode;

                // Only accurate when the task completes successfully, otherwise it's the Batch time as reported from Batch
                // TODO this could get large; why?
                //var timefromCoAScriptCompletionToBatchTaskDetectedComplete = tesTaskLog.EndTime - tesTaskExecutorLog.EndTime;

                tesTask.SetFailureReason(batchInfo.FailureReason);

                if (batchInfo.SystemLogItems is not null)
                {
                    tesTask.AddToSystemLog(batchInfo.SystemLogItems);
                }
            }

            async Task SetTaskCompleted(TesTask tesTask, CombinedBatchTaskInfo batchInfo)
            {
                await azureProxy.DeleteBatchJobAsync(tesTask.Id);
                await RemovePool(tesTask, batchInfo);
                SetTaskStateAndLog(tesTask, TesState.COMPLETEEnum, batchInfo);
            }

            async Task SetTaskExecutorError(TesTask tesTask, CombinedBatchTaskInfo batchInfo)
            {
                await azureProxy.DeleteBatchJobAsync(tesTask.Id);
                await RemovePool(tesTask, batchInfo);
                SetTaskStateAndLog(tesTask, TesState.EXECUTORERROREnum, batchInfo);
            }

            async Task SetTaskSystemError(TesTask tesTask, CombinedBatchTaskInfo batchInfo)
            {
                await azureProxy.DeleteBatchJobAsync(tesTask.Id);
                await RemovePool(tesTask, batchInfo);
                SetTaskStateAndLog(tesTask, TesState.SYSTEMERROREnum, batchInfo);
            }

            async Task DeleteBatchJobAndSetTaskStateAsync(TesTask tesTask, TesState newTaskState, CombinedBatchTaskInfo batchInfo)
            {
                await this.azureProxy.DeleteBatchJobAsync(tesTask.Id);
<<<<<<< HEAD
                await RemovePool(tesTask, batchInfo);
=======
                await azureProxy.DeleteBatchPoolIfExistsAsync(tesTask.Id);
>>>>>>> d190e7a3
                SetTaskStateAndLog(tesTask, newTaskState, batchInfo);
            }

            Task DeleteBatchJobAndSetTaskExecutorErrorAsync(TesTask tesTask, CombinedBatchTaskInfo batchInfo) => DeleteBatchJobAndSetTaskStateAsync(tesTask, TesState.EXECUTORERROREnum, batchInfo);
            Task DeleteBatchJobAndSetTaskSystemErrorAsync(TesTask tesTask, CombinedBatchTaskInfo batchInfo) => DeleteBatchJobAndSetTaskStateAsync(tesTask, TesState.SYSTEMERROREnum, batchInfo);

            Task DeleteBatchJobAndRequeueTaskAsync(TesTask tesTask, CombinedBatchTaskInfo batchInfo)
                => ++tesTask.ErrorCount > 3
                    ? DeleteBatchJobAndSetTaskExecutorErrorAsync(tesTask, batchInfo)
                    : DeleteBatchJobAndSetTaskStateAsync(tesTask, TesState.QUEUEDEnum, batchInfo);

            async Task CancelTaskAsync(TesTask tesTask, CombinedBatchTaskInfo batchInfo)
            {
                await this.azureProxy.DeleteBatchJobAsync(tesTask.Id);
<<<<<<< HEAD
                await RemovePool(tesTask, batchInfo);
=======
                await azureProxy.DeleteBatchPoolIfExistsAsync(tesTask.Id);
>>>>>>> d190e7a3
                tesTask.IsCancelRequested = false;
            }

            async Task RemovePool(TesTask tesTask, CombinedBatchTaskInfo batchInfo)
            {
                if (enableBatchAutopool)
                {
                    if (!string.IsNullOrWhiteSpace(batchInfo.PoolId) && (!batchInfo.PoolId.StartsWith("TES_") || tesTask.Resources?.ContainsBackendParameterValue(TesResources.SupportedBackendParameters.workflow_execution_identity) == true))
                    {
                        await azureProxy.DeleteBatchPoolIfExistsAsync(batchInfo.PoolId);
                    }
                }
            }

            tesTaskStateTransitions = new List<TesTaskStateTransition>()
            {
                new TesTaskStateTransition(tesTaskCancellationRequested, batchTaskState: null, CancelTaskAsync),
                new TesTaskStateTransition(tesTaskIsQueued, BatchTaskState.JobNotFound, (tesTask, _) => AddBatchJobAsync(tesTask)),
                new TesTaskStateTransition(tesTaskIsQueued, BatchTaskState.MissingBatchTask, DeleteBatchJobAndRequeueTaskAsync),
                new TesTaskStateTransition(tesTaskIsQueued, BatchTaskState.Initializing, (tesTask, _) => tesTask.State = TesState.INITIALIZINGEnum),
                new TesTaskStateTransition(tesTaskIsQueuedOrInitializing, BatchTaskState.NodeAllocationFailed, DeleteBatchJobAndRequeueTaskAsync),
                new TesTaskStateTransition(tesTaskIsQueuedOrInitializing, BatchTaskState.Running, (tesTask, _) => tesTask.State = TesState.RUNNINGEnum),
                new TesTaskStateTransition(tesTaskIsQueuedInitializingOrRunning, BatchTaskState.MoreThanOneActiveJobFound, DeleteBatchJobAndSetTaskSystemErrorAsync),
                new TesTaskStateTransition(tesTaskIsQueuedInitializingOrRunning, BatchTaskState.CompletedSuccessfully, SetTaskCompleted),
                new TesTaskStateTransition(tesTaskIsQueuedInitializingOrRunning, BatchTaskState.CompletedWithErrors, SetTaskExecutorError),
                new TesTaskStateTransition(tesTaskIsQueuedInitializingOrRunning, BatchTaskState.ActiveJobWithMissingAutoPool, DeleteBatchJobAndRequeueTaskAsync),
                new TesTaskStateTransition(tesTaskIsQueuedInitializingOrRunning, BatchTaskState.NodeFailedDuringStartupOrExecution, DeleteBatchJobAndSetTaskExecutorErrorAsync),
                new TesTaskStateTransition(tesTaskIsQueuedInitializingOrRunning, BatchTaskState.NodeUnusable, DeleteBatchJobAndSetTaskExecutorErrorAsync),
                new TesTaskStateTransition(tesTaskIsInitializingOrRunning, BatchTaskState.JobNotFound, SetTaskSystemError),
                new TesTaskStateTransition(tesTaskIsInitializingOrRunning, BatchTaskState.MissingBatchTask, DeleteBatchJobAndSetTaskSystemErrorAsync),
                new TesTaskStateTransition(tesTaskIsInitializingOrRunning, BatchTaskState.NodePreempted, DeleteBatchJobAndRequeueTaskAsync)
            };
        }

        /// <inheritdoc/>
        public IAsyncEnumerable<CloudPool> GetCloudPools()
            => azureProxy.GetActivePoolsAsync(this.hostname);

<<<<<<< HEAD
        private async Task LoadExistingPools()
        {
            await foreach (var cloudPool in GetCloudPools())
=======
            try
            {
                await azureProxy.DeleteBatchJobAsync(tesTask.Id);
            }
            catch (Exception exc)
            {
                logger.LogError(exc, $"Exception deleting batch job with tesTask.Id: {tesTask?.Id}");
                batchDeletionExceptions.Add(exc);
            }

            try
            {
                await azureProxy.DeleteBatchPoolIfExistsAsync(tesTask.Id);
            }
            catch (Exception exc)
            {
                logger.LogError(exc, $"Exception deleting batch pool with tesTask.Id: {tesTask?.Id}");
                batchDeletionExceptions.Add(exc);
            }

            if (batchDeletionExceptions.Any())
>>>>>>> d190e7a3
            {
                batchPools.Add(_batchPoolFactory.Retrieve(cloudPool, this));
            }
        }

        /// <summary>
        /// Iteratively manages execution of a <see cref="TesTask"/> on Azure Batch until completion or failure
        /// </summary>
        /// <param name="tesTask">The <see cref="TesTask"/></param>
        /// <returns>True if the TES task needs to be persisted.</returns>
        public async ValueTask<bool> ProcessTesTaskAsync(TesTask tesTask)
        {
            var combinedBatchTaskInfo = await GetBatchTaskStateAsync(tesTask);
            string msg = $"TES task: {tesTask.Id} BatchTaskState: {combinedBatchTaskInfo.BatchTaskState}";

<<<<<<< HEAD
=======
            if (!onlyLogBatchTaskStateOnce.Contains(msg))
            {
                logger.LogInformation(msg);
                onlyLogBatchTaskStateOnce.Add(msg);
            }

            return await HandleTesTaskTransitionAsync(tesTask, combinedBatchTaskInfo);
        }

        /// <summary>
        /// Garbage collects the old batch task state log hashset
        /// </summary>
        public void ClearBatchLogState()
        {
            if (onlyLogBatchTaskStateOnce.Count > 0)
            {
                onlyLogBatchTaskStateOnce = new();
            }
        }

>>>>>>> d190e7a3
        private static string GetCromwellExecutionDirectoryPath(TesTask task)
            => GetParentPath(task.Inputs?.FirstOrDefault(IsCromwellCommandScript)?.Path.TrimStart('/'));

        private static string GetBatchExecutionDirectoryPath(TesTask task)
            => $"{GetCromwellExecutionDirectoryPath(task)}/{BatchExecutionDirectoryName}";

        /// <summary>
        /// Get the parent path of the given path
        /// </summary>
        /// <param name="path">The path</param>
        /// <returns>The parent path</returns>
        private static string GetParentPath(string path)
        {
            if (string.IsNullOrEmpty(path))
            {
                return null;
            }

            var pathComponents = path.TrimEnd('/').Split('/');

            return string.Join('/', pathComponents.Take(pathComponents.Length - 1));
        }

        private static string StandardizeStartTaskPath(string startTaskPath, string defaultStorageAccount)
        {
            if (string.IsNullOrWhiteSpace(startTaskPath) || startTaskPath.StartsWith($"/{defaultStorageAccount}"))
            {
                return startTaskPath;
            }
            else
            {
                return $"/{defaultStorageAccount}{startTaskPath}";
            }
        }

        /// <summary>
        /// Determines if the <see cref="TesInput"/> file is a Cromwell command script
        /// </summary>
        /// <param name="inputFile"><see cref="TesInput"/> file</param>
        /// <returns>True if the file is a Cromwell command script</returns>
        private static bool IsCromwellCommandScript(TesInput inputFile)
            => inputFile.Name.Equals("commandScript");

        /// <summary>
        /// Verifies existence and translates local file URLs to absolute paths (e.g. file:///tmp/cwl_temp_dir_8026387118450035757/args.py becomes /tmp/cwl_temp_dir_8026387118450035757/args.py)
        /// Only considering files in /cromwell-tmp because that is the only local directory mapped from Cromwell container
        /// </summary>
        /// <param name="fileUri">File URI</param>
        /// <param name="localPath">Local path</param>
        /// <returns></returns>
        private bool TryGetCromwellTmpFilePath(string fileUri, out string localPath)
        {
            localPath = Uri.TryCreate(fileUri, UriKind.Absolute, out var uri) && uri.IsFile && uri.AbsolutePath.StartsWith("/cromwell-tmp/") && this.azureProxy.LocalFileExists(uri.AbsolutePath) ? uri.AbsolutePath : null;

            return localPath is not null;
        }

        private async Task<(string PoolName, string DisplayName)> GetPoolName(TesTask tesTask, VirtualMachineInformation virtualMachineInformation)
        {
            var identityResourceId = tesTask.Resources?.ContainsBackendParameterValue(TesResources.SupportedBackendParameters.workflow_execution_identity) == true ? tesTask.Resources?.GetBackendParameterValue(TesResources.SupportedBackendParameters.workflow_execution_identity) : default;
            var containerInfo = await azureProxy.GetContainerRegistryInfoAsync(tesTask.Executors.FirstOrDefault()?.Image);
            var registryServer = containerInfo is null ? default : containerInfo.RegistryServer;

            var vmName = string.IsNullOrWhiteSpace(hostname) ? "<none>" : hostname;
            var vmSize = virtualMachineInformation.VmSize ?? "<none>";
            var isPreemptable = virtualMachineInformation.LowPriority;
            registryServer ??= "<none>";
            identityResourceId ??= "<none>";

            // Generate hash of everything that differentiates this group of pools
            var displayName = $"{vmName}:{vmSize}:{isPreemptable}:{registryServer}:{identityResourceId}";
            var hash = Common.Utilities.ConvertToBase32(SHA1.HashData(Encoding.UTF8.GetBytes(displayName))).TrimEnd('='); // This becomes 32 chars

            // Build a PoolName that is of legal length, while exposing the most important metadata without requiring user to find DisplayName
            // Note that the hash covers all necessary parts to make name unique, so limiting the size of the other parts is not expected to appreciably change the risk of collisions. Those other parts are for convenience
            var remainingLength = PoolKeyLength - hash.Length - 2; // 50 is max name length, 2 is number of inserted chars. This will always be 16 if we use an entire SHA1
            var visibleVmSize = LimitVmSize(vmSize, Math.Max(remainingLength - vmName.Length, 6));
            var visibleHostName = vmName[0..Math.Min(vmName.Length, remainingLength - visibleVmSize.Length)];
            var name = LimitChars($"{visibleHostName}-{visibleVmSize}-{hash}");

            // Trim DisplayName if needed
            if (displayName.Length > 1024)
            {
                // Remove "path" of identityResourceId
                displayName = displayName[..^identityResourceId.Length] + identityResourceId[(identityResourceId.LastIndexOf('/') + 1)..];
                if (displayName.Length > 1024)
                {
                    // Trim end, leaving fake elipsys as marker
                    displayName = displayName[..1021] + "...";
                }
            }

            return (name, displayName);

            static string LimitVmSize(string vmSize, int limit)
            {
                // First try optimizing by removing "Standard_" prefix.
                var standard = "Standard_";
                return vmSize.Length <= limit
                    ? vmSize
                    : vmSize.StartsWith(standard, StringComparison.OrdinalIgnoreCase)
                    ? LimitVmSize(vmSize[standard.Length..], limit)
                    : vmSize[^limit..];
            }

            static string LimitChars(string text) // ^[a-zA-Z0-9_-]+$
            {
                return new(text.AsEnumerable().Select(Limit).ToArray());

                static char Limit(char ch)
                    => ch switch
                    {
                        var x when x >= '0' || x <= '9' => x,
                        var x when x >= 'A' || x <= 'Z' => x,
                        var x when x >= 'a' || x <= 'z' => x,
                        '_' => ch,
                        '-' => ch,
                        _ => '_',
                    };
            }
        }

        /// <summary>
        /// Adds a new Azure Batch pool/job/task for the given <see cref="TesTask"/>
        /// </summary>
        /// <param name="tesTask">The <see cref="TesTask"/> to schedule on Azure Batch</param>
        /// <returns>A task to await</returns>
        private async Task AddBatchJobAsync(TesTask tesTask)
        {
            PoolInformation poolInformation = null;

            try
            {
                var jobId = await azureProxy.GetNextBatchJobIdAsync(tesTask.Id);
                var virtualMachineInfo = await GetVmSizeAsync(tesTask);

                var (poolName, displayName) = this.enableBatchAutopool ? default : await GetPoolName(tesTask, virtualMachineInfo);
                await CheckBatchAccountQuotas(virtualMachineInfo, poolName);

                var tesTaskLog = tesTask.AddTesTaskLog();
                tesTaskLog.VirtualMachineInfo = virtualMachineInfo;

                // TODO?: Support for multiple executors. Cromwell has single executor per task.
                var containerConfiguration = await GetContainerConfigurationIfNeeded(tesTask.Executors.First().Image);
                string startTaskSasUrl = null;

                if (!string.IsNullOrWhiteSpace(globalStartTaskPath))
                {
                    startTaskSasUrl = await this.storageAccessProvider.MapLocalPathToSasUrlAsync(globalStartTaskPath);
                    if (!await azureProxy.BlobExistsAsync(new Uri(startTaskSasUrl)))
                    {
                        startTaskSasUrl = null;
                    }
                }

                var identities = new List<string>();

                if (!string.IsNullOrWhiteSpace(globalManagedIdentity))
                {
                    identities.Add(globalManagedIdentity);
                }

                if (tesTask.Resources?.ContainsBackendParameterValue(TesResources.SupportedBackendParameters.workflow_execution_identity) == true)
                {
                    identities.Add(tesTask.Resources?.GetBackendParameterValue(TesResources.SupportedBackendParameters.workflow_execution_identity));
                }

<<<<<<< HEAD
                if (this.enableBatchAutopool)
                {
                    poolInformation = await CreateAutoPoolModePoolInformation(
                        GetPoolSpecification(
                            virtualMachineInfo.VmSize,
                            false,
                            virtualMachineInfo.LowPriority,
                            batchNodeInfo,
                            startTaskSasUrl,
                            startTaskScriptFilename,
                            containerConfiguration),
                        jobId,
                        identities);
                }
                else
                {
                    poolInformation = (await GetOrAddPoolAsync(poolName, virtualMachineInfo.LowPriority, id => ConvertPoolSpecificationToModelsPool(
                        name: id,
                        displayName: displayName,
                        GetBatchPoolIdentity(identities),
                        GetPoolSpecification(
                            virtualMachineInfo.VmSize,
                            true,
                            virtualMachineInfo.LowPriority,
                            batchNodeInfo,
                            startTaskSasUrl,
                            startTaskScriptFilename,
                            containerConfiguration)))).Pool;
                }
=======
                poolInformation = await CreateAutoPoolModePoolInformation(
                    GetPoolSpecification(
                        vmSize: virtualMachineInfo.VmSize,
                        preemptable: virtualMachineInfo.LowPriority,
                        nodeInfo: batchNodeInfo,
                        startTaskSasUrl: startTaskSasUrl,
                        startTaskPath: startTaskScriptFilename,
                        containerConfiguration: containerConfiguration),
                    tesTaskId: tesTask.Id,
                    jobId: jobId,
                    identityResourceIds: identities);
>>>>>>> d190e7a3

                tesTask.PoolId = poolInformation.PoolId;
                var cloudTask = await ConvertTesTaskToBatchTaskAsync(tesTask, containerConfiguration is not null);
                logger.LogInformation($"Creating batch job for TES task {tesTask.Id}. Using VM size {virtualMachineInfo.VmSize}.");
                await azureProxy.CreateBatchJobAsync(jobId, cloudTask, poolInformation, await GetJobPreparationTask(tesTask));

                tesTaskLog.StartTime = DateTimeOffset.UtcNow;
                tesTask.State = TesState.INITIALIZINGEnum;
                poolInformation = null;
            }
            catch (AzureBatchQuotaMaxedOutException exception)
            {
                logger.LogWarning($"TES task: {tesTask.Id} AzureBatchQuotaMaxedOutException.Message: {exception.Message} . Not enough quota available.  Task will remain with state QUEUED.");
            }
            catch (AzureBatchLowQuotaException exception)
            {
                tesTask.State = TesState.SYSTEMERROREnum;
                tesTask.AddTesTaskLog(); // Adding new log here because this exception is thrown from CheckBatchAccountQuotas() and AddTesTaskLog() above is called after that. This way each attempt will have its own log entry.
                tesTask.SetFailureReason("InsufficientBatchQuota", exception.Message);
                logger.LogError(exception, $"TES task: {tesTask.Id} AzureBatchLowQuotaException.Message: {exception.Message}");
            }
            catch (AzureBatchVirtualMachineAvailabilityException exception)
            {
                tesTask.State = TesState.SYSTEMERROREnum;
                tesTask.AddTesTaskLog(); // Adding new log here because this exception is thrown from GetVmSizeAsync() and AddTesTaskLog() above is called after that. This way each attempt will have its own log entry.
                tesTask.SetFailureReason("NoVmSizeAvailable", exception.Message);
                logger.LogError(exception, $"TES task: {tesTask.Id} AzureBatchVirtualMachineAvailabilityException.Message: {exception.Message}");
            }
            catch (TesException exception)
            {
                tesTask.State = TesState.SYSTEMERROREnum;
                tesTask.SetFailureReason(exception);
                logger.LogError(exception, $"TES task: {tesTask.Id} TesException.Message: {exception.Message}");
            }
            catch (BatchClientException exception)
            {
                tesTask.State = TesState.SYSTEMERROREnum;
                tesTask.SetFailureReason("BatchClientException", string.Join(",", exception.Data.Values), exception.Message, exception.StackTrace);
                logger.LogError(exception, $"TES task: {tesTask.Id} BatchClientException.Message: {exception.Message} {string.Join(",", exception?.Data?.Values)}");
            }
            catch (BatchException exception) when (exception.InnerException is Microsoft.Azure.Batch.Protocol.Models.BatchErrorException batcnErrorException && @"ActiveJobAndScheduleQuotaReached".Equals(batcnErrorException.Body.Code, StringComparison.OrdinalIgnoreCase))
            {
                tesTask.SetWarning(batcnErrorException.Body.Message.Value, Array.Empty<string>());
                logger.LogDebug($"Not enough quota available for task Id {tesTask.Id}. Reason: {batcnErrorException.Body.Message.Value}. Task will remain in queue.");
            }
            catch (Exception exception)
            {
                tesTask.State = TesState.SYSTEMERROREnum;
                tesTask.SetFailureReason("UnknownError", exception.Message, exception.StackTrace);
                logger.LogError(exception, $"TES task: {tesTask.Id} Exception.Message: {exception.Message}");
            }
            finally
            {
                if (enableBatchAutopool && poolInformation is not null && poolInformation.AutoPoolSpecification is null)
                {
                    await azureProxy.DeleteBatchPoolIfExistsAsync(poolInformation.PoolId);
                }
            }
        }

        /// <summary>
        /// Gets the current state of the Azure Batch task
        /// </summary>
        /// <param name="tesTask"><see cref="TesTask"/></param>
        /// <returns>A higher-level abstraction of the current state of the Azure Batch task</returns>
        [System.Diagnostics.CodeAnalysis.SuppressMessage("Performance", "CA1826:Do not use Enumerable methods on indexable collections", Justification = "FirstOrDefault() is straightforward, the alternative is less clear.")]
        private async ValueTask<CombinedBatchTaskInfo> GetBatchTaskStateAsync(TesTask tesTask)
        {
            var azureBatchJobAndTaskState = await azureProxy.GetBatchJobAndTaskStateAsync(tesTask.Id);

            tesTask.PoolId ??= azureBatchJobAndTaskState.PoolId;

            static IEnumerable<string> ConvertNodeErrorsToSystemLogItems(AzureBatchJobAndTaskState azureBatchJobAndTaskState)
            {
                var systemLogItems = new List<string>();

                if (azureBatchJobAndTaskState.NodeErrorCode is not null)
                {
                    systemLogItems.Add(azureBatchJobAndTaskState.NodeErrorCode);
                }

                if (azureBatchJobAndTaskState.NodeErrorDetails is not null)
                {
                    systemLogItems.AddRange(azureBatchJobAndTaskState.NodeErrorDetails);
                }

                return systemLogItems;
            }

            if (azureBatchJobAndTaskState.ActiveJobWithMissingAutoPool)
            {
                var batchJobInfo = JsonConvert.SerializeObject(azureBatchJobAndTaskState);
                logger.LogWarning($"Found active job without auto pool for TES task {tesTask.Id}. Deleting the job and requeuing the task. BatchJobInfo: {batchJobInfo}");
                return new CombinedBatchTaskInfo
                {
                    BatchTaskState = BatchTaskState.ActiveJobWithMissingAutoPool,
                    FailureReason = BatchTaskState.ActiveJobWithMissingAutoPool.ToString(),
                    PoolId = azureBatchJobAndTaskState.PoolId
                };
            }

            if (azureBatchJobAndTaskState.MoreThanOneActiveJobFound)
            {
                return new CombinedBatchTaskInfo
                {
                    BatchTaskState = BatchTaskState.MoreThanOneActiveJobFound,
                    FailureReason = BatchTaskState.MoreThanOneActiveJobFound.ToString(),
                    PoolId = azureBatchJobAndTaskState.PoolId
                };
            }

            // Because a ComputeTask is not assigned to the compute node while the StartTask is running, IAzureProxy.GetBatchJobAndTaskStateAsync() does not see start task failures. Attempt to deal with that here.
            if (azureBatchJobAndTaskState.NodeState is null && azureBatchJobAndTaskState.JobState == JobState.Active && azureBatchJobAndTaskState.TaskState == TaskState.Active && !string.IsNullOrWhiteSpace(azureBatchJobAndTaskState.PoolId))
            {
                if (this.enableBatchAutopool)
                {
                    ProcessStartTaskFailure((await azureProxy.ListComputeNodesAsync(azureBatchJobAndTaskState.PoolId, new ODATADetailLevel { FilterClause = "state eq 'starttaskfailed'", SelectClause = "id,startTaskInfo" }).FirstOrDefaultAsync())?.StartTaskInformation?.FailureInformation);
                }
                else
                {
                    if (TryGetPool(azureBatchJobAndTaskState.PoolId, out var pool))
                    {
                        azureBatchJobAndTaskState.NodeAllocationFailed = pool.PopNextResizeError() is not null;
                        ProcessStartTaskFailure(pool.PopNextStartTaskFailure());
                    }
                }

                void ProcessStartTaskFailure(TaskFailureInformation failureInformation)
                {
                    if (failureInformation is not null)
                    {
                        azureBatchJobAndTaskState.NodeState = ComputeNodeState.StartTaskFailed;
                        azureBatchJobAndTaskState.NodeErrorCode = failureInformation.Code;
                        azureBatchJobAndTaskState.NodeErrorDetails = failureInformation.Details?.Select(d => d.Value);
                    }
                }
            }

            switch (azureBatchJobAndTaskState.JobState)
            {
                case null:
                case JobState.Deleting:
                    return new CombinedBatchTaskInfo
                    {
                        BatchTaskState = BatchTaskState.JobNotFound,
                        FailureReason = BatchTaskState.JobNotFound.ToString(),
                        PoolId = azureBatchJobAndTaskState.PoolId
                    };
                case JobState.Active:
                    {
                        if (azureBatchJobAndTaskState.NodeAllocationFailed)
                        {
                            return new CombinedBatchTaskInfo
                            {
                                BatchTaskState = BatchTaskState.NodeAllocationFailed,
                                FailureReason = BatchTaskState.NodeAllocationFailed.ToString(),
                                SystemLogItems = ConvertNodeErrorsToSystemLogItems(azureBatchJobAndTaskState),
                                PoolId = azureBatchJobAndTaskState.PoolId
                            };
                        }

                        if (azureBatchJobAndTaskState.NodeState == ComputeNodeState.Unusable)
                        {
                            return new CombinedBatchTaskInfo
                            {
                                BatchTaskState = BatchTaskState.NodeUnusable,
                                FailureReason = BatchTaskState.NodeUnusable.ToString(),
                                SystemLogItems = ConvertNodeErrorsToSystemLogItems(azureBatchJobAndTaskState),
                                PoolId = azureBatchJobAndTaskState.PoolId
                            };
                        }

                        if (azureBatchJobAndTaskState.NodeState == ComputeNodeState.Preempted)
                        {
                            return new CombinedBatchTaskInfo
                            {
                                BatchTaskState = BatchTaskState.NodePreempted,
                                FailureReason = BatchTaskState.NodePreempted.ToString(),
                                SystemLogItems = ConvertNodeErrorsToSystemLogItems(azureBatchJobAndTaskState),
                                PoolId = azureBatchJobAndTaskState.PoolId
                            };
                        }

                        if (azureBatchJobAndTaskState.NodeErrorCode is not null)
                        {
                            if (azureBatchJobAndTaskState.NodeErrorCode == "DiskFull")
                            {
                                return new CombinedBatchTaskInfo
                                {
                                    BatchTaskState = BatchTaskState.NodeFailedDuringStartupOrExecution,
                                    FailureReason = azureBatchJobAndTaskState.NodeErrorCode,
                                    PoolId = azureBatchJobAndTaskState.PoolId
                                };
                            }
                            else
                            {
                                return new CombinedBatchTaskInfo
                                {
                                    BatchTaskState = BatchTaskState.NodeFailedDuringStartupOrExecution,
                                    FailureReason = BatchTaskState.NodeFailedDuringStartupOrExecution.ToString(),
                                    SystemLogItems = ConvertNodeErrorsToSystemLogItems(azureBatchJobAndTaskState),
                                    PoolId = azureBatchJobAndTaskState.PoolId
                                };
                            }
                        }

                        break;
                    }
                case JobState.Terminating:
                case JobState.Completed:
                    break;
                default:
                    throw new Exception($"Found batch job {tesTask.Id} in unexpected state: {azureBatchJobAndTaskState.JobState}");
            }

            switch (azureBatchJobAndTaskState.TaskState)
            {
                case null:
                    return new CombinedBatchTaskInfo
                    {
                        BatchTaskState = BatchTaskState.MissingBatchTask,
                        FailureReason = BatchTaskState.MissingBatchTask.ToString(),
                        PoolId = azureBatchJobAndTaskState.PoolId
                    };
                case TaskState.Active:
                case TaskState.Preparing:
                    return new CombinedBatchTaskInfo
                    {
                        BatchTaskState = BatchTaskState.Initializing,
                        PoolId = azureBatchJobAndTaskState.PoolId
                    };
                case TaskState.Running:
                    return new CombinedBatchTaskInfo
                    {
                        BatchTaskState = BatchTaskState.Running,
                        PoolId = azureBatchJobAndTaskState.PoolId
                    };
                case TaskState.Completed:
                    var batchJobInfo = JsonConvert.SerializeObject(azureBatchJobAndTaskState);

                    if (azureBatchJobAndTaskState.TaskExitCode == 0 && azureBatchJobAndTaskState.TaskFailureInformation is null)
                    {
                        var metrics = await GetBatchNodeMetricsAndCromwellResultCodeAsync(tesTask);

                        return new CombinedBatchTaskInfo
                        {
                            BatchTaskState = BatchTaskState.CompletedSuccessfully,
                            BatchTaskExitCode = azureBatchJobAndTaskState.TaskExitCode,
                            BatchTaskStartTime = metrics.TaskStartTime ?? azureBatchJobAndTaskState.TaskStartTime,
                            BatchTaskEndTime = metrics.TaskEndTime ?? azureBatchJobAndTaskState.TaskEndTime,
                            BatchNodeMetrics = metrics.BatchNodeMetrics,
                            CromwellRcCode = metrics.CromwellRcCode,
                            PoolId = azureBatchJobAndTaskState.PoolId
                        };
                    }
                    else
                    {
                        logger.LogError($"Task {tesTask.Id} failed. ExitCode: {azureBatchJobAndTaskState.TaskExitCode}, BatchJobInfo: {batchJobInfo}");

                        return new CombinedBatchTaskInfo
                        {
                            BatchTaskState = BatchTaskState.CompletedWithErrors,
                            FailureReason = azureBatchJobAndTaskState.TaskFailureInformation?.Code,
                            BatchTaskExitCode = azureBatchJobAndTaskState.TaskExitCode,
                            BatchTaskStartTime = azureBatchJobAndTaskState.TaskStartTime,
                            BatchTaskEndTime = azureBatchJobAndTaskState.TaskEndTime,
                            SystemLogItems = new[] { azureBatchJobAndTaskState.TaskFailureInformation?.Details?.FirstOrDefault()?.Value },
                            PoolId = azureBatchJobAndTaskState.PoolId
                        };
                    }
                default:
                    throw new Exception($"Found batch task {tesTask.Id} in unexpected state: {azureBatchJobAndTaskState.TaskState}");
            }
        }

        /// <summary>
        /// Transitions the <see cref="TesTask"/> to the new state, based on the rules defined in the tesTaskStateTransitions list.
        /// </summary>
        /// <param name="tesTask">TES task</param>
        /// <param name="combinedBatchTaskInfo">Current Azure Batch task info</param>
        /// <returns>True if the TES task was changed.</returns>
        private async ValueTask<bool> HandleTesTaskTransitionAsync(TesTask tesTask, CombinedBatchTaskInfo combinedBatchTaskInfo)
            // When task is executed the following may be touched:
            // tesTask.Log[].SystemLog
            // tesTask.Log[].FailureReason
            // tesTask.Log[].CromwellResultCode
            // tesTask.Log[].BatchExecutionMetrics
            // tesTask.Log[].EndTime
            // tesTask.Log[].Log[].StdErr
            // tesTask.Log[].Log[].ExitCode
            // tesTask.Log[].Log[].StartTime
            // tesTask.Log[].Log[].EndTime

            => await (tesTaskStateTransitions
                .FirstOrDefault(m => (m.Condition is null || m.Condition(tesTask)) && (m.CurrentBatchTaskState is null || m.CurrentBatchTaskState == combinedBatchTaskInfo.BatchTaskState))
                ?.ActionAsync(tesTask, combinedBatchTaskInfo) ?? ValueTask.FromResult(false));

        /// <summary>
        /// Returns a job preparation task for shared pool cleanup coordination.
        /// </summary>
        /// <param name="tesTask"></param>
        /// <returns></returns>
        /// <remarks>TODO: remarks</remarks>
        private async ValueTask<JobPreparationTask> GetJobPreparationTask(TesTask tesTask)
            => enableBatchAutopool ? default : new()
            {
                CommandLine = @"/bin/env ./job-prep.sh",
                EnvironmentSettings = new[] { new EnvironmentSetting("COA_EXECUTOR", tesTask.Executors.First().Image) },
                RerunOnComputeNodeRebootAfterSuccess = false,
                ResourceFiles = new[] { ResourceFile.FromUrl(await this.storageAccessProvider.MapLocalPathToSasUrlAsync($"/{this.defaultStorageAccountName}/inputs/coa-tes/job-prep.sh"), @"job-prep.sh", @"0755") },
                UserIdentity = new UserIdentity(new AutoUserSpecification(elevationLevel: ElevationLevel.Admin, scope: AutoUserScope.Pool)),
                WaitForSuccess = true,
            };

        /// <summary>
        /// Returns job preparation and main Batch tasks that represents the given <see cref="TesTask"/>
        /// </summary>
        /// <param name="task">The <see cref="TesTask"/></param>
        /// <param name="poolHasContainerConfig">Indicates that <see cref="CloudTask.ContainerSettings"/> must be set.</param>
        /// <returns>Job preparation and main Batch tasks</returns>
        private async Task<CloudTask> ConvertTesTaskToBatchTaskAsync(TesTask task, bool poolHasContainerConfig)
        {
            var cromwellPathPrefixWithoutEndSlash = CromwellPathPrefix.TrimEnd('/');
            var taskId = task.Id;

            var queryStringsToRemoveFromLocalFilePaths = task.Inputs
                .Select(i => i.Path)
                .Concat(task.Outputs.Select(o => o.Path))
                .Where(p => p is not null)
                .Select(p => queryStringRegex.Match(p).Groups[1].Value)
                .Where(qs => !string.IsNullOrEmpty(qs))
                .ToList();

            var inputFiles = task.Inputs.Distinct();

            var drsInputFiles = inputFiles
                .Where(f => f?.Url?.StartsWith("drs://", StringComparison.OrdinalIgnoreCase) == true)
                .ToList();

            var cromwellExecutionDirectoryPath = GetCromwellExecutionDirectoryPath(task);

            if (cromwellExecutionDirectoryPath is null)
            {
                throw new TesException("NoCromwellExecutionDirectory", $"Could not identify Cromwell execution directory path for task {task.Id}. This TES instance supports Cromwell tasks only.");
            }

            foreach (var output in task.Outputs)
            {
                if (!output.Path.StartsWith(CromwellPathPrefix, StringComparison.OrdinalIgnoreCase))
                {
                    throw new TesException("InvalidOutputPath", $"Unsupported output path '{output.Path}' for task Id {task.Id}. Must start with {CromwellPathPrefix}");
                }
            }

            var batchExecutionDirectoryPath = GetBatchExecutionDirectoryPath(task);
            var metricsPath = $"/{batchExecutionDirectoryPath}/metrics.txt";
            var metricsUrl = new Uri(await this.storageAccessProvider.MapLocalPathToSasUrlAsync(metricsPath, getContainerSas: true));

            // TODO: Cromwell bug: Cromwell command write_tsv() generates a file in the execution directory, for example execution/write_tsv_3922310b441805fc43d52f293623efbc.tmp. These are not passed on to TES inputs.
            // WORKAROUND: Get the list of files in the execution directory and add them to task inputs.
            var executionDirectoryUri = new Uri(await this.storageAccessProvider.MapLocalPathToSasUrlAsync($"/{cromwellExecutionDirectoryPath}", getContainerSas: true));
            var blobsInExecutionDirectory = (await azureProxy.ListBlobsAsync(executionDirectoryUri)).Where(b => !b.EndsWith($"/{CromwellScriptFileName}")).Where(b => !b.Contains($"/{BatchExecutionDirectoryName}/"));
            var additionalInputFiles = blobsInExecutionDirectory.Select(b => $"{CromwellPathPrefix}{b}").Select(b => new TesInput { Content = null, Path = b, Url = b, Name = Path.GetFileName(b), Type = TesFileType.FILEEnum });

            var filesToDownload = await Task.WhenAll(
                inputFiles
                .Where(f => f?.Url?.StartsWith("drs://", StringComparison.OrdinalIgnoreCase) != true) // do not attempt to download DRS input files since the cromwell-drs-localizer will
                .Union(additionalInputFiles)
                .Select(async f => await GetTesInputFileUrl(f, task.Id, queryStringsToRemoveFromLocalFilePaths)));

            const string exitIfDownloadedFileIsNotFound = "{ [ -f \"$path\" ] && : || { echo \"Failed to download file $url\" 1>&2 && exit 1; } }";
            const string incrementTotalBytesTransferred = "total_bytes=$(( $total_bytes + `stat -c %s \"$path\"` ))";

            // Using --include and not using --no-recursive as a workaround for https://github.com/Azure/blobxfer/issues/123
            var downloadFilesScriptContent = "total_bytes=0 && "
                + string.Join(" && ", filesToDownload.Select(f =>
                {
                    var setVariables = $"path='{f.Path}' && url='{f.Url}'";

                    var downloadSingleFile = f.Url.Contains(".blob.core.")
                                                && UrlContainsSas(f.Url) // Workaround for https://github.com/Azure/blobxfer/issues/132
                        ? $"blobxfer download --storage-url \"$url\" --local-path \"$path\" --chunk-size-bytes 104857600 --rename --include '{StorageAccountUrlSegments.Create(f.Url).BlobName}'"
                        : "mkdir -p $(dirname \"$path\") && wget -O \"$path\" \"$url\"";

                    return $"{setVariables} && {downloadSingleFile} && {exitIfDownloadedFileIsNotFound} && {incrementTotalBytesTransferred}";
                }))
                + $" && echo FileDownloadSizeInBytes=$total_bytes >> {metricsPath}";

            var downloadFilesScriptPath = $"{batchExecutionDirectoryPath}/{DownloadFilesScriptFileName}";
            var downloadFilesScriptUrl = await this.storageAccessProvider.MapLocalPathToSasUrlAsync($"/{downloadFilesScriptPath}");
            await this.storageAccessProvider.UploadBlobAsync($"/{downloadFilesScriptPath}", downloadFilesScriptContent);

            var filesToUpload = await Task.WhenAll(
                task.Outputs.Select(async f =>
                    new TesOutput { Path = f.Path, Url = await this.storageAccessProvider.MapLocalPathToSasUrlAsync(f.Path, getContainerSas: true), Name = f.Name, Type = f.Type }));

            // Ignore missing stdout/stderr files. CWL workflows have an issue where if the stdout/stderr are redirected, they are still listed in the TES outputs
            // Ignore any other missing files and directories. WDL tasks can have optional output files.
            // Syntax is: If file or directory doesn't exist, run a noop (":") operator, otherwise run the upload command:
            // { if not exists do nothing else upload; } && { ... }
            var uploadFilesScriptContent = "total_bytes=0 && "
                + string.Join(" && ", filesToUpload.Select(f =>
                {
                    var setVariables = $"path='{f.Path}' && url='{f.Url}'";
                    var blobxferCommand = $"blobxfer upload --storage-url \"$url\" --local-path \"$path\" --one-shot-bytes 104857600 {(f.Type == TesFileType.FILEEnum ? "--rename --no-recursive" : string.Empty)}";

                    return $"{{ {setVariables} && [ ! -e \"$path\" ] && : || {{ {blobxferCommand} && {incrementTotalBytesTransferred}; }} }}";
                }))
                + $" && echo FileUploadSizeInBytes=$total_bytes >> {metricsPath}";

            var uploadFilesScriptPath = $"{batchExecutionDirectoryPath}/{UploadFilesScriptFileName}";
            var uploadFilesScriptSasUrl = await this.storageAccessProvider.MapLocalPathToSasUrlAsync($"/{uploadFilesScriptPath}");
            await this.storageAccessProvider.UploadBlobAsync($"/{uploadFilesScriptPath}", uploadFilesScriptContent);

            var executor = task.Executors.First();

            var volumeMountsOption = $"-v $AZ_BATCH_TASK_WORKING_DIR{cromwellPathPrefixWithoutEndSlash}:{cromwellPathPrefixWithoutEndSlash}";

            var executorImageIsPublic = (await azureProxy.GetContainerRegistryInfoAsync(executor.Image)) is null;
            var dockerInDockerImageIsPublic = (await azureProxy.GetContainerRegistryInfoAsync(dockerInDockerImageName)) is null;
            var blobXferImageIsPublic = (await azureProxy.GetContainerRegistryInfoAsync(blobxferImageName)) is null;

            var sb = new StringBuilder();

            sb.AppendLine($"write_kv() {{ echo \"$1=$2\" >> $AZ_BATCH_TASK_WORKING_DIR{metricsPath}; }} && \\");  // Function that appends key=value pair to metrics.txt file
            sb.AppendLine($"write_ts() {{ write_kv $1 $(date -Iseconds); }} && \\");    // Function that appends key=<current datetime> to metrics.txt file
            sb.AppendLine($"mkdir -p $AZ_BATCH_TASK_WORKING_DIR/{batchExecutionDirectoryPath} && \\");

            if (dockerInDockerImageIsPublic)
            {
                sb.AppendLine($"(grep -q alpine /etc/os-release && apk add bash || :) && \\");  // Install bash if running on alpine (will be the case if running inside "docker" image)
            }

            var vmSize = task.Resources?.GetBackendParameterValue(TesResources.SupportedBackendParameters.vm_size);

            if (drsInputFiles.Count > 0 && task.Resources?.ContainsBackendParameterValue(TesResources.SupportedBackendParameters.workflow_execution_identity) == true)
            {
                sb.AppendLine($"write_ts CromwellDrsLocalizerPullStart && \\");
                sb.AppendLine($"docker pull --quiet {cromwellDrsLocalizerImageName} && \\");
                sb.AppendLine($"write_ts CromwellDrsLocalizerPullEnd && \\");
            }

            if (blobXferImageIsPublic)
            {
                sb.AppendLine($"write_ts BlobXferPullStart && \\");
                sb.AppendLine($"docker pull --quiet {blobxferImageName} && \\");
                sb.AppendLine($"write_ts BlobXferPullEnd && \\");
            }

            if (executorImageIsPublic)
            {
                // Private executor images are pulled via pool ContainerConfiguration
                sb.AppendLine($"write_ts ExecutorPullStart && docker pull --quiet {executor.Image} && write_ts ExecutorPullEnd && \\");
            }

            // The remainder of the script downloads the inputs, runs the main executor container, and uploads the outputs, including the metrics.txt file
            // After task completion, metrics file is downloaded and used to populate the BatchNodeMetrics object
            sb.AppendLine($"write_kv ExecutorImageSizeInBytes $(docker inspect {executor.Image} | grep \\\"Size\\\" | grep -Po '(?i)\\\"Size\\\":\\K([^,]*)') && \\");

            if (drsInputFiles.Count > 0)
            {
                // resolve DRS input files with Cromwell DRS Localizer Docker image
                sb.AppendLine($"write_ts DrsLocalizationStart && \\");

                foreach (var drsInputFile in drsInputFiles)
                {
                    var drsUrl = drsInputFile.Url;
                    var localizedFilePath = drsInputFile.Path;
                    var drsLocalizationCommand = $"docker run --rm {volumeMountsOption} -e MARTHA_URL=\"{marthaUrl}\" {cromwellDrsLocalizerImageName} {drsUrl} {localizedFilePath} --access-token-strategy azure{(!string.IsNullOrWhiteSpace(marthaKeyVaultName) ? " --vault-name " + marthaKeyVaultName : string.Empty)}{(!string.IsNullOrWhiteSpace(marthaSecretName) ? " --secret-name " + marthaSecretName : string.Empty)} && \\";
                    sb.AppendLine(drsLocalizationCommand);
                }

                sb.AppendLine($"write_ts DrsLocalizationEnd && \\");
            }

            sb.AppendLine($"write_ts DownloadStart && \\");
            sb.AppendLine($"docker run --rm {volumeMountsOption} --entrypoint=/bin/sh {blobxferImageName} /{downloadFilesScriptPath} && \\");
            sb.AppendLine($"write_ts DownloadEnd && \\");
            sb.AppendLine($"chmod -R o+rwx $AZ_BATCH_TASK_WORKING_DIR{cromwellPathPrefixWithoutEndSlash} && \\");
            sb.AppendLine($"write_ts ExecutorStart && \\");
            sb.AppendLine($"docker run --rm {volumeMountsOption} --entrypoint= --workdir / {executor.Image} {executor.Command[0]} -c \"{string.Join(" && ", executor.Command.Skip(1))}\" && \\");
            sb.AppendLine($"write_ts ExecutorEnd && \\");
            sb.AppendLine($"write_ts UploadStart && \\");
            sb.AppendLine($"docker run --rm {volumeMountsOption} --entrypoint=/bin/sh {blobxferImageName} /{uploadFilesScriptPath} && \\");
            sb.AppendLine($"write_ts UploadEnd && \\");
            sb.AppendLine($"/bin/bash -c 'disk=( `df -k $AZ_BATCH_TASK_WORKING_DIR | tail -1` ) && echo DiskSizeInKiB=${{disk[1]}} >> $AZ_BATCH_TASK_WORKING_DIR{metricsPath} && echo DiskUsedInKiB=${{disk[2]}} >> $AZ_BATCH_TASK_WORKING_DIR{metricsPath}' && \\");
            sb.AppendLine($"write_kv VmCpuModelName \"$(cat /proc/cpuinfo | grep -m1 name | cut -f 2 -d ':' | xargs)\" && \\");
            sb.AppendLine($"docker run --rm {volumeMountsOption} {blobxferImageName} upload --storage-url \"{metricsUrl}\" --local-path \"{metricsPath}\" --rename --no-recursive");

            var batchScriptPath = $"{batchExecutionDirectoryPath}/{BatchScriptFileName}";
            await this.storageAccessProvider.UploadBlobAsync($"/{batchScriptPath}", sb.ToString());

            var batchScriptSasUrl = await this.storageAccessProvider.MapLocalPathToSasUrlAsync($"/{batchScriptPath}");
            var batchExecutionDirectorySasUrl = await this.storageAccessProvider.MapLocalPathToSasUrlAsync($"/{batchExecutionDirectoryPath}", getContainerSas: true);

            var cloudTask = new CloudTask(taskId, $"/bin/sh {batchScriptPath}")
            {
                UserIdentity = new UserIdentity(new AutoUserSpecification(elevationLevel: ElevationLevel.Admin, scope: AutoUserScope.Pool)),
                ResourceFiles = new List<ResourceFile> { ResourceFile.FromUrl(batchScriptSasUrl, batchScriptPath), ResourceFile.FromUrl(downloadFilesScriptUrl, downloadFilesScriptPath), ResourceFile.FromUrl(uploadFilesScriptSasUrl, uploadFilesScriptPath) },
                OutputFiles = new List<OutputFile> {
                    new OutputFile(
                        "../std*.txt",
                        new OutputFileDestination(new OutputFileBlobContainerDestination(batchExecutionDirectorySasUrl)),
                        new OutputFileUploadOptions(OutputFileUploadCondition.TaskFailure))
                }
            };

            if (poolHasContainerConfig)
            {
                // If the executor image is private, and in order to run multiple containers in the main task, the image has to be downloaded via pool ContainerConfiguration.
                // This also requires that the main task runs inside a container. So we run the "docker" container that in turn runs other containers.
                // If the executor image is public, there is no need for pool ContainerConfiguration and task can run normally, without being wrapped in a docker container.
                // Volume mapping for docker.sock below allows the docker client in the container to access host's docker daemon.
                var containerRunOptions = $"--rm -v /var/run/docker.sock:/var/run/docker.sock -v $AZ_BATCH_TASK_WORKING_DIR:$AZ_BATCH_TASK_WORKING_DIR ";
                cloudTask.ContainerSettings = new TaskContainerSettings(dockerInDockerImageName, containerRunOptions);
            }

            return cloudTask;

            static bool UrlContainsSas(string url)
            {
                var uri = new Uri(url, UriKind.Absolute);
                var query = uri.Query;
                return query?.Length > 1 && query[1..].Split('&').Any(QueryContainsSas);

                static bool QueryContainsSas(string arg)
                    => arg switch
                    {
                        var x when x.Split('=', 2)[0] == "sig" => true,
                        var x when x.Contains('=') => false,
                        var x when x.Contains("sas") => true, // PrivatePathsAndUrlsGetSasToken() uses this as a "sas" token
                        _ => false,
                    };
            }
        }

        /// <summary>
        /// Converts the input file URL into proper http URL with SAS token, ready for batch to download.
        /// Removes the query strings from the input file path and the command script content.
        /// Uploads the file if content is provided.
        /// </summary>
        /// <param name="inputFile"><see cref="TesInput"/> file</param>
        /// <param name="taskId">TES task Id</param>
        /// <param name="queryStringsToRemoveFromLocalFilePaths">Query strings to remove from local file paths</param>
        /// <returns>List of modified <see cref="TesInput"/> files</returns>
        private async Task<TesInput> GetTesInputFileUrl(TesInput inputFile, string taskId, List<string> queryStringsToRemoveFromLocalFilePaths)
        {
            if (inputFile.Path is not null && !inputFile.Path.StartsWith(CromwellPathPrefix, StringComparison.OrdinalIgnoreCase))
            {
                throw new TesException("InvalidInputFilePath", $"Unsupported input path '{inputFile.Path}' for task Id {taskId}. Must start with '{CromwellPathPrefix}'.");
            }

            if (inputFile.Url is not null && inputFile.Content is not null)
            {
                throw new TesException("InvalidInputFilePath", "Input Url and Content cannot be both set");
            }

            if (inputFile.Url is null && inputFile.Content is null)
            {
                throw new TesException("InvalidInputFilePath", "One of Input Url or Content must be set");
            }

            if (inputFile.Type == TesFileType.DIRECTORYEnum)
            {
                throw new TesException("InvalidInputFilePath", "Directory input is not supported.");
            }

            string inputFileUrl;

            if (inputFile.Content is not null || IsCromwellCommandScript(inputFile))
            {
                inputFileUrl = await this.storageAccessProvider.MapLocalPathToSasUrlAsync(inputFile.Path);

                var content = inputFile.Content ?? await this.storageAccessProvider.DownloadBlobAsync(inputFile.Path);
                content = IsCromwellCommandScript(inputFile) ? RemoveQueryStringsFromLocalFilePaths(content, queryStringsToRemoveFromLocalFilePaths) : content;

                await this.storageAccessProvider.UploadBlobAsync(inputFile.Path, content);
            }
            else if (TryGetCromwellTmpFilePath(inputFile.Url, out var localPath))
            {
                inputFileUrl = await this.storageAccessProvider.MapLocalPathToSasUrlAsync(inputFile.Path);
                await this.storageAccessProvider.UploadBlobFromFileAsync(inputFile.Path, localPath);
            }
            else if (await this.storageAccessProvider.IsPublicHttpUrl(inputFile.Url))
            {
                inputFileUrl = inputFile.Url;
            }
            else
            {
                // Convert file:///account/container/blob paths to /account/container/blob
                var url = Uri.TryCreate(inputFile.Url, UriKind.Absolute, out var tempUrl) && tempUrl.IsFile ? tempUrl.AbsolutePath : inputFile.Url;
                inputFileUrl = (await this.storageAccessProvider.MapLocalPathToSasUrlAsync(url)) ?? throw new TesException("InvalidInputFilePath", $"Unsupported input URL '{inputFile.Url}' for task Id {taskId}. Must start with 'http', '{CromwellPathPrefix}' or use '/accountName/containerName/blobName' pattern where TES service has Contributor access to the storage account.");
            }

            var path = RemoveQueryStringsFromLocalFilePaths(inputFile.Path, queryStringsToRemoveFromLocalFilePaths);
            return new TesInput { Url = inputFileUrl, Path = path };
        }

        /// <summary>
        /// Constructs an Azure Start Task instance if needed
        /// </summary>
        /// <param name="tesTask">The <see cref="TesTask"/> to schedule on Azure Batch</param>
        /// <returns></returns>
        private async Task<StartTask> StartTaskIfNeeded(TesTask tesTask)
        {
            await Task.Delay(1);
            // <param name="batchExecutionDirectoryPath">Relative path to the Batch execution location</param>
            // <param name="startTaskSasUrl">SAS URL for the start task</param>
            // <param name="startTaskPath">Local path on the Azure Batch node for the script</param>
            //var batchExecutionPath = GetBatchExecutionDirectoryPath(tesTask);
            //string startTaskSasUrl = null;

            // string startTaskSasUrl = null, string startTaskPath = null

            //BatchModels.StartTask result = default;

            //if (useStartTask)
            //{
            //    var scriptPath = $"{batchExecutionPath}/start-task.sh";
            //    await this.storageAccessProvider.UploadBlobAsync(scriptPath, BatchUtils.StartTaskScript);
            //    startTaskSasUrl = await this.storageAccessProvider.MapLocalPathToSasUrlAsync(scriptPath);
            //}

            //if (useStartTask)
            //{
            //    var scriptPath = $"{batchExecutionDirectoryPath}/{startTaskScriptFilename}";
            //    await this.storageAccessProvider.UploadBlobAsync(scriptPath, BatchUtils.StartTaskScript);
            //    var scriptSasUrl = await this.storageAccessProvider.MapLocalPathToSasUrlAsync(scriptPath);

            //    startTask = new Microsoft.Azure.Batch.StartTask
            //    {
            //        // Pool StartTask: install Docker as start task if it's not already
            //        CommandLine = $"sudo /bin/sh {batchStartTaskLocalPathOnBatchNode}",
            //        UserIdentity = new UserIdentity(new AutoUserSpecification(elevationLevel: ElevationLevel.Admin, scope: AutoUserScope.Pool)),
            //        ResourceFiles = new List<ResourceFile> { ResourceFile.FromUrl(scriptSasUrl, batchStartTaskLocalPathOnBatchNode) }
            //    };
            //}

            //if (useStartTask)
            //{
            //    startTask = new Microsoft.Azure.Management.Batch.Models.StartTask
            //    {
            //        // Pool StartTask: install Docker as start task if it's not already
            //        CommandLine = $"/bin/sh {startTaskPath}",
            //        UserIdentity = new Microsoft.Azure.Management.Batch.Models.UserIdentity(null, new Microsoft.Azure.Management.Batch.Models.AutoUserSpecification(elevationLevel: Microsoft.Azure.Management.Batch.Models.ElevationLevel.Admin, scope: Microsoft.Azure.Management.Batch.Models.AutoUserScope.Pool)),
            //        ResourceFiles = new List<Microsoft.Azure.Management.Batch.Models.ResourceFile> { new Microsoft.Azure.Management.Batch.Models.ResourceFile(null, null, startTaskSasUrl, null, startTaskPath) }
            //    };
            //}

            return default;
        }

        /// <summary>
        /// Constructs an Azure Batch Container Configuration instance
        /// </summary>
        /// <param name="executorImage">The image name for the current <see cref="TesTask"/></param>
        /// <returns></returns>
        private async ValueTask<ContainerConfiguration> GetContainerConfigurationIfNeeded(string executorImage)
        {
            BatchModels.ContainerConfiguration result = default;
            var containerRegistryInfo = await azureProxy.GetContainerRegistryInfoAsync(executorImage);

            if (containerRegistryInfo is not null)
            {
                // Download private images at node startup, since those cannot be downloaded in the main task that runs multiple containers.
                // Doing this also requires that the main task runs inside a container, hence downloading the "docker" image (contains docker client) as well.
                result = new BatchModels.ContainerConfiguration
                {
                    ContainerImageNames = new List<string> { executorImage, dockerInDockerImageName, blobxferImageName },
                    ContainerRegistries = new List<BatchModels.ContainerRegistry>
                    {
                        new(
                            userName: containerRegistryInfo.Username,
                            registryServer: containerRegistryInfo.RegistryServer,
                            password: containerRegistryInfo.Password)
                    }
                };

                var containerRegistryInfoForDockerInDocker = await azureProxy.GetContainerRegistryInfoAsync(dockerInDockerImageName);

                if (containerRegistryInfoForDockerInDocker is not null && containerRegistryInfoForDockerInDocker.RegistryServer != containerRegistryInfo.RegistryServer)
                {
                    result.ContainerRegistries.Add(new(
                        userName: containerRegistryInfoForDockerInDocker.Username,
                        registryServer: containerRegistryInfoForDockerInDocker.RegistryServer,
                        password: containerRegistryInfoForDockerInDocker.Password));
                }

                var containerRegistryInfoForBlobXfer = await azureProxy.GetContainerRegistryInfoAsync(blobxferImageName);

                if (containerRegistryInfoForBlobXfer is not null && containerRegistryInfoForBlobXfer.RegistryServer != containerRegistryInfo.RegistryServer && containerRegistryInfoForBlobXfer.RegistryServer != containerRegistryInfoForDockerInDocker.RegistryServer)
                {
                    result.ContainerRegistries.Add(new(
                        userName: containerRegistryInfoForBlobXfer.Username,
                        registryServer: containerRegistryInfoForBlobXfer.RegistryServer,
                        password: containerRegistryInfoForBlobXfer.Password));
                }
            }

            return result is null ? default : new()
            {
                ContainerImageNames = result.ContainerImageNames,
                ContainerRegistries = result
                                    .ContainerRegistries
                                    .Select(r => new ContainerRegistry(
                                        userName: r.UserName,
                                        password: r.Password,
                                        registryServer: r.RegistryServer,
                                        identityReference: r.IdentityReference is null ? null : new() { ResourceId = r.IdentityReference.ResourceId }))
                                    .ToList()
            };
        }

        /// <summary>
        /// Constructs an Azure Batch PoolInformation instance
        /// </summary>
        /// <param name="poolSpecification"></param>
        /// <param name="tesTaskId"></param>
        /// <param name="jobId"></param>
        /// <param name="identityResourceIds"></param>
        /// <remarks>If <paramref name="identityResourceIds"/> is provided, <paramref name="jobId"/> must also be provided.</remarks>
        /// <returns>An Azure Batch Pool specifier</returns>
        private async Task<PoolInformation> CreateAutoPoolModePoolInformation(PoolSpecification poolSpecification, string tesTaskId, string jobId, IEnumerable<string> identityResourceIds = null)
        {
            var identities = identityResourceIds?.ToArray() ?? Array.Empty<string>();
            var isAutoPool = identityResourceIds is null || !identityResourceIds.Any();

            if (isAutoPool)
            {
                logger.LogInformation($"TES task: {tesTaskId} creating Auto Pool using VM size {poolSpecification.VirtualMachineSize}");
            }
            else
            {
                logger.LogInformation($"TES task: {tesTaskId} creating Manual Batch Pool using VM size {poolSpecification.VirtualMachineSize}");
            }

            // By default, the pool will have the same name/ID as the job if the identity is provided, otherwise we return an actual autopool.
            return isAutoPool
                ? new()
                {
                    AutoPoolSpecification = new()
                    {
                        AutoPoolIdPrefix = "TES",
                        PoolLifetimeOption = PoolLifetimeOption.Job,
                        PoolSpecification = poolSpecification,
                        KeepAlive = false
                    }
                }
                : await azureProxy.CreateBatchPoolAsync(
                    ConvertPoolSpecificationToModelsPool(
                        $"TES_{jobId}",
                        jobId,
                        GetBatchPoolIdentity(identities),
                        poolSpecification),
                    IsPreemptable());

            bool IsPreemptable()
                => true switch
                {
                    _ when poolSpecification.TargetDedicatedComputeNodes > 0 => false,
                    _ when poolSpecification.TargetLowPriorityComputeNodes > 0 => true,
                    _ => throw new ArgumentException("Unable to determine if pool will host a low priority compute node.", nameof(poolSpecification)),
                };
        }

        /// <summary>
        /// Generate the BatchPoolIdentity object
        /// </summary>
        /// <param name="identities"></param>
        /// <returns></returns>
        private static BatchModels.BatchPoolIdentity GetBatchPoolIdentity(string[] identities)
            => identities is null || !identities.Any() ? null : new(BatchModels.PoolIdentityType.UserAssigned, identities.ToDictionary(x => x, x => new BatchModels.UserAssignedIdentities()));

        /// <summary>
        /// Generate the PoolSpecification object
        /// </summary>
        /// <param name="vmSize"></param>
        /// <param name="autoscaled"></param>
        /// <param name="preemptable"></param>
        /// <param name="nodeInfo"></param>
        /// <param name="startTaskSasUrl"></param>
        /// <param name="startTaskPath"></param>
        /// <param name="containerConfiguration"></param>
        /// <returns></returns>
        private PoolSpecification GetPoolSpecification(string vmSize, bool autoscaled, bool preemptable, BatchNodeInfo nodeInfo, string startTaskSasUrl, string startTaskPath, ContainerConfiguration containerConfiguration)
        {
            var vmConfig = new VirtualMachineConfiguration(
                imageReference: new ImageReference(
                    nodeInfo.BatchImageOffer,
                    nodeInfo.BatchImagePublisher,
                    nodeInfo.BatchImageSku,
                    nodeInfo.BatchImageVersion),
                nodeAgentSkuId: nodeInfo.BatchNodeAgentSkuId)
            {
                ContainerConfiguration = containerConfiguration
            };

            StartTask startTask = default;
            if (!string.IsNullOrWhiteSpace(startTaskSasUrl) && !string.IsNullOrWhiteSpace(startTaskPath))
            {
                startTask = new StartTask
                {
                    CommandLine = $"/bin/sudo /bin/sh {startTaskPath}",
                    UserIdentity = new UserIdentity(new AutoUserSpecification(elevationLevel: ElevationLevel.Admin, scope: AutoUserScope.Pool)),
                    ResourceFiles = new List<ResourceFile> { ResourceFile.FromUrl(startTaskSasUrl, startTaskPath) }
                };
            }

            var poolSpecification = new PoolSpecification
            {
                VirtualMachineConfiguration = vmConfig,
                VirtualMachineSize = vmSize,
                ResizeTimeout = TimeSpan.FromMinutes(30),
                StartTask = startTask,
            };

            if (autoscaled)
            {
                poolSpecification.AutoScaleEnabled = true;
                poolSpecification.AutoScaleEvaluationInterval = TimeSpan.FromMinutes(5);
                poolSpecification.AutoScaleFormula = BatchPool.AutoPoolFormula(preemptable, 1);
            }
            else
            {
                poolSpecification.AutoScaleEnabled = false;
                poolSpecification.TargetLowPriorityComputeNodes = preemptable == true ? 1 : 0;
                poolSpecification.TargetDedicatedComputeNodes = preemptable == false ? 1 : 0;
            }

            if (!string.IsNullOrEmpty(this.batchNodesSubnetId))
            {
                poolSpecification.NetworkConfiguration = new()
                {
                    PublicIPAddressConfiguration = new PublicIPAddressConfiguration(this.disableBatchNodesPublicIpAddress ? IPAddressProvisioningType.NoPublicIPAddresses : IPAddressProvisioningType.BatchManaged),
                    SubnetId = this.batchNodesSubnetId
                };
            }

            return poolSpecification;
        }

        /// <summary>
        /// Convert PoolSpecification to Models.Pool, including any BatchPoolIdentity
        /// </summary>
        /// <remarks>Note: this is not a complete conversion. It only converts properties we are currently using (including on referenced objects). TODO: add new properties we set in the future on <see cref="PoolSpecification"/> and/or its contained objects.</remarks>
        /// <param name="name"></param>
        /// <param name="displayName"></param>
        /// <param name="poolIdentity"></param>
        /// <param name="pool"></param>
        /// <returns>A <see cref="BatchModels.Pool"/>.</returns>
        private static BatchModels.Pool ConvertPoolSpecificationToModelsPool(string name, string displayName, BatchModels.BatchPoolIdentity poolIdentity, PoolSpecification pool)
        {
            ValidateString(name, nameof(name), 64);
            ValidateString(displayName, nameof(displayName), 1024);

            var scaleSettings = true == pool.AutoScaleEnabled ? ConvertAutoScale() : ConvertManualScale();

            return new(name: name, displayName: displayName, identity: poolIdentity)
            {
                VmSize = pool.VirtualMachineSize,
                ScaleSettings = scaleSettings,
                DeploymentConfiguration = new()
                {
                    VirtualMachineConfiguration = new(ConvertImageReference(pool.VirtualMachineConfiguration.ImageReference), pool.VirtualMachineConfiguration.NodeAgentSkuId, containerConfiguration: ConvertContainerConfiguration(pool.VirtualMachineConfiguration.ContainerConfiguration))
                },
                ApplicationPackages = pool.ApplicationPackageReferences is null ? default : pool.ApplicationPackageReferences.Select(ConvertApplicationPackage).ToList(),
                NetworkConfiguration = ConvertNetworkConfiguration(pool.NetworkConfiguration),
                StartTask = ConvertStartTask(pool.StartTask)
            };

            BatchModels.ScaleSettings ConvertManualScale()
                => new()
                {
                    FixedScale = new()
                    {
                        TargetDedicatedNodes = pool.TargetDedicatedComputeNodes,
                        TargetLowPriorityNodes = pool.TargetLowPriorityComputeNodes,
                        ResizeTimeout = pool.ResizeTimeout,
                        NodeDeallocationOption = BatchModels.ComputeNodeDeallocationOption.TaskCompletion
                    }
                };

            BatchModels.ScaleSettings ConvertAutoScale()
                => new()
                {
                    AutoScale = new()
                    {
                        Formula = pool.AutoScaleFormula,
                        EvaluationInterval = pool.AutoScaleEvaluationInterval
                    }
                };

            static void ValidateString(string value, string name, int length)
            {
                if (value is null) throw new ArgumentNullException(name);
                if (value.Length > length) throw new ArgumentException($"{name} exceeds maximum length {length}", name);
            }

            static BatchModels.ContainerConfiguration ConvertContainerConfiguration(ContainerConfiguration containerConfiguration)
                => containerConfiguration is null ? default : new(containerConfiguration.ContainerImageNames, containerConfiguration.ContainerRegistries?.Select(ConvertContainerRegistry).ToList());

            static BatchModels.StartTask ConvertStartTask(StartTask startTask)
                => startTask is null ? default : new(startTask.CommandLine, startTask.ResourceFiles?.Select(ConvertResourceFile).ToList(), startTask.EnvironmentSettings?.Select(ConvertEnvironmentSetting).ToList(), ConvertUserIdentity(startTask.UserIdentity), startTask.MaxTaskRetryCount, startTask.WaitForSuccess, ConvertTaskContainerSettings(startTask.ContainerSettings));

            static BatchModels.UserIdentity ConvertUserIdentity(UserIdentity userIdentity)
                => userIdentity is null ? default : new(userIdentity.UserName, ConvertAutoUserSpecification(userIdentity.AutoUser));

            static BatchModels.AutoUserSpecification ConvertAutoUserSpecification(AutoUserSpecification autoUserSpecification)
                => autoUserSpecification is null ? default : new((BatchModels.AutoUserScope?)autoUserSpecification.Scope, (BatchModels.ElevationLevel?)autoUserSpecification.ElevationLevel);

            static BatchModels.TaskContainerSettings ConvertTaskContainerSettings(TaskContainerSettings containerSettings)
                => containerSettings is null ? default : new(containerSettings.ImageName, containerSettings.ContainerRunOptions, ConvertContainerRegistry(containerSettings.Registry), (BatchModels.ContainerWorkingDirectory?)containerSettings.WorkingDirectory);

            static BatchModels.ContainerRegistry ConvertContainerRegistry(ContainerRegistry containerRegistry)
                => containerRegistry is null ? default : new(containerRegistry.UserName, containerRegistry.Password, containerRegistry.RegistryServer, ConvertComputeNodeIdentityReference(containerRegistry.IdentityReference));

            static BatchModels.ResourceFile ConvertResourceFile(ResourceFile resourceFile)
                => resourceFile is null ? default : new(resourceFile.AutoStorageContainerName, resourceFile.StorageContainerUrl, resourceFile.HttpUrl, resourceFile.BlobPrefix, resourceFile.FilePath, resourceFile.FileMode, ConvertComputeNodeIdentityReference(resourceFile.IdentityReference));

            static BatchModels.ComputeNodeIdentityReference ConvertComputeNodeIdentityReference(ComputeNodeIdentityReference computeNodeIdentityReference)
                => computeNodeIdentityReference is null ? default : new(computeNodeIdentityReference.ResourceId);

            static BatchModels.EnvironmentSetting ConvertEnvironmentSetting(EnvironmentSetting environmentSetting)
                => environmentSetting is null ? default : new(environmentSetting.Name, environmentSetting.Value);

            static BatchModels.ImageReference ConvertImageReference(ImageReference imageReference)
                => imageReference is null ? default : new(imageReference.Publisher, imageReference.Offer, imageReference.Sku, imageReference.Version);

            static BatchModels.ApplicationPackageReference ConvertApplicationPackage(ApplicationPackageReference applicationPackage)
                => applicationPackage is null ? default : new(applicationPackage.ApplicationId, applicationPackage.Version);

            static BatchModels.NetworkConfiguration ConvertNetworkConfiguration(NetworkConfiguration networkConfiguration)
                => networkConfiguration is null ? default : new(subnetId: networkConfiguration.SubnetId, publicIPAddressConfiguration: ConvertPublicIPAddressConfiguration(networkConfiguration.PublicIPAddressConfiguration));

            static BatchModels.PublicIPAddressConfiguration ConvertPublicIPAddressConfiguration(PublicIPAddressConfiguration publicIPAddressConfiguration)
                => publicIPAddressConfiguration is null ? default : new(provision: (BatchModels.IPAddressProvisioningType?)publicIPAddressConfiguration.Provision);
        }

        /// <summary>
        /// Removes a set of strings from the given string
        /// </summary>
        /// <param name="stringsToRemove">Strings to remove</param>
        /// <param name="originalString">The original string</param>
        /// <returns>The modified string</returns>
        private static string RemoveQueryStringsFromLocalFilePaths(string originalString, IEnumerable<string> stringsToRemove)
        {
            if (!stringsToRemove.Any(s => originalString.Contains(s, StringComparison.OrdinalIgnoreCase)))
            {
                return originalString;
            }

            var modifiedString = originalString;

            foreach (var stringToRemove in stringsToRemove)
            {
                modifiedString = modifiedString.Replace(stringToRemove, string.Empty, StringComparison.OrdinalIgnoreCase);
            }

            return modifiedString;
        }

        /// <summary>
        /// Check quotas for available active jobs, pool and CPU cores.
        /// </summary>
        /// <param name="vmInfo">Dedicated virtual machine information.</param>
        /// <param name="poolName">Name of pool</param>
        private async Task CheckBatchAccountQuotas(VirtualMachineInformation vmInfo, string poolName)
        {
            var workflowCoresRequirement = vmInfo.NumberOfCores.Value;
            var isDedicated = !vmInfo.LowPriority;
            var vmFamily = vmInfo.VmFamily;

            var batchQuotas = await azureProxy.GetBatchAccountQuotasAsync();
            var totalCoreQuota = isDedicated ? batchQuotas.DedicatedCoreQuota : batchQuotas.LowPriorityCoreQuota;
            var isDedicatedAndPerVmFamilyCoreQuotaEnforced = isDedicated && batchQuotas.DedicatedCoreQuotaPerVMFamilyEnforced;

            var vmFamilyCoreQuota = isDedicatedAndPerVmFamilyCoreQuotaEnforced
                ? batchQuotas.DedicatedCoreQuotaPerVMFamily.FirstOrDefault(q => vmFamily.Equals(q.Name, StringComparison.OrdinalIgnoreCase))?.CoreQuota ?? 0
                : workflowCoresRequirement;

            var poolQuota = batchQuotas.PoolQuota;
            var activeJobAndJobScheduleQuota = batchQuotas.ActiveJobAndJobScheduleQuota;

            var activeJobsCount = azureProxy.GetBatchActiveJobCount();
            var activePoolsCount = azureProxy.GetBatchActivePoolCount();
            var activeNodeCountByVmSize = azureProxy.GetBatchActiveNodeCountByVmSize().ToList();
            var virtualMachineInfoList = await azureProxy.GetVmSizesAndPricesAsync();

            var totalCoresInUse = activeNodeCountByVmSize
                .Sum(x =>
                    virtualMachineInfoList
                        .FirstOrDefault(vm => vm.VmSize.Equals(x.VirtualMachineSize, StringComparison.OrdinalIgnoreCase))?
                        .NumberOfCores * (isDedicated ? x.DedicatedNodeCount : x.LowPriorityNodeCount));

            if (workflowCoresRequirement > totalCoreQuota)
            {
                // The workflow task requires more cores than the total Batch account's cores quota - FAIL
                throw new AzureBatchLowQuotaException($"Azure Batch Account does not have enough {(isDedicated ? "dedicated" : "low priority")} cores quota to run a workflow with cpu core requirement of {workflowCoresRequirement}. Please submit an Azure Support request to increase your quota: {AzureSupportUrl}");
            }

            if (isDedicatedAndPerVmFamilyCoreQuotaEnforced && workflowCoresRequirement > vmFamilyCoreQuota)
            {
                // The workflow task requires more cores than the total Batch account's dedicated family quota - FAIL
                throw new AzureBatchLowQuotaException($"Azure Batch Account does not have enough dedicated {vmFamily} cores quota to run a workflow with cpu core requirement of {workflowCoresRequirement}. Please submit an Azure Support request to increase your quota: {AzureSupportUrl}");
            }

            if (activeJobsCount + 1 > activeJobAndJobScheduleQuota)
            {
                throw new AzureBatchQuotaMaxedOutException($"No remaining active jobs quota available. There are {activeJobsCount} active jobs out of {activeJobAndJobScheduleQuota}");
            }

            if ((this.enableBatchAutopool || !IsPoolAvailable(poolName)) && activePoolsCount + 1 > poolQuota)
            {
                throw new AzureBatchQuotaMaxedOutException($"No remaining pool quota available. There are {activePoolsCount} pools in use out of {poolQuota}");
            }

            if ((totalCoresInUse + workflowCoresRequirement) > totalCoreQuota)
            {
                throw new AzureBatchQuotaMaxedOutException($"Not enough core quota remaining to schedule task requiring {workflowCoresRequirement} {(isDedicated ? "dedicated" : "low priority")} cores. There are {totalCoresInUse} cores in use out of {totalCoreQuota}.");
            }

            if (isDedicatedAndPerVmFamilyCoreQuotaEnforced)
            {
                var vmSizesInRequestedFamily = virtualMachineInfoList.Where(vm => vm.VmFamily.Equals(vmFamily, StringComparison.OrdinalIgnoreCase)).Select(vm => vm.VmSize).ToList();
                var activeNodeCountByVmSizeInRequestedFamily = activeNodeCountByVmSize.Where(x => vmSizesInRequestedFamily.Contains(x.VirtualMachineSize, StringComparer.OrdinalIgnoreCase));

                var dedicatedCoresInUseInRequestedVmFamily = activeNodeCountByVmSizeInRequestedFamily
                    .Sum(x => virtualMachineInfoList.FirstOrDefault(vm => vm.VmSize.Equals(x.VirtualMachineSize, StringComparison.OrdinalIgnoreCase))?.NumberOfCores * x.DedicatedNodeCount);

                if (dedicatedCoresInUseInRequestedVmFamily + workflowCoresRequirement > vmFamilyCoreQuota)
                {
                    throw new AzureBatchQuotaMaxedOutException($"Not enough core quota remaining to schedule task requiring {workflowCoresRequirement} dedicated {vmFamily} cores. There are {dedicatedCoresInUseInRequestedVmFamily} cores in use out of {vmFamilyCoreQuota}");
                }
            }
        }

        /// <summary>
        /// Gets the cheapest available VM size that satisfies the <see cref="TesTask"/> execution requirements
        /// </summary>
        /// <param name="tesTask"><see cref="TesTask"/></param>
        /// <param name="forcePreemptibleVmsOnly">Force consideration of preemptible virtual machines only.</param>
        /// <returns>The virtual machine info</returns>
        public async Task<VirtualMachineInformation> GetVmSizeAsync(TesTask tesTask, bool forcePreemptibleVmsOnly = false)
        {
            bool allowedVmSizesFilter(VirtualMachineInformation vm) => allowedVmSizes is null || ! allowedVmSizes.Any() || allowedVmSizes.Contains(vm.VmSize, StringComparer.OrdinalIgnoreCase) || allowedVmSizes.Contains(vm.VmFamily, StringComparer.OrdinalIgnoreCase);

            var tesResources = tesTask.Resources;

            var previouslyFailedVmSizes = tesTask.Logs?
                .Where(log => log.FailureReason == BatchTaskState.NodeAllocationFailed.ToString() && log.VirtualMachineInfo?.VmSize is not null)
                .Select(log => log.VirtualMachineInfo.VmSize)
                .Distinct()
                .ToList();

            var virtualMachineInfoList = await azureProxy.GetVmSizesAndPricesAsync();
            var preemptible = forcePreemptibleVmsOnly || usePreemptibleVmsOnly || tesResources.Preemptible.GetValueOrDefault(true);

            var eligibleVms = new List<VirtualMachineInformation>();
            var noVmFoundMessage = string.Empty;

            var vmSize = tesTask.Resources?.GetBackendParameterValue(TesResources.SupportedBackendParameters.vm_size);

            if (!string.IsNullOrWhiteSpace(vmSize))
            {
                eligibleVms = virtualMachineInfoList
                    .Where(vm =>
                        vm.LowPriority == preemptible
                        && vm.VmSize.Equals(vmSize, StringComparison.OrdinalIgnoreCase))
                    .ToList();

                noVmFoundMessage = $"No VM (out of {virtualMachineInfoList.Count}) available with the required resources (vmsize: {vmSize}, preemptible: {preemptible}) for task id {tesTask.Id}.";
            }
            else
            {
                var requiredNumberOfCores = tesResources.CpuCores.GetValueOrDefault(DefaultCoreCount);
                var requiredMemoryInGB = tesResources.RamGb.GetValueOrDefault(DefaultMemoryGb);
                var requiredDiskSizeInGB = tesResources.DiskGb.GetValueOrDefault(DefaultDiskGb);

                eligibleVms = virtualMachineInfoList
                    .Where(vm =>
                        vm.LowPriority == preemptible
                        && vm.NumberOfCores >= requiredNumberOfCores
                        && vm.MemoryInGB >= requiredMemoryInGB
                        && vm.ResourceDiskSizeInGB >= requiredDiskSizeInGB)
                    .ToList();

                noVmFoundMessage = $"No VM (out of {virtualMachineInfoList.Count}) available with the required resources (cores: {requiredNumberOfCores}, memory: {requiredMemoryInGB} GB, disk: {requiredDiskSizeInGB} GB, preemptible: {preemptible}) for task id {tesTask.Id}.";
            }

            var batchQuotas = await azureProxy.GetBatchAccountQuotasAsync();

            var selectedVm = eligibleVms
                .Where(allowedVmSizesFilter)
                .Where(vm => !(previouslyFailedVmSizes?.Contains(vm.VmSize, StringComparer.OrdinalIgnoreCase) ?? false))
                .Where(vm => preemptible
                    ? batchQuotas.LowPriorityCoreQuota >= vm.NumberOfCores
                    : batchQuotas.DedicatedCoreQuota >= vm.NumberOfCores
                        && (!batchQuotas.DedicatedCoreQuotaPerVMFamilyEnforced || batchQuotas.DedicatedCoreQuotaPerVMFamily.FirstOrDefault(x => vm.VmFamily.Equals(x.Name, StringComparison.OrdinalIgnoreCase))?.CoreQuota >= vm.NumberOfCores))
                .OrderBy(x => x.PricePerHour)
                .FirstOrDefault();

            if (!preemptible && selectedVm is not null)
            {
                var idealVm = eligibleVms
                    .Where(allowedVmSizesFilter)
                    .Where(vm => !(previouslyFailedVmSizes?.Contains(vm.VmSize, StringComparer.OrdinalIgnoreCase) ?? false))
                    .OrderBy(x => x.PricePerHour)
                    .FirstOrDefault();

                if (selectedVm.PricePerHour >= idealVm.PricePerHour * 2)
                {
                    tesTask.SetWarning("UsedLowPriorityInsteadOfDedicatedVm",
                        $"This task ran on low priority machine because dedicated quota was not available for VM Series '{idealVm.VmFamily}'.",
                        $"Increase the quota for VM Series '{idealVm.VmFamily}' to run this task on a dedicated VM. Please submit an Azure Support request to increase your quota: {AzureSupportUrl}");

                    return await GetVmSizeAsync(tesTask, true);
                }
            }

            if (selectedVm is not null)
            {
                return selectedVm;
            }

            if (!eligibleVms.Any())
            {
                noVmFoundMessage += $" There are no VM sizes that match the requirements. Review the task resources.";
            }

            if (previouslyFailedVmSizes is not null)
            {
                noVmFoundMessage += $" The following VM sizes were excluded from consideration because of {BatchTaskState.NodeAllocationFailed} error(s) on previous attempts: {string.Join(", ", previouslyFailedVmSizes)}.";
            }

            var vmsExcludedByTheAllowedVmsConfiguration = eligibleVms.Except(eligibleVms.Where(allowedVmSizesFilter)).Count();

            if (vmsExcludedByTheAllowedVmsConfiguration > 0)
            {
                noVmFoundMessage += $" Note that {vmsExcludedByTheAllowedVmsConfiguration} VM(s), suitable for this task, were excluded by the allowed-vm-sizes configuration. Consider expanding the list of allowed VM sizes.";
            }

            throw new AzureBatchVirtualMachineAvailabilityException(noVmFoundMessage.Trim());
        }

        private async Task<(BatchNodeMetrics BatchNodeMetrics, DateTimeOffset? TaskStartTime, DateTimeOffset? TaskEndTime, int? CromwellRcCode)> GetBatchNodeMetricsAndCromwellResultCodeAsync(TesTask tesTask)
        {
            var bytesInGB = Math.Pow(1000, 3);
            var kiBInGB = Math.Pow(1000, 3) / 1024;

            static double? GetDurationInSeconds(Dictionary<string, string> dict, string startKey, string endKey)
            {
                return TryGetValueAsDateTimeOffset(dict, startKey, out var startTime) && TryGetValueAsDateTimeOffset(dict, endKey, out var endTime)
                    ? endTime.Subtract(startTime).TotalSeconds
                    : (double?)null;
            }

            static bool TryGetValueAsDateTimeOffset(Dictionary<string, string> dict, string key, out DateTimeOffset result)
            {
                result = default;
                return dict.TryGetValue(key, out var valueAsString) && DateTimeOffset.TryParse(valueAsString, out result);
            }

            static bool TryGetValueAsDouble(Dictionary<string, string> dict, string key, out double result)
            {
                result = default;
                return dict.TryGetValue(key, out var valueAsString) && double.TryParse(valueAsString, out result);
            }

            BatchNodeMetrics batchNodeMetrics = null;
            DateTimeOffset? taskStartTime = null;
            DateTimeOffset? taskEndTime = null;
            int? cromwellRcCode = null;

            try
            {
                var cromwellRcContent = await this.storageAccessProvider.DownloadBlobAsync($"/{GetCromwellExecutionDirectoryPath(tesTask)}/rc");

                if (cromwellRcContent is not null && int.TryParse(cromwellRcContent, out var temp))
                {
                    cromwellRcCode = temp;
                }

                var metricsContent = await this.storageAccessProvider.DownloadBlobAsync($"/{GetBatchExecutionDirectoryPath(tesTask)}/metrics.txt");

                if (metricsContent is not null)
                {
                    try
                    {
                        var metrics = DelimitedTextToDictionary(metricsContent.Trim());

                        var diskSizeInGB = TryGetValueAsDouble(metrics, "DiskSizeInKiB", out var diskSizeInKiB) ? diskSizeInKiB / kiBInGB : (double?)null;
                        var diskUsedInGB = TryGetValueAsDouble(metrics, "DiskUsedInKiB", out var diskUsedInKiB) ? diskUsedInKiB / kiBInGB : (double?)null;

                        batchNodeMetrics = new BatchNodeMetrics
                        {
                            BlobXferImagePullDurationInSeconds = GetDurationInSeconds(metrics, "BlobXferPullStart", "BlobXferPullEnd"),
                            ExecutorImagePullDurationInSeconds = GetDurationInSeconds(metrics, "ExecutorPullStart", "ExecutorPullEnd"),
                            ExecutorImageSizeInGB = TryGetValueAsDouble(metrics, "ExecutorImageSizeInBytes", out var executorImageSizeInBytes) ? executorImageSizeInBytes / bytesInGB : (double?)null,
                            FileDownloadDurationInSeconds = GetDurationInSeconds(metrics, "DownloadStart", "DownloadEnd"),
                            FileDownloadSizeInGB = TryGetValueAsDouble(metrics, "FileDownloadSizeInBytes", out var fileDownloadSizeInBytes) ? fileDownloadSizeInBytes / bytesInGB : (double?)null,
                            ExecutorDurationInSeconds = GetDurationInSeconds(metrics, "ExecutorStart", "ExecutorEnd"),
                            FileUploadDurationInSeconds = GetDurationInSeconds(metrics, "UploadStart", "UploadEnd"),
                            FileUploadSizeInGB = TryGetValueAsDouble(metrics, "FileUploadSizeInBytes", out var fileUploadSizeInBytes) ? fileUploadSizeInBytes / bytesInGB : (double?)null,
                            DiskUsedInGB = diskUsedInGB,
                            DiskUsedPercent = diskUsedInGB.HasValue && diskSizeInGB.HasValue && diskSizeInGB > 0 ? (float?)(diskUsedInGB / diskSizeInGB * 100) : null,
                            VmCpuModelName = metrics.GetValueOrDefault("VmCpuModelName")
                        };

                        taskStartTime = TryGetValueAsDateTimeOffset(metrics, "BlobXferPullStart", out var startTime) ? (DateTimeOffset?)startTime : null;
                        taskEndTime = TryGetValueAsDateTimeOffset(metrics, "UploadEnd", out var endTime) ? (DateTimeOffset?)endTime : null;
                    }
                    catch (Exception ex)
                    {
                        logger.LogError($"Failed to parse metrics for task {tesTask.Id}. Error: {ex.Message}");
                    }
                }
            }
            catch (Exception ex)
            {
                logger.LogError($"Failed to get batch node metrics for task {tesTask.Id}. Error: {ex.Message}");
            }

            return (batchNodeMetrics, taskStartTime, taskEndTime, cromwellRcCode);
        }

        private static Dictionary<string, string> DelimitedTextToDictionary(string text, string fieldDelimiter = "=", string rowDelimiter = "\n")
            => text.Split(rowDelimiter)
                .Select(line => { var parts = line.Split(fieldDelimiter); return new KeyValuePair<string, string>(parts[0], parts[1]); })
                .ToDictionary(kv => kv.Key, kv => kv.Value);

        #region BatchPools
        private readonly BatchPools batchPools = new();

        internal bool TryGetPool(string poolId, out IBatchPool batchPool)
        {
            batchPool = batchPools.FirstOrDefault(p => p.Pool.PoolId.Equals(poolId, StringComparison.Ordinal));
            return batchPool is not null;
        }

        internal bool IsPoolAvailable(string key)
            => batchPools.TryGetValue(key, out var pools) && pools.Any(p => p.IsAvailable);

        internal async Task<IBatchPool> GetOrAddPoolAsync(string key, bool isPreemptable, Func<string, BatchModels.Pool> modelPoolFactory)
        {
            if (enableBatchAutopool)
            {
                return default;
            }

            _ = modelPoolFactory ?? throw new ArgumentNullException(nameof(modelPoolFactory));
            var keyLength = key?.Length ?? 0;
            if (keyLength > PoolKeyLength || keyLength < 1)
            {
                throw new ArgumentException("Key must be between 1-50 chars in length", nameof(key));
            }
            // TODO: Make sure key doesn't contain any unsupported chars

            var pool = batchPools.TryGetValue(key, out var set) ? set.LastOrDefault(Available) : default;
            if (pool is null)
            {
                var poolQuota = (await azureProxy.GetBatchAccountQuotasAsync()).PoolQuota;
                var activePoolsCount = azureProxy.GetBatchActivePoolCount();
                if (activePoolsCount + 1 > poolQuota)
                {
                    throw new AzureBatchQuotaMaxedOutException($"No remaining pool quota available. There are {activePoolsCount} pools in use out of {poolQuota}");
                }

                var uniquifier = new byte[8]; // This always becomes 13 chars when converted to base32 after removing the three '='s at the end. We won't ever decode this, so we don't need the '='s
                RandomNumberGenerator.Fill(uniquifier);
                var poolId = $"{key}-{Common.Utilities.ConvertToBase32(uniquifier).TrimEnd('=')}"; // embedded '-' is required by GetKeyFromPoolId()

                try
                {
                    var modelPool = modelPoolFactory(poolId);
                    modelPool.Metadata ??= new List<BatchModels.MetadataItem>();
                    modelPool.Metadata.Add(new(PoolHostName, this.hostname));
                    modelPool.Metadata.Add(new(PoolIsDedicated, (!isPreemptable).ToString()));
                    pool = _batchPoolFactory.CreateNew(await azureProxy.CreateBatchPoolAsync(modelPool, isPreemptable), this);
                }
                catch (OperationCanceledException)
                {
                    HandleTimeout(poolId);
                }
                catch (RequestFailedException ex) when (ex.Status == 0 && ex.InnerException is WebException webException && webException.Status == WebExceptionStatus.Timeout)
                {
                    HandleTimeout(poolId);
                }
                catch (Exception ex) when (IsInnermostExceptionSocketException125(ex))
                {
                    HandleTimeout(poolId);
                }

                _ = AddPool(pool);
            }
            return pool;

            static bool Available(IBatchPool pool)
                => pool.IsAvailable;

            void HandleTimeout(string poolId)
            {
                // When the batch management API creating the pool times out, it may or may not have created the pool. Add an inactive record to delete it if it did get created and try again later. That record will be removed later whether or not the pool was created.
                _ = AddPool(_batchPoolFactory.CreateNew(poolId, this));
                throw new AzureBatchQuotaMaxedOutException($"Pool creation timed out");
            }

            static bool IsInnermostExceptionSocketException125(Exception ex)
            {
                // errno: ECANCELED 125 Operation canceled
                for (var e = ex; e is System.Net.Sockets.SocketException /*se && se.ErrorCode == 125*/; e = e.InnerException)
                {
                    if (e.InnerException is null) { return false; }
                }
                return true;
            }
        }

        /// <inheritdoc/>
        public async ValueTask<IEnumerable<Task>> GetShutdownCandidatePools(CancellationToken cancellationToken)
        {
            return (await batchPools
                .ToAsyncEnumerable()
                .WhereAwait(async p => await p.CanBeDeleted(cancellationToken))
                .ToListAsync(cancellationToken))
                .Select(t => azureProxy.DeleteBatchPoolAsync(t.Pool.PoolId));
        }

        /// <inheritdoc/>
        public IEnumerable<IBatchPool> GetPools()
            => batchPools;

        /// <inheritdoc/>
        public bool RemovePoolFromList(IBatchPool pool)
            => batchPools.Remove(pool);

        private bool AddPool(IBatchPool pool)
            => batchPools.Add(pool);

        private static string GetKeyFromPoolId(string poolId)
            => poolId[..poolId.LastIndexOf('-')];

        private class BatchPoolEqualityComparer : IEqualityComparer<IBatchPool>
        {
            bool IEqualityComparer<IBatchPool>.Equals(IBatchPool x, IBatchPool y)
                => x.Pool.PoolId?.Equals(y.Pool.PoolId) ?? false;

            int IEqualityComparer<IBatchPool>.GetHashCode(IBatchPool obj)
                => obj.Pool.PoolId?.GetHashCode() ?? 0;
        }

        #region Used for unit/module testing
        internal IEnumerable<string> GetPoolGroupKeys()
            => batchPools.Keys;
        #endregion

        private class BatchPools : KeyedGroup<IBatchPool, GroupableSet<IBatchPool>>
        {
            public BatchPools()
                : base(p => p is null ? default : GetKeyFromPoolId(p.Pool.PoolId), StringComparer.Ordinal)
            { }

            protected override Func<IEnumerable<IBatchPool>, GroupableSet<IBatchPool>> CreateSetFunc
                => e => new(e, new BatchPoolEqualityComparer());

            public IBatchPool GetPoolOrDefault(string poolId)
                => TryGetValue(GetKeyFromPoolId(poolId), out var batchPools) ? batchPools.FirstOrDefault(p => p.Pool.PoolId.Equals(poolId, StringComparison.Ordinal)) : default;
        }
        #endregion

        /// <summary>
        /// Class that captures how <see cref="TesTask"/> transitions from current state to the new state, given the current Batch task state and optional condition. 
        /// Transitions typically include an action that needs to run in order for the task to move to the new state.
        /// </summary>
        private class TesTaskStateTransition
        {
            public TesTaskStateTransition(Func<TesTask, bool> condition, BatchTaskState? batchTaskState, Func<TesTask, CombinedBatchTaskInfo, Task> asyncAction)
                : this(condition, batchTaskState, asyncAction, null)
            {
            }

            public TesTaskStateTransition(Func<TesTask, bool> condition, BatchTaskState? batchTaskState, Action<TesTask, CombinedBatchTaskInfo> action)
                : this(condition, batchTaskState, null, action)
            {
            }

            private TesTaskStateTransition(Func<TesTask, bool> condition, BatchTaskState? batchTaskState, Func<TesTask, CombinedBatchTaskInfo, Task> asyncAction, Action<TesTask, CombinedBatchTaskInfo> action)
            {
                Condition = condition;
                CurrentBatchTaskState = batchTaskState;
                AsyncAction = asyncAction;
                Action = action;
            }

            public Func<TesTask, bool> Condition { get; }
            public BatchTaskState? CurrentBatchTaskState { get; }
            public Func<TesTask, CombinedBatchTaskInfo, Task> AsyncAction { get; }
            public Action<TesTask, CombinedBatchTaskInfo> Action { get; }

            /// <summary>
            /// Calls <see cref="Action"/> and/or <see cref="AsyncAction"/>.
            /// </summary>
            /// <param name="tesTask"></param>
            /// <param name="combinedBatchTaskInfo"></param>
            /// <returns>True an action was called, otherwise False.</returns>
            public async ValueTask<bool> ActionAsync(TesTask tesTask, CombinedBatchTaskInfo combinedBatchTaskInfo)
            {
                var tesTaskChanged = false;

                if (AsyncAction is not null)
                {
                    await AsyncAction(tesTask, combinedBatchTaskInfo);
                    tesTaskChanged = true;
                }

                if (Action is not null)
                {
                    Action(tesTask, combinedBatchTaskInfo);
                    tesTaskChanged = true;
                }

                return tesTaskChanged;
            }
        }

        private class ExternalStorageContainerInfo
        {
            public string AccountName { get; set; }
            public string ContainerName { get; set; }
            public string BlobEndpoint { get; set; }
            public string SasToken { get; set; }
        }

        private class CombinedBatchTaskInfo
        {
            public BatchTaskState BatchTaskState { get; set; }
            public BatchNodeMetrics BatchNodeMetrics { get; set; }
            public string FailureReason { get; set; }
            public DateTimeOffset? BatchTaskStartTime { get; set; }
            public DateTimeOffset? BatchTaskEndTime { get; set; }
            public int? BatchTaskExitCode { get; set; }
            public int? CromwellRcCode { get; set; }
            public IEnumerable<string> SystemLogItems { get; set; }
            public string PoolId { get; set; }
        }
    }
}<|MERGE_RESOLUTION|>--- conflicted
+++ resolved
@@ -73,12 +73,9 @@
         private readonly string defaultStorageAccountName;
         private readonly string globalStartTaskPath;
         private readonly string globalManagedIdentity;
-<<<<<<< HEAD
         private readonly string hostname;
         private readonly BatchPoolFactory _batchPoolFactory;
-=======
         private HashSet<string> onlyLogBatchTaskStateOnce = new();
->>>>>>> d190e7a3
 
         /// <summary>
         /// Orchestrates <see cref="TesTask"/>s on Azure Batch
@@ -166,33 +163,25 @@
 
             async Task SetTaskCompleted(TesTask tesTask, CombinedBatchTaskInfo batchInfo)
             {
-                await azureProxy.DeleteBatchJobAsync(tesTask.Id);
-                await RemovePool(tesTask, batchInfo);
+                await DeleteBatchJobAndPoolIfExistsAsync(tesTask);
                 SetTaskStateAndLog(tesTask, TesState.COMPLETEEnum, batchInfo);
             }
 
             async Task SetTaskExecutorError(TesTask tesTask, CombinedBatchTaskInfo batchInfo)
             {
-                await azureProxy.DeleteBatchJobAsync(tesTask.Id);
-                await RemovePool(tesTask, batchInfo);
+                await DeleteBatchJobAndPoolIfExistsAsync(tesTask);
                 SetTaskStateAndLog(tesTask, TesState.EXECUTORERROREnum, batchInfo);
             }
 
             async Task SetTaskSystemError(TesTask tesTask, CombinedBatchTaskInfo batchInfo)
             {
-                await azureProxy.DeleteBatchJobAsync(tesTask.Id);
-                await RemovePool(tesTask, batchInfo);
+                await DeleteBatchJobAndPoolIfExistsAsync(tesTask);
                 SetTaskStateAndLog(tesTask, TesState.SYSTEMERROREnum, batchInfo);
             }
 
             async Task DeleteBatchJobAndSetTaskStateAsync(TesTask tesTask, TesState newTaskState, CombinedBatchTaskInfo batchInfo)
             {
-                await this.azureProxy.DeleteBatchJobAsync(tesTask.Id);
-<<<<<<< HEAD
-                await RemovePool(tesTask, batchInfo);
-=======
-                await azureProxy.DeleteBatchPoolIfExistsAsync(tesTask.Id);
->>>>>>> d190e7a3
+                await DeleteBatchJobAndPoolIfExistsAsync(tesTask);
                 SetTaskStateAndLog(tesTask, newTaskState, batchInfo);
             }
 
@@ -206,24 +195,8 @@
 
             async Task CancelTaskAsync(TesTask tesTask, CombinedBatchTaskInfo batchInfo)
             {
-                await this.azureProxy.DeleteBatchJobAsync(tesTask.Id);
-<<<<<<< HEAD
-                await RemovePool(tesTask, batchInfo);
-=======
-                await azureProxy.DeleteBatchPoolIfExistsAsync(tesTask.Id);
->>>>>>> d190e7a3
+                await DeleteBatchJobAndPoolIfExistsAsync(tesTask);
                 tesTask.IsCancelRequested = false;
-            }
-
-            async Task RemovePool(TesTask tesTask, CombinedBatchTaskInfo batchInfo)
-            {
-                if (enableBatchAutopool)
-                {
-                    if (!string.IsNullOrWhiteSpace(batchInfo.PoolId) && (!batchInfo.PoolId.StartsWith("TES_") || tesTask.Resources?.ContainsBackendParameterValue(TesResources.SupportedBackendParameters.workflow_execution_identity) == true))
-                    {
-                        await azureProxy.DeleteBatchPoolIfExistsAsync(batchInfo.PoolId);
-                    }
-                }
             }
 
             tesTaskStateTransitions = new List<TesTaskStateTransition>()
@@ -246,37 +219,43 @@
             };
         }
 
+        private async Task DeleteBatchJobAndPoolIfExistsAsync(TesTask tesTask)
+        {
+            var batchDeletionExceptions = new List<Exception>();
+
+            try
+            {
+                await azureProxy.DeleteBatchJobAsync(tesTask.Id);
+            }
+            catch (Exception exc)
+            {
+                logger.LogError(exc, $"Exception deleting batch job with tesTask.Id: {tesTask?.Id}");
+                batchDeletionExceptions.Add(exc);
+            }
+
+            try
+            {
+                await azureProxy.DeleteBatchPoolIfExistsAsync(tesTask.Id);
+            }
+            catch (Exception exc)
+            {
+                logger.LogError(exc, $"Exception deleting batch pool with tesTask.Id: {tesTask?.Id}");
+                batchDeletionExceptions.Add(exc);
+            }
+
+            if (batchDeletionExceptions.Any())
+            {
+                throw new AggregateException(batchDeletionExceptions);
+            }
+        }
+
         /// <inheritdoc/>
         public IAsyncEnumerable<CloudPool> GetCloudPools()
             => azureProxy.GetActivePoolsAsync(this.hostname);
 
-<<<<<<< HEAD
         private async Task LoadExistingPools()
         {
             await foreach (var cloudPool in GetCloudPools())
-=======
-            try
-            {
-                await azureProxy.DeleteBatchJobAsync(tesTask.Id);
-            }
-            catch (Exception exc)
-            {
-                logger.LogError(exc, $"Exception deleting batch job with tesTask.Id: {tesTask?.Id}");
-                batchDeletionExceptions.Add(exc);
-            }
-
-            try
-            {
-                await azureProxy.DeleteBatchPoolIfExistsAsync(tesTask.Id);
-            }
-            catch (Exception exc)
-            {
-                logger.LogError(exc, $"Exception deleting batch pool with tesTask.Id: {tesTask?.Id}");
-                batchDeletionExceptions.Add(exc);
-            }
-
-            if (batchDeletionExceptions.Any())
->>>>>>> d190e7a3
             {
                 batchPools.Add(_batchPoolFactory.Retrieve(cloudPool, this));
             }
@@ -292,8 +271,6 @@
             var combinedBatchTaskInfo = await GetBatchTaskStateAsync(tesTask);
             string msg = $"TES task: {tesTask.Id} BatchTaskState: {combinedBatchTaskInfo.BatchTaskState}";
 
-<<<<<<< HEAD
-=======
             if (!onlyLogBatchTaskStateOnce.Contains(msg))
             {
                 logger.LogInformation(msg);
@@ -314,7 +291,6 @@
             }
         }
 
->>>>>>> d190e7a3
         private static string GetCromwellExecutionDirectoryPath(TesTask task)
             => GetParentPath(task.Inputs?.FirstOrDefault(IsCromwellCommandScript)?.Path.TrimStart('/'));
 
@@ -482,49 +458,40 @@
                     identities.Add(tesTask.Resources?.GetBackendParameterValue(TesResources.SupportedBackendParameters.workflow_execution_identity));
                 }
 
-<<<<<<< HEAD
                 if (this.enableBatchAutopool)
                 {
                     poolInformation = await CreateAutoPoolModePoolInformation(
-                        GetPoolSpecification(
-                            virtualMachineInfo.VmSize,
-                            false,
-                            virtualMachineInfo.LowPriority,
-                            batchNodeInfo,
-                            startTaskSasUrl,
-                            startTaskScriptFilename,
-                            containerConfiguration),
-                        jobId,
-                        identities);
+                        poolSpecification: GetPoolSpecification(
+                            vmSize: virtualMachineInfo.VmSize,
+                            autoscaled: false,
+                            preemptable: virtualMachineInfo.LowPriority,
+                            nodeInfo: batchNodeInfo,
+                            startTaskSasUrl: startTaskSasUrl,
+                            startTaskPath: startTaskScriptFilename,
+                            containerConfiguration: containerConfiguration),
+                        tesTaskId: tesTask.Id,
+                        jobId: jobId,
+                        identityResourceIds: identities);
                 }
                 else
                 {
-                    poolInformation = (await GetOrAddPoolAsync(poolName, virtualMachineInfo.LowPriority, id => ConvertPoolSpecificationToModelsPool(
-                        name: id,
-                        displayName: displayName,
-                        GetBatchPoolIdentity(identities),
-                        GetPoolSpecification(
-                            virtualMachineInfo.VmSize,
-                            true,
-                            virtualMachineInfo.LowPriority,
-                            batchNodeInfo,
-                            startTaskSasUrl,
-                            startTaskScriptFilename,
-                            containerConfiguration)))).Pool;
-                }
-=======
-                poolInformation = await CreateAutoPoolModePoolInformation(
-                    GetPoolSpecification(
-                        vmSize: virtualMachineInfo.VmSize,
-                        preemptable: virtualMachineInfo.LowPriority,
-                        nodeInfo: batchNodeInfo,
-                        startTaskSasUrl: startTaskSasUrl,
-                        startTaskPath: startTaskScriptFilename,
-                        containerConfiguration: containerConfiguration),
-                    tesTaskId: tesTask.Id,
-                    jobId: jobId,
-                    identityResourceIds: identities);
->>>>>>> d190e7a3
+                    poolInformation = (await GetOrAddPoolAsync(
+                        key: poolName,
+                        isPreemptable: virtualMachineInfo.LowPriority,
+                        modelPoolFactory: id => ConvertPoolSpecificationToModelsPool(
+                            name: id,
+                            displayName: displayName,
+                            poolIdentity: GetBatchPoolIdentity(identities.ToArray()),
+                            pool: GetPoolSpecification(
+                                vmSize: virtualMachineInfo.VmSize,
+                                autoscaled: true,
+                                preemptable: virtualMachineInfo.LowPriority,
+                                nodeInfo: batchNodeInfo,
+                                startTaskSasUrl: startTaskSasUrl,
+                                startTaskPath: startTaskScriptFilename,
+                                containerConfiguration: containerConfiguration)))
+                        ).Pool;
+                }
 
                 tesTask.PoolId = poolInformation.PoolId;
                 var cloudTask = await ConvertTesTaskToBatchTaskAsync(tesTask, containerConfiguration is not null);
