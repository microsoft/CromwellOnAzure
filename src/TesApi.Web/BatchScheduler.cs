﻿// Copyright (c) Microsoft Corporation.
// Licensed under the MIT License.

using System;
using System.Collections;
using System.Collections.Generic;
using System.Data;
using System.IO;
using System.Linq;
using System.Net;
using System.Security.Cryptography;
using System.Text;
using System.Text.RegularExpressions;
using System.Threading;
using System.Threading.Tasks;
using Azure;
using Microsoft.Azure.Batch;
using Microsoft.Azure.Batch.Common;
using Microsoft.Extensions.Configuration;
using Microsoft.Extensions.Logging;

using Newtonsoft.Json;

using Tes.Extensions;
using Tes.Models;

using BatchModels = Microsoft.Azure.Management.Batch.Models;

namespace TesApi.Web
{
    /// <summary>
    /// Orchestrates <see cref="TesTask"/>s on Azure Batch
    /// </summary>
    public class BatchScheduler : IBatchScheduler
    {
        internal const string PoolHostName = "CoA-TES-HostName";
        internal const string PoolIsDedicated = "CoA-TES-IsDedicated";

        /// <summary>
        /// CosmosDB container id for storing pool metadata that needs to survive reboots/etc.
        /// </summary>
        public const string CosmosDbContainerId = "Pools";

        private const string AzureSupportUrl = "https://portal.azure.com/#blade/Microsoft_Azure_Support/HelpAndSupportBlade/newsupportrequest";
        private const int PoolKeyLength = 50; // 64 max pool name length - 16 chars generating unique pool names
        private const int DefaultCoreCount = 1;
        private const int DefaultMemoryGb = 2;
        private const int DefaultDiskGb = 10;
        private const string CromwellPathPrefix = "/cromwell-executions/";
        private const string CromwellScriptFileName = "script";
        private const string BatchExecutionDirectoryName = "__batch";
        private const string BatchScriptFileName = "batch_script";
        private const string UploadFilesScriptFileName = "upload_files_script";
        private const string DownloadFilesScriptFileName = "download_files_script";
<<<<<<< HEAD
        //private const string startTaskScriptFilename = "start-task.sh";
=======
        private const string startTaskScriptFilename = "start-task.sh";
>>>>>>> fafd5aa6
        private static readonly Regex queryStringRegex = new(@"[^\?.]*(\?.*)");
        private readonly string dockerInDockerImageName;
        private readonly string blobxferImageName;
        private readonly string cromwellDrsLocalizerImageName;
        private readonly ILogger logger;
        private readonly IAzureProxy azureProxy;
        private readonly IStorageAccessProvider storageAccessProvider;
        private readonly IEnumerable<string> allowedVmSizes;
        private readonly List<TesTaskStateTransition> tesTaskStateTransitions;
        private readonly bool usePreemptibleVmsOnly;
        private readonly string batchNodesSubnetId;
        private readonly bool disableBatchNodesPublicIpAddress;
        private readonly bool enableBatchAutopool;
        private readonly BatchNodeInfo batchNodeInfo;
        private readonly string marthaUrl;
        private readonly string marthaKeyVaultName;
        private readonly string marthaSecretName;
        private readonly string defaultStorageAccountName;
<<<<<<< HEAD
        private readonly string hostname;
        private readonly BatchPoolFactory _batchPoolFactory;
=======
        private readonly string globalStartTaskPath;
        private readonly string globalManagedIdentity;
>>>>>>> fafd5aa6

        /// <summary>
        /// Orchestrates <see cref="TesTask"/>s on Azure Batch
        /// </summary>
        /// <param name="logger">Logger <see cref="ILogger"/></param>
        /// <param name="configuration">Configuration <see cref="IConfiguration"/></param>
        /// <param name="azureProxy">Azure proxy <see cref="IAzureProxy"/></param>
        /// <param name="storageAccessProvider">Storage access provider <see cref="IStorageAccessProvider"/></param>
        /// <param name="poolFactory"></param>
        public BatchScheduler(ILogger<BatchScheduler> logger, IConfiguration configuration, IAzureProxy azureProxy, IStorageAccessProvider storageAccessProvider, BatchPoolFactory poolFactory)
        {
            this.logger = logger;
            this.azureProxy = azureProxy;
            this.storageAccessProvider = storageAccessProvider;

            static bool GetBoolValue(IConfiguration configuration, string key, bool defaultValue) => string.IsNullOrWhiteSpace(configuration[key]) ? defaultValue : bool.Parse(configuration[key]);
            static string GetStringValue(IConfiguration configuration, string key, string defaultValue = "") => string.IsNullOrWhiteSpace(configuration[key]) ? defaultValue : configuration[key];

            this.allowedVmSizes = GetStringValue(configuration, "AllowedVmSizes", null)?.Split(',', StringSplitOptions.RemoveEmptyEntries).ToList();
            this.usePreemptibleVmsOnly = GetBoolValue(configuration, "UsePreemptibleVmsOnly", false);
            this.batchNodesSubnetId = GetStringValue(configuration, "BatchNodesSubnetId", string.Empty);
            this.dockerInDockerImageName = GetStringValue(configuration, "DockerInDockerImageName", "docker");
            this.blobxferImageName = GetStringValue(configuration, "BlobxferImageName", "mcr.microsoft.com/blobxfer");
            this.cromwellDrsLocalizerImageName = GetStringValue(configuration, "CromwellDrsLocalizerImageName", "broadinstitute/cromwell-drs-localizer:develop");
            this.disableBatchNodesPublicIpAddress = GetBoolValue(configuration, "DisableBatchNodesPublicIpAddress", false);
<<<<<<< HEAD
            this.enableBatchAutopool = GetBoolValue(configuration, "UseLegacyBatchImplementationWithAutopools", false);
=======
>>>>>>> fafd5aa6
            this.defaultStorageAccountName = GetStringValue(configuration, "DefaultStorageAccountName", string.Empty);
            this.marthaUrl = GetStringValue(configuration, "MarthaUrl", string.Empty);
            this.marthaKeyVaultName = GetStringValue(configuration, "MarthaKeyVaultName", string.Empty);
            this.marthaSecretName = GetStringValue(configuration, "MarthaSecretName", string.Empty);
            this.globalStartTaskPath = StandardizeStartTaskPath(GetStringValue(configuration, "GlobalStartTaskPath", string.Empty), this.defaultStorageAccountName);
            this.globalManagedIdentity = GetStringValue(configuration, "GlobalManagedIdentity", string.Empty);

            if (!this.enableBatchAutopool)
            {
                _batchPoolFactory = poolFactory;
                hostname = GetStringValue(configuration, "Name");
                logger.LogInformation($"hostname: {hostname}");

                LoadExistingPools().Wait();
            }

            this.batchNodeInfo = new BatchNodeInfo
            {
                BatchImageOffer = GetStringValue(configuration, "BatchImageOffer"),
                BatchImagePublisher = GetStringValue(configuration, "BatchImagePublisher"),
                BatchImageSku = GetStringValue(configuration, "BatchImageSku"),
                BatchImageVersion = GetStringValue(configuration, "BatchImageVersion"),
                BatchNodeAgentSkuId = GetStringValue(configuration, "BatchNodeAgentSkuId")
            };

            logger.LogInformation($"usePreemptibleVmsOnly: {usePreemptibleVmsOnly}");

            static bool tesTaskIsQueuedInitializingOrRunning(TesTask tesTask) => tesTask.State == TesState.QUEUEDEnum || tesTask.State == TesState.INITIALIZINGEnum || tesTask.State == TesState.RUNNINGEnum;
            static bool tesTaskIsInitializingOrRunning(TesTask tesTask) => tesTask.State == TesState.INITIALIZINGEnum || tesTask.State == TesState.RUNNINGEnum;
            static bool tesTaskIsQueuedOrInitializing(TesTask tesTask) => tesTask.State == TesState.QUEUEDEnum || tesTask.State == TesState.INITIALIZINGEnum;
            static bool tesTaskIsQueued(TesTask tesTask) => tesTask.State == TesState.QUEUEDEnum;
            static bool tesTaskCancellationRequested(TesTask tesTask) => tesTask.State == TesState.CANCELEDEnum && tesTask.IsCancelRequested;

            static void SetTaskStateAndLog(TesTask tesTask, TesState newTaskState, CombinedBatchTaskInfo batchInfo)
            {
                tesTask.State = newTaskState;

                var tesTaskLog = tesTask.GetOrAddTesTaskLog();
                var tesTaskExecutorLog = tesTaskLog.GetOrAddExecutorLog();

                tesTaskLog.BatchNodeMetrics = batchInfo.BatchNodeMetrics;
                tesTaskLog.CromwellResultCode = batchInfo.CromwellRcCode;
                tesTaskLog.EndTime = DateTime.UtcNow;
                tesTaskExecutorLog.StartTime = batchInfo.BatchTaskStartTime;
                tesTaskExecutorLog.EndTime = batchInfo.BatchTaskEndTime;
                tesTaskExecutorLog.ExitCode = batchInfo.BatchTaskExitCode;

                // Only accurate when the task completes successfully, otherwise it's the Batch time as reported from Batch
                // TODO this could get large; why?
                //var timefromCoAScriptCompletionToBatchTaskDetectedComplete = tesTaskLog.EndTime - tesTaskExecutorLog.EndTime;

                tesTask.SetFailureReason(batchInfo.FailureReason);

                if (batchInfo.SystemLogItems is not null)
                {
                    tesTask.AddToSystemLog(batchInfo.SystemLogItems);
                }
            }

            async Task SetTaskCompleted(TesTask tesTask, CombinedBatchTaskInfo batchInfo)
            {
                await azureProxy.DeleteBatchJobAsync(tesTask.Id);
                await RemovePool(tesTask, batchInfo);
                SetTaskStateAndLog(tesTask, TesState.COMPLETEEnum, batchInfo);
            }

            async Task SetTaskExecutorError(TesTask tesTask, CombinedBatchTaskInfo batchInfo)
            {
                await azureProxy.DeleteBatchJobAsync(tesTask.Id);
                await RemovePool(tesTask, batchInfo);
                SetTaskStateAndLog(tesTask, TesState.EXECUTORERROREnum, batchInfo);
            }

            async Task SetTaskSystemError(TesTask tesTask, CombinedBatchTaskInfo batchInfo)
            {
                await azureProxy.DeleteBatchJobAsync(tesTask.Id);
                await RemovePool(tesTask, batchInfo);
                SetTaskStateAndLog(tesTask, TesState.SYSTEMERROREnum, batchInfo);
            }

            async Task DeleteBatchJobAndSetTaskStateAsync(TesTask tesTask, TesState newTaskState, CombinedBatchTaskInfo batchInfo)
            {
                await this.azureProxy.DeleteBatchJobAsync(tesTask.Id);
                await RemovePool(tesTask, batchInfo);
                SetTaskStateAndLog(tesTask, newTaskState, batchInfo);
            }

            Task DeleteBatchJobAndSetTaskExecutorErrorAsync(TesTask tesTask, CombinedBatchTaskInfo batchInfo) => DeleteBatchJobAndSetTaskStateAsync(tesTask, TesState.EXECUTORERROREnum, batchInfo);
            Task DeleteBatchJobAndSetTaskSystemErrorAsync(TesTask tesTask, CombinedBatchTaskInfo batchInfo) => DeleteBatchJobAndSetTaskStateAsync(tesTask, TesState.SYSTEMERROREnum, batchInfo);

            Task DeleteBatchJobAndRequeueTaskAsync(TesTask tesTask, CombinedBatchTaskInfo batchInfo)
                => ++tesTask.ErrorCount > 3
                    ? DeleteBatchJobAndSetTaskExecutorErrorAsync(tesTask, batchInfo)
                    : DeleteBatchJobAndSetTaskStateAsync(tesTask, TesState.QUEUEDEnum, batchInfo);

            async Task CancelTaskAsync(TesTask tesTask, CombinedBatchTaskInfo batchInfo)
            {
                await this.azureProxy.DeleteBatchJobAsync(tesTask.Id);
                await RemovePool(tesTask, batchInfo);
                tesTask.IsCancelRequested = false;
            }

            async Task RemovePool(TesTask tesTask, CombinedBatchTaskInfo batchInfo)
            {
                if (enableBatchAutopool)
                {
                    if (!string.IsNullOrWhiteSpace(batchInfo.PoolId) && (!batchInfo.PoolId.StartsWith("TES_") || tesTask.Resources?.ContainsBackendParameterValue(TesResources.SupportedBackendParameters.workflow_execution_identity) == true))
                    {
                        await azureProxy.DeleteBatchPoolIfExistsAsync(batchInfo.PoolId);
                    }
                }
            }

            tesTaskStateTransitions = new List<TesTaskStateTransition>()
            {
                new TesTaskStateTransition(tesTaskCancellationRequested, batchTaskState: null, CancelTaskAsync),
                new TesTaskStateTransition(tesTaskIsQueued, BatchTaskState.JobNotFound, (tesTask, _) => AddBatchJobAsync(tesTask)),
                new TesTaskStateTransition(tesTaskIsQueued, BatchTaskState.MissingBatchTask, DeleteBatchJobAndRequeueTaskAsync),
                new TesTaskStateTransition(tesTaskIsQueued, BatchTaskState.Initializing, (tesTask, _) => tesTask.State = TesState.INITIALIZINGEnum),
                new TesTaskStateTransition(tesTaskIsQueuedOrInitializing, BatchTaskState.NodeAllocationFailed, DeleteBatchJobAndRequeueTaskAsync),
                new TesTaskStateTransition(tesTaskIsQueuedOrInitializing, BatchTaskState.Running, (tesTask, _) => tesTask.State = TesState.RUNNINGEnum),
                new TesTaskStateTransition(tesTaskIsQueuedInitializingOrRunning, BatchTaskState.MoreThanOneActiveJobFound, DeleteBatchJobAndSetTaskSystemErrorAsync),
                new TesTaskStateTransition(tesTaskIsQueuedInitializingOrRunning, BatchTaskState.CompletedSuccessfully, SetTaskCompleted),
                new TesTaskStateTransition(tesTaskIsQueuedInitializingOrRunning, BatchTaskState.CompletedWithErrors, SetTaskExecutorError),
                new TesTaskStateTransition(tesTaskIsQueuedInitializingOrRunning, BatchTaskState.ActiveJobWithMissingAutoPool, DeleteBatchJobAndRequeueTaskAsync),
                new TesTaskStateTransition(tesTaskIsQueuedInitializingOrRunning, BatchTaskState.NodeFailedDuringStartupOrExecution, DeleteBatchJobAndSetTaskExecutorErrorAsync),
                new TesTaskStateTransition(tesTaskIsQueuedInitializingOrRunning, BatchTaskState.NodeUnusable, DeleteBatchJobAndSetTaskExecutorErrorAsync),
                new TesTaskStateTransition(tesTaskIsInitializingOrRunning, BatchTaskState.JobNotFound, SetTaskSystemError),
                new TesTaskStateTransition(tesTaskIsInitializingOrRunning, BatchTaskState.MissingBatchTask, DeleteBatchJobAndSetTaskSystemErrorAsync),
                new TesTaskStateTransition(tesTaskIsInitializingOrRunning, BatchTaskState.NodePreempted, DeleteBatchJobAndRequeueTaskAsync)
            };
        }

        /// <inheritdoc/>
        public IAsyncEnumerable<CloudPool> GetCloudPools()
            => azureProxy.GetActivePoolsAsync(this.hostname);

        private async Task LoadExistingPools()
        {
            await foreach (var cloudPool in GetCloudPools())
            {
                batchPools.Add(_batchPoolFactory.Retrieve(cloudPool, this));
            }
        }

        /// <summary>
        /// Iteratively manages execution of a <see cref="TesTask"/> on Azure Batch until completion or failure
        /// </summary>
        /// <param name="tesTask">The <see cref="TesTask"/></param>
        /// <returns>True if the TES task needs to be persisted.</returns>
        public async ValueTask<bool> ProcessTesTaskAsync(TesTask tesTask)
            => await HandleTesTaskTransitionAsync(tesTask, await GetBatchTaskStateAsync(tesTask));

        private static string GetCromwellExecutionDirectoryPath(TesTask task)
            => GetParentPath(task.Inputs?.FirstOrDefault(IsCromwellCommandScript)?.Path.TrimStart('/'));

        private static string GetBatchExecutionDirectoryPath(TesTask task)
            => $"{GetCromwellExecutionDirectoryPath(task)}/{BatchExecutionDirectoryName}";

        /// <summary>
        /// Get the parent path of the given path
        /// </summary>
        /// <param name="path">The path</param>
        /// <returns>The parent path</returns>
        private static string GetParentPath(string path)
        {
            if (string.IsNullOrEmpty(path))
            {
                return null;
            }

            var pathComponents = path.TrimEnd('/').Split('/');

            return string.Join('/', pathComponents.Take(pathComponents.Length - 1));
        }

        private static string StandardizeStartTaskPath(string startTaskPath, string defaultStorageAccount)
        {
            if (string.IsNullOrWhiteSpace(startTaskPath) || startTaskPath.StartsWith($"/{defaultStorageAccount}"))
            {
                return startTaskPath;
            }
            else
            {
                return $"/{defaultStorageAccount}{startTaskPath}";
            }
        }

        /// <summary>
        /// Determines if the <see cref="TesInput"/> file is a Cromwell command script
        /// </summary>
        /// <param name="inputFile"><see cref="TesInput"/> file</param>
        /// <returns>True if the file is a Cromwell command script</returns>
        private static bool IsCromwellCommandScript(TesInput inputFile)
            => inputFile.Name.Equals("commandScript");

        /// <summary>
        /// Verifies existence and translates local file URLs to absolute paths (e.g. file:///tmp/cwl_temp_dir_8026387118450035757/args.py becomes /tmp/cwl_temp_dir_8026387118450035757/args.py)
        /// Only considering files in /cromwell-tmp because that is the only local directory mapped from Cromwell container
        /// </summary>
        /// <param name="fileUri">File URI</param>
        /// <param name="localPath">Local path</param>
        /// <returns></returns>
        private bool TryGetCromwellTmpFilePath(string fileUri, out string localPath)
        {
            localPath = Uri.TryCreate(fileUri, UriKind.Absolute, out var uri) && uri.IsFile && uri.AbsolutePath.StartsWith("/cromwell-tmp/") && this.azureProxy.LocalFileExists(uri.AbsolutePath) ? uri.AbsolutePath : null;

            return localPath is not null;
        }

        private async Task<(string PoolName, string DisplayName)> GetPoolName(TesTask tesTask, VirtualMachineInformation virtualMachineInformation)
        {
            var identityResourceId = tesTask.Resources?.ContainsBackendParameterValue(TesResources.SupportedBackendParameters.workflow_execution_identity) == true ? tesTask.Resources?.GetBackendParameterValue(TesResources.SupportedBackendParameters.workflow_execution_identity) : default;
            var containerInfo = await azureProxy.GetContainerRegistryInfoAsync(tesTask.Executors.FirstOrDefault()?.Image);
            var registryServer = containerInfo is null ? default : containerInfo.RegistryServer;

            var vmName = string.IsNullOrWhiteSpace(hostname) ? "<none>" : hostname;
            var vmSize = virtualMachineInformation.VmSize ?? "<none>";
            var isPreemptable = virtualMachineInformation.LowPriority;
            registryServer ??= "<none>";
            identityResourceId ??= "<none>";

            // Generate hash of everything that differentiates this group of pools
            var displayName = $"{vmName}:{vmSize}:{isPreemptable}:{registryServer}:{identityResourceId}";
            var hash = Common.Utilities.ConvertToBase32(SHA1.HashData(Encoding.UTF8.GetBytes(displayName))).TrimEnd('='); // This becomes 32 chars

            // Build a PoolName that is of legal length, while exposing the most important metadata without requiring user to find DisplayName
            // Note that the hash covers all necessary parts to make name unique, so limiting the size of the other parts is not expected to appreciably change the risk of collisions. Those other parts are for convenience
            var remainingLength = PoolKeyLength - hash.Length - 2; // 50 is max name length, 2 is number of inserted chars. This will always be 16 if we use an entire SHA1
            var visibleVmSize = LimitVmSize(vmSize, Math.Max(remainingLength - vmName.Length, 6));
            var visibleHostName = vmName[0..Math.Min(vmName.Length, remainingLength - visibleVmSize.Length)];
            var name = LimitChars($"{visibleHostName}-{visibleVmSize}-{hash}");

            // Trim DisplayName if needed
            if (displayName.Length > 1024)
            {
                // Remove "path" of identityResourceId
                displayName = displayName[..^identityResourceId.Length] + identityResourceId[(identityResourceId.LastIndexOf('/') + 1)..];
                if (displayName.Length > 1024)
                {
                    // Trim end, leaving fake elipsys as marker
                    displayName = displayName[..1021] + "...";
                }
            }

            return (name, displayName);

            static string LimitVmSize(string vmSize, int limit)
            {
                // First try optimizing by removing "Standard_" prefix.
                var standard = "Standard_";
                return vmSize.Length <= limit
                    ? vmSize
                    : vmSize.StartsWith(standard, StringComparison.OrdinalIgnoreCase)
                    ? LimitVmSize(vmSize[standard.Length..], limit)
                    : vmSize[^limit..];
            }

            static string LimitChars(string text) // ^[a-zA-Z0-9_-]+$
            {
                return new(text.AsEnumerable().Select(Limit).ToArray());

                static char Limit(char ch)
                    => ch switch
                    {
                        var x when x >= '0' || x <= '9' => x,
                        var x when x >= 'A' || x <= 'Z' => x,
                        var x when x >= 'a' || x <= 'z' => x,
                        '_' => ch,
                        '-' => ch,
                        _ => '_',
                    };
            }
        }

        /// <summary>
        /// Adds a new Azure Batch pool/job/task for the given <see cref="TesTask"/>
        /// </summary>
        /// <param name="tesTask">The <see cref="TesTask"/> to schedule on Azure Batch</param>
        /// <returns>A task to await</returns>
        private async Task AddBatchJobAsync(TesTask tesTask)
        {
            PoolInformation poolInformation = null;

            try
            {
                var jobId = await azureProxy.GetNextBatchJobIdAsync(tesTask.Id);
                var virtualMachineInfo = await GetVmSizeAsync(tesTask);

                var (poolName, displayName) = this.enableBatchAutopool ? default : await GetPoolName(tesTask, virtualMachineInfo);
                await CheckBatchAccountQuotas(virtualMachineInfo, poolName);

                var tesTaskLog = tesTask.AddTesTaskLog();
                tesTaskLog.VirtualMachineInfo = virtualMachineInfo;

                // TODO?: Support for multiple executors. Cromwell has single executor per task.
                var containerConfiguration = await GetContainerConfigurationIfNeeded(tesTask.Executors.First().Image);
                string startTaskSasUrl = null;

                if (!string.IsNullOrWhiteSpace(globalStartTaskPath))
                {
                    startTaskSasUrl = await this.storageAccessProvider.MapLocalPathToSasUrlAsync(globalStartTaskPath);
                    if (!await azureProxy.BlobExistsAsync(new Uri(startTaskSasUrl)))
                    {
                        startTaskSasUrl = null;
                    }
                }

                var identities = new List<string>();

                if (!string.IsNullOrWhiteSpace(globalManagedIdentity))
                {
                    identities.Add(globalManagedIdentity);
                }

                if (tesTask.Resources?.ContainsBackendParameterValue(TesResources.SupportedBackendParameters.workflow_execution_identity) == true)
                {
                    identities.Add(tesTask.Resources?.GetBackendParameterValue(TesResources.SupportedBackendParameters.workflow_execution_identity));
                }

<<<<<<< HEAD
                if (this.enableBatchAutopool)
                {
                    poolInformation = await CreateAutoPoolModePoolInformation(
                        GetPoolSpecification(
                            virtualMachineInfo.VmSize,
                            false,
                            virtualMachineInfo.LowPriority,
                            batchNodeInfo,
                            containerConfiguration),
                        jobId,
                        tesTask.Resources?.ContainsBackendParameterValue(TesResources.SupportedBackendParameters.workflow_execution_identity) == true ? tesTask.Resources?.GetBackendParameterValue(TesResources.SupportedBackendParameters.workflow_execution_identity) : default);
                }
                else
                {
                    poolInformation = (await GetOrAddPoolAsync(poolName, virtualMachineInfo.LowPriority, id => ConvertPoolSpecificationToModelsPool(
                        name: id,
                        displayName: displayName,
                        GetBatchPoolIdentity(tesTask.Resources?.ContainsBackendParameterValue(TesResources.SupportedBackendParameters.workflow_execution_identity) == true ? tesTask.Resources?.GetBackendParameterValue(TesResources.SupportedBackendParameters.workflow_execution_identity) : default),
                        GetPoolSpecification(
                            virtualMachineInfo.VmSize,
                            true,
                            virtualMachineInfo.LowPriority,
                            batchNodeInfo,
                            containerConfiguration)))).Pool;
                }
=======
                poolInformation = await CreateAutoPoolModePoolInformation(
                    GetPoolSpecification(
                        virtualMachineInfo.VmSize,
                        virtualMachineInfo.LowPriority,
                        batchNodeInfo,
                        startTaskSasUrl,
                        startTaskScriptFilename,
                        containerConfiguration),
                    jobId,
                    identities);
>>>>>>> fafd5aa6

                tesTask.PoolId = poolInformation.PoolId;
                var cloudTask = await ConvertTesTaskToBatchTaskAsync(tesTask, containerConfiguration is not null);

                logger.LogInformation($"Creating batch job for TES task {tesTask.Id}. Using VM size {virtualMachineInfo.VmSize}.");
                await azureProxy.CreateBatchJobAsync(jobId, cloudTask, poolInformation, await GetJobPreparationTask(tesTask));

                tesTaskLog.StartTime = DateTimeOffset.UtcNow;
                tesTask.State = TesState.INITIALIZINGEnum;
                poolInformation = null;
            }
            catch (AzureBatchQuotaMaxedOutException exception)
            {
                logger.LogDebug($"Not enough quota available for task Id {tesTask.Id}. Reason: {exception.Message}. Task will remain in queue.");
            }
            catch (AzureBatchLowQuotaException exception)
            {
                tesTask.State = TesState.SYSTEMERROREnum;
                tesTask.AddTesTaskLog(); // Adding new log here because this exception is thrown from CheckBatchAccountQuotas() and AddTesTaskLog() above is called after that. This way each attempt will have its own log entry.
                tesTask.SetFailureReason("InsufficientBatchQuota", exception.Message);
                logger.LogError(exception.Message);
            }
            catch (AzureBatchVirtualMachineAvailabilityException exception)
            {
                tesTask.State = TesState.SYSTEMERROREnum;
                tesTask.AddTesTaskLog(); // Adding new log here because this exception is thrown from GetVmSizeAsync() and AddTesTaskLog() above is called after that. This way each attempt will have its own log entry.
                tesTask.SetFailureReason("NoVmSizeAvailable", exception.Message);
                logger.LogError(exception.Message);
            }
            catch (TesException exc)
            {
                tesTask.State = TesState.SYSTEMERROREnum;
                tesTask.SetFailureReason(exc);
                logger.LogError(exc, exc.Message);
            }
            catch (BatchClientException exc)
            {
                tesTask.State = TesState.SYSTEMERROREnum;
                tesTask.SetFailureReason("BatchClientException", string.Join(",", exc.Data.Values), exc.Message, exc.StackTrace);
                logger.LogError(exc, exc.Message + ", " + string.Join(",", exc.Data.Values));
            }
            catch (BatchException exc) when (exc.InnerException is Microsoft.Azure.Batch.Protocol.Models.BatchErrorException beex && @"ActiveJobAndScheduleQuotaReached".Equals(beex.Body.Code, StringComparison.OrdinalIgnoreCase))
            {
                tesTask.SetWarning(beex.Body.Message.Value, Array.Empty<string>());
                logger.LogDebug($"Not enough quota available for task Id {tesTask.Id}. Reason: {beex.Body.Message.Value}. Task will remain in queue.");
            }
            catch (Exception exc)
            {
                tesTask.State = TesState.SYSTEMERROREnum;
                tesTask.SetFailureReason("UnknownError", exc.Message, exc.StackTrace);
                logger.LogError(exc, exc.Message);
            }
            finally
            {
                if (enableBatchAutopool && poolInformation is not null && poolInformation.AutoPoolSpecification is null)
                {
                    await azureProxy.DeleteBatchPoolIfExistsAsync(poolInformation.PoolId);
                }
            }
        }

        /// <summary>
        /// Gets the current state of the Azure Batch task
        /// </summary>
        /// <param name="tesTask"><see cref="TesTask"/></param>
        /// <returns>A higher-level abstraction of the current state of the Azure Batch task</returns>
        [System.Diagnostics.CodeAnalysis.SuppressMessage("Performance", "CA1826:Do not use Enumerable methods on indexable collections", Justification = "FirstOrDefault() is straightforward, the alternative is less clear.")]
        private async ValueTask<CombinedBatchTaskInfo> GetBatchTaskStateAsync(TesTask tesTask)
        {
            var azureBatchJobAndTaskState = await azureProxy.GetBatchJobAndTaskStateAsync(tesTask.Id);

            tesTask.PoolId ??= azureBatchJobAndTaskState.PoolId;

            static IEnumerable<string> ConvertNodeErrorsToSystemLogItems(AzureBatchJobAndTaskState azureBatchJobAndTaskState)
            {
                var systemLogItems = new List<string>();

                if (azureBatchJobAndTaskState.NodeErrorCode is not null)
                {
                    systemLogItems.Add(azureBatchJobAndTaskState.NodeErrorCode);
                }

                if (azureBatchJobAndTaskState.NodeErrorDetails is not null)
                {
                    systemLogItems.AddRange(azureBatchJobAndTaskState.NodeErrorDetails);
                }

                return systemLogItems;
            }

            if (azureBatchJobAndTaskState.ActiveJobWithMissingAutoPool)
            {
                var batchJobInfo = JsonConvert.SerializeObject(azureBatchJobAndTaskState);
                logger.LogWarning($"Found active job without auto pool for TES task {tesTask.Id}. Deleting the job and requeuing the task. BatchJobInfo: {batchJobInfo}");
                return new CombinedBatchTaskInfo
                {
                    BatchTaskState = BatchTaskState.ActiveJobWithMissingAutoPool,
                    FailureReason = BatchTaskState.ActiveJobWithMissingAutoPool.ToString(),
                    PoolId = azureBatchJobAndTaskState.PoolId
                };
            }

            if (azureBatchJobAndTaskState.MoreThanOneActiveJobFound)
            {
                return new CombinedBatchTaskInfo
                {
                    BatchTaskState = BatchTaskState.MoreThanOneActiveJobFound,
                    FailureReason = BatchTaskState.MoreThanOneActiveJobFound.ToString(),
                    PoolId = azureBatchJobAndTaskState.PoolId
                };
            }

            // Because a ComputeTask is not assigned to the compute node while the StartTask is running, IAzureProxy.GetBatchJobAndTaskStateAsync() does not see start task failures. Attempt to deal with that here.
            if (azureBatchJobAndTaskState.NodeState is null && azureBatchJobAndTaskState.JobState == JobState.Active && azureBatchJobAndTaskState.TaskState == TaskState.Active && !string.IsNullOrWhiteSpace(azureBatchJobAndTaskState.PoolId))
            {
                if (this.enableBatchAutopool)
                {
                    ProcessStartTaskFailure((await azureProxy.ListComputeNodesAsync(azureBatchJobAndTaskState.PoolId, new ODATADetailLevel { FilterClause = "state eq 'starttaskfailed'", SelectClause = "id,startTaskInfo" }).FirstOrDefaultAsync())?.StartTaskInformation?.FailureInformation);
                }
                else
                {
                    if (TryGetPool(azureBatchJobAndTaskState.PoolId, out var pool))
                    {
                        azureBatchJobAndTaskState.NodeAllocationFailed = pool.PopNextResizeError() is not null;
                        ProcessStartTaskFailure(pool.PopNextStartTaskFailure());
                    }
                }

                void ProcessStartTaskFailure(TaskFailureInformation failureInformation)
                {
                    if (failureInformation is not null)
                    {
                        azureBatchJobAndTaskState.NodeState = ComputeNodeState.StartTaskFailed;
                        azureBatchJobAndTaskState.NodeErrorCode = failureInformation.Code;
                        azureBatchJobAndTaskState.NodeErrorDetails = failureInformation.Details?.Select(d => d.Value);
                    }
                }
            }

            switch (azureBatchJobAndTaskState.JobState)
            {
                case null:
                case JobState.Deleting:
                    return new CombinedBatchTaskInfo
                    {
                        BatchTaskState = BatchTaskState.JobNotFound,
                        FailureReason = BatchTaskState.JobNotFound.ToString(),
                        PoolId = azureBatchJobAndTaskState.PoolId
                    };
                case JobState.Active:
                    {
                        if (azureBatchJobAndTaskState.NodeAllocationFailed)
                        {
                            return new CombinedBatchTaskInfo
                            {
                                BatchTaskState = BatchTaskState.NodeAllocationFailed,
                                FailureReason = BatchTaskState.NodeAllocationFailed.ToString(),
                                SystemLogItems = ConvertNodeErrorsToSystemLogItems(azureBatchJobAndTaskState),
                                PoolId = azureBatchJobAndTaskState.PoolId
                            };
                        }

                        if (azureBatchJobAndTaskState.NodeState == ComputeNodeState.Unusable)
                        {
                            return new CombinedBatchTaskInfo
                            {
                                BatchTaskState = BatchTaskState.NodeUnusable,
                                FailureReason = BatchTaskState.NodeUnusable.ToString(),
                                SystemLogItems = ConvertNodeErrorsToSystemLogItems(azureBatchJobAndTaskState),
                                PoolId = azureBatchJobAndTaskState.PoolId
                            };
                        }

                        if (azureBatchJobAndTaskState.NodeState == ComputeNodeState.Preempted)
                        {
                            return new CombinedBatchTaskInfo
                            {
                                BatchTaskState = BatchTaskState.NodePreempted,
                                FailureReason = BatchTaskState.NodePreempted.ToString(),
                                SystemLogItems = ConvertNodeErrorsToSystemLogItems(azureBatchJobAndTaskState),
                                PoolId = azureBatchJobAndTaskState.PoolId
                            };
                        }

                        if (azureBatchJobAndTaskState.NodeErrorCode is not null)
                        {
                            if (azureBatchJobAndTaskState.NodeErrorCode == "DiskFull")
                            {
                                return new CombinedBatchTaskInfo
                                {
                                    BatchTaskState = BatchTaskState.NodeFailedDuringStartupOrExecution,
                                    FailureReason = azureBatchJobAndTaskState.NodeErrorCode,
                                    PoolId = azureBatchJobAndTaskState.PoolId
                                };
                            }
                            else
                            {
                                return new CombinedBatchTaskInfo
                                {
                                    BatchTaskState = BatchTaskState.NodeFailedDuringStartupOrExecution,
                                    FailureReason = BatchTaskState.NodeFailedDuringStartupOrExecution.ToString(),
                                    SystemLogItems = ConvertNodeErrorsToSystemLogItems(azureBatchJobAndTaskState),
                                    PoolId = azureBatchJobAndTaskState.PoolId
                                };
                            }
                        }

                        break;
                    }
                case JobState.Terminating:
                case JobState.Completed:
                    break;
                default:
                    throw new Exception($"Found batch job {tesTask.Id} in unexpected state: {azureBatchJobAndTaskState.JobState}");
            }

            switch (azureBatchJobAndTaskState.TaskState)
            {
                case null:
                    return new CombinedBatchTaskInfo
                    {
                        BatchTaskState = BatchTaskState.MissingBatchTask,
                        FailureReason = BatchTaskState.MissingBatchTask.ToString(),
                        PoolId = azureBatchJobAndTaskState.PoolId
                    };
                case TaskState.Active:
                case TaskState.Preparing:
                    return new CombinedBatchTaskInfo
                    {
                        BatchTaskState = BatchTaskState.Initializing,
                        PoolId = azureBatchJobAndTaskState.PoolId
                    };
                case TaskState.Running:
                    return new CombinedBatchTaskInfo
                    {
                        BatchTaskState = BatchTaskState.Running,
                        PoolId = azureBatchJobAndTaskState.PoolId
                    };
                case TaskState.Completed:
                    var batchJobInfo = JsonConvert.SerializeObject(azureBatchJobAndTaskState);

                    if (azureBatchJobAndTaskState.TaskExitCode == 0 && azureBatchJobAndTaskState.TaskFailureInformation is null)
                    {
                        var metrics = await GetBatchNodeMetricsAndCromwellResultCodeAsync(tesTask);

                        return new CombinedBatchTaskInfo
                        {
                            BatchTaskState = BatchTaskState.CompletedSuccessfully,
                            BatchTaskExitCode = azureBatchJobAndTaskState.TaskExitCode,
                            BatchTaskStartTime = metrics.TaskStartTime ?? azureBatchJobAndTaskState.TaskStartTime,
                            BatchTaskEndTime = metrics.TaskEndTime ?? azureBatchJobAndTaskState.TaskEndTime,
                            BatchNodeMetrics = metrics.BatchNodeMetrics,
                            CromwellRcCode = metrics.CromwellRcCode,
                            PoolId = azureBatchJobAndTaskState.PoolId
                        };
                    }
                    else
                    {
                        logger.LogError($"Task {tesTask.Id} failed. ExitCode: {azureBatchJobAndTaskState.TaskExitCode}, BatchJobInfo: {batchJobInfo}");

                        return new CombinedBatchTaskInfo
                        {
                            BatchTaskState = BatchTaskState.CompletedWithErrors,
                            FailureReason = azureBatchJobAndTaskState.TaskFailureInformation?.Code,
                            BatchTaskExitCode = azureBatchJobAndTaskState.TaskExitCode,
                            BatchTaskStartTime = azureBatchJobAndTaskState.TaskStartTime,
                            BatchTaskEndTime = azureBatchJobAndTaskState.TaskEndTime,
                            SystemLogItems = new[] { azureBatchJobAndTaskState.TaskFailureInformation?.Details?.FirstOrDefault()?.Value },
                            PoolId = azureBatchJobAndTaskState.PoolId
                        };
                    }
                default:
                    throw new Exception($"Found batch task {tesTask.Id} in unexpected state: {azureBatchJobAndTaskState.TaskState}");
            }
        }

        /// <summary>
        /// Transitions the <see cref="TesTask"/> to the new state, based on the rules defined in the tesTaskStateTransitions list.
        /// </summary>
        /// <param name="tesTask">TES task</param>
        /// <param name="combinedBatchTaskInfo">Current Azure Batch task info</param>
        /// <returns>True if the TES task was changed.</returns>
        private async ValueTask<bool> HandleTesTaskTransitionAsync(TesTask tesTask, CombinedBatchTaskInfo combinedBatchTaskInfo)
            // When task is executed the following may be touched:
            // tesTask.Log[].SystemLog
            // tesTask.Log[].FailureReason
            // tesTask.Log[].CromwellResultCode
            // tesTask.Log[].BatchExecutionMetrics
            // tesTask.Log[].EndTime
            // tesTask.Log[].Log[].StdErr
            // tesTask.Log[].Log[].ExitCode
            // tesTask.Log[].Log[].StartTime
            // tesTask.Log[].Log[].EndTime

            => await (tesTaskStateTransitions
                .FirstOrDefault(m => (m.Condition is null || m.Condition(tesTask)) && (m.CurrentBatchTaskState is null || m.CurrentBatchTaskState == combinedBatchTaskInfo.BatchTaskState))
                ?.ActionAsync(tesTask, combinedBatchTaskInfo) ?? ValueTask.FromResult(false));

        /// <summary>
        /// Returns a job preparation task for shared pool cleanup coordination.
        /// </summary>
        /// <param name="tesTask"></param>
        /// <returns></returns>
        /// <remarks>TODO: remarks</remarks>
        private async ValueTask<JobPreparationTask> GetJobPreparationTask(TesTask tesTask)
            => enableBatchAutopool ? default : new()
            {
                CommandLine = @"/bin/env ./job-prep.sh",
                EnvironmentSettings = new[] { new EnvironmentSetting("COA_EXECUTOR", tesTask.Executors.First().Image) },
                RerunOnComputeNodeRebootAfterSuccess = false,
                ResourceFiles = new[] { ResourceFile.FromUrl(await this.storageAccessProvider.MapLocalPathToSasUrlAsync($"/{this.defaultStorageAccountName}/inputs/coa-tes/job-prep.sh"), @"job-prep.sh", @"0755") },
                UserIdentity = new UserIdentity(new AutoUserSpecification(elevationLevel: ElevationLevel.Admin, scope: AutoUserScope.Pool)),
                WaitForSuccess = true,
            };

        /// <summary>
        /// Returns job preparation and main Batch tasks that represents the given <see cref="TesTask"/>
        /// </summary>
        /// <param name="task">The <see cref="TesTask"/></param>
        /// <param name="poolHasContainerConfig">Indicates that <see cref="CloudTask.ContainerSettings"/> must be set.</param>
        /// <returns>Job preparation and main Batch tasks</returns>
        private async Task<CloudTask> ConvertTesTaskToBatchTaskAsync(TesTask task, bool poolHasContainerConfig)
        {
            var cromwellPathPrefixWithoutEndSlash = CromwellPathPrefix.TrimEnd('/');
            var taskId = task.Id;

            var queryStringsToRemoveFromLocalFilePaths = task.Inputs
                .Select(i => i.Path)
                .Concat(task.Outputs.Select(o => o.Path))
                .Where(p => p is not null)
                .Select(p => queryStringRegex.Match(p).Groups[1].Value)
                .Where(qs => !string.IsNullOrEmpty(qs))
                .ToList();

            var inputFiles = task.Inputs.Distinct();

            var drsInputFiles = inputFiles
                .Where(f => f?.Url?.StartsWith("drs://", StringComparison.OrdinalIgnoreCase) == true)
                .ToList();

            var cromwellExecutionDirectoryPath = GetCromwellExecutionDirectoryPath(task);

            if (cromwellExecutionDirectoryPath is null)
            {
                throw new TesException("NoCromwellExecutionDirectory", $"Could not identify Cromwell execution directory path for task {task.Id}. This TES instance supports Cromwell tasks only.");
            }

            foreach (var output in task.Outputs)
            {
                if (!output.Path.StartsWith(CromwellPathPrefix, StringComparison.OrdinalIgnoreCase))
                {
                    throw new TesException("InvalidOutputPath", $"Unsupported output path '{output.Path}' for task Id {task.Id}. Must start with {CromwellPathPrefix}");
                }
            }

            var batchExecutionDirectoryPath = GetBatchExecutionDirectoryPath(task);
            var metricsPath = $"/{batchExecutionDirectoryPath}/metrics.txt";
            var metricsUrl = new Uri(await this.storageAccessProvider.MapLocalPathToSasUrlAsync(metricsPath, getContainerSas: true));

            // TODO: Cromwell bug: Cromwell command write_tsv() generates a file in the execution directory, for example execution/write_tsv_3922310b441805fc43d52f293623efbc.tmp. These are not passed on to TES inputs.
            // WORKAROUND: Get the list of files in the execution directory and add them to task inputs.
            var executionDirectoryUri = new Uri(await this.storageAccessProvider.MapLocalPathToSasUrlAsync($"/{cromwellExecutionDirectoryPath}", getContainerSas: true));
            var blobsInExecutionDirectory = (await azureProxy.ListBlobsAsync(executionDirectoryUri)).Where(b => !b.EndsWith($"/{CromwellScriptFileName}")).Where(b => !b.Contains($"/{BatchExecutionDirectoryName}/"));
            var additionalInputFiles = blobsInExecutionDirectory.Select(b => $"{CromwellPathPrefix}{b}").Select(b => new TesInput { Content = null, Path = b, Url = b, Name = Path.GetFileName(b), Type = TesFileType.FILEEnum });

            var filesToDownload = await Task.WhenAll(
                inputFiles
                .Where(f => f?.Url?.StartsWith("drs://", StringComparison.OrdinalIgnoreCase) != true) // do not attempt to download DRS input files since the cromwell-drs-localizer will
                .Union(additionalInputFiles)
                .Select(async f => await GetTesInputFileUrl(f, task.Id, queryStringsToRemoveFromLocalFilePaths)));

            const string exitIfDownloadedFileIsNotFound = "{ [ -f \"$path\" ] && : || { echo \"Failed to download file $url\" 1>&2 && exit 1; } }";
            const string incrementTotalBytesTransferred = "total_bytes=$(( $total_bytes + `stat -c %s \"$path\"` ))";

            // Using --include and not using --no-recursive as a workaround for https://github.com/Azure/blobxfer/issues/123
            var downloadFilesScriptContent = "total_bytes=0 && "
                + string.Join(" && ", filesToDownload.Select(f =>
                {
                    var setVariables = $"path='{f.Path}' && url='{f.Url}'";

                    var downloadSingleFile = f.Url.Contains(".blob.core.")
                                                && UrlContainsSas(f.Url) // Workaround for https://github.com/Azure/blobxfer/issues/132
                        ? $"blobxfer download --storage-url \"$url\" --local-path \"$path\" --chunk-size-bytes 104857600 --rename --include '{StorageAccountUrlSegments.Create(f.Url).BlobName}'"
                        : "mkdir -p $(dirname \"$path\") && wget -O \"$path\" \"$url\"";

                    return $"{setVariables} && {downloadSingleFile} && {exitIfDownloadedFileIsNotFound} && {incrementTotalBytesTransferred}";
                }))
                + $" && echo FileDownloadSizeInBytes=$total_bytes >> {metricsPath}";

            var downloadFilesScriptPath = $"{batchExecutionDirectoryPath}/{DownloadFilesScriptFileName}";
            var downloadFilesScriptUrl = await this.storageAccessProvider.MapLocalPathToSasUrlAsync($"/{downloadFilesScriptPath}");
            await this.storageAccessProvider.UploadBlobAsync($"/{downloadFilesScriptPath}", downloadFilesScriptContent);

            var filesToUpload = await Task.WhenAll(
                task.Outputs.Select(async f =>
                    new TesOutput { Path = f.Path, Url = await this.storageAccessProvider.MapLocalPathToSasUrlAsync(f.Path, getContainerSas: true), Name = f.Name, Type = f.Type }));

            // Ignore missing stdout/stderr files. CWL workflows have an issue where if the stdout/stderr are redirected, they are still listed in the TES outputs
            // Ignore any other missing files and directories. WDL tasks can have optional output files.
            // Syntax is: If file or directory doesn't exist, run a noop (":") operator, otherwise run the upload command:
            // { if not exists do nothing else upload; } && { ... }
            var uploadFilesScriptContent = "total_bytes=0 && "
                + string.Join(" && ", filesToUpload.Select(f =>
                {
                    var setVariables = $"path='{f.Path}' && url='{f.Url}'";
                    var blobxferCommand = $"blobxfer upload --storage-url \"$url\" --local-path \"$path\" --one-shot-bytes 104857600 {(f.Type == TesFileType.FILEEnum ? "--rename --no-recursive" : string.Empty)}";

                    return $"{{ {setVariables} && [ ! -e \"$path\" ] && : || {{ {blobxferCommand} && {incrementTotalBytesTransferred}; }} }}";
                }))
                + $" && echo FileUploadSizeInBytes=$total_bytes >> {metricsPath}";

            var uploadFilesScriptPath = $"{batchExecutionDirectoryPath}/{UploadFilesScriptFileName}";
            var uploadFilesScriptSasUrl = await this.storageAccessProvider.MapLocalPathToSasUrlAsync($"/{uploadFilesScriptPath}");
            await this.storageAccessProvider.UploadBlobAsync($"/{uploadFilesScriptPath}", uploadFilesScriptContent);

            var executor = task.Executors.First();

            var volumeMountsOption = $"-v $AZ_BATCH_TASK_WORKING_DIR{cromwellPathPrefixWithoutEndSlash}:{cromwellPathPrefixWithoutEndSlash}";

            var executorImageIsPublic = (await azureProxy.GetContainerRegistryInfoAsync(executor.Image)) is null;
            var dockerInDockerImageIsPublic = (await azureProxy.GetContainerRegistryInfoAsync(dockerInDockerImageName)) is null;
            var blobXferImageIsPublic = (await azureProxy.GetContainerRegistryInfoAsync(blobxferImageName)) is null;

            var sb = new StringBuilder();

            sb.AppendLine($"write_kv() {{ echo \"$1=$2\" >> $AZ_BATCH_TASK_WORKING_DIR{metricsPath}; }} && \\");  // Function that appends key=value pair to metrics.txt file
            sb.AppendLine($"write_ts() {{ write_kv $1 $(date -Iseconds); }} && \\");    // Function that appends key=<current datetime> to metrics.txt file
            sb.AppendLine($"mkdir -p $AZ_BATCH_TASK_WORKING_DIR/{batchExecutionDirectoryPath} && \\");

            if (dockerInDockerImageIsPublic)
            {
                sb.AppendLine($"(grep -q alpine /etc/os-release && apk add bash || :) && \\");  // Install bash if running on alpine (will be the case if running inside "docker" image)
            }

            var vmSize = task.Resources?.GetBackendParameterValue(TesResources.SupportedBackendParameters.vm_size);

            if (drsInputFiles.Count > 0 && task.Resources?.ContainsBackendParameterValue(TesResources.SupportedBackendParameters.workflow_execution_identity) == true)
            {
                sb.AppendLine($"write_ts CromwellDrsLocalizerPullStart && \\");
                sb.AppendLine($"docker pull --quiet {cromwellDrsLocalizerImageName} && \\");
                sb.AppendLine($"write_ts CromwellDrsLocalizerPullEnd && \\");
            }

            if (blobXferImageIsPublic)
            {
                sb.AppendLine($"write_ts BlobXferPullStart && \\");
                sb.AppendLine($"docker pull --quiet {blobxferImageName} && \\");
                sb.AppendLine($"write_ts BlobXferPullEnd && \\");
            }

            if (executorImageIsPublic)
            {
                // Private executor images are pulled via pool ContainerConfiguration
                sb.AppendLine($"write_ts ExecutorPullStart && docker pull --quiet {executor.Image} && write_ts ExecutorPullEnd && \\");
            }

            // The remainder of the script downloads the inputs, runs the main executor container, and uploads the outputs, including the metrics.txt file
            // After task completion, metrics file is downloaded and used to populate the BatchNodeMetrics object
            sb.AppendLine($"write_kv ExecutorImageSizeInBytes $(docker inspect {executor.Image} | grep \\\"Size\\\" | grep -Po '(?i)\\\"Size\\\":\\K([^,]*)') && \\");

            if (drsInputFiles.Count > 0)
            {
                // resolve DRS input files with Cromwell DRS Localizer Docker image
                sb.AppendLine($"write_ts DrsLocalizationStart && \\");

                foreach (var drsInputFile in drsInputFiles)
                {
                    var drsUrl = drsInputFile.Url;
                    var localizedFilePath = drsInputFile.Path;
                    var drsLocalizationCommand = $"docker run --rm {volumeMountsOption} -e MARTHA_URL=\"{marthaUrl}\" {cromwellDrsLocalizerImageName} {drsUrl} {localizedFilePath} --access-token-strategy azure{(!string.IsNullOrWhiteSpace(marthaKeyVaultName) ? " --vault-name " + marthaKeyVaultName : string.Empty)}{(!string.IsNullOrWhiteSpace(marthaSecretName) ? " --secret-name " + marthaSecretName : string.Empty)} && \\";
                    sb.AppendLine(drsLocalizationCommand);
                }

                sb.AppendLine($"write_ts DrsLocalizationEnd && \\");
            }

            sb.AppendLine($"write_ts DownloadStart && \\");
            sb.AppendLine($"docker run --rm {volumeMountsOption} --entrypoint=/bin/sh {blobxferImageName} /{downloadFilesScriptPath} && \\");
            sb.AppendLine($"write_ts DownloadEnd && \\");
            sb.AppendLine($"chmod -R o+rwx $AZ_BATCH_TASK_WORKING_DIR{cromwellPathPrefixWithoutEndSlash} && \\");
            sb.AppendLine($"write_ts ExecutorStart && \\");
            sb.AppendLine($"docker run --rm {volumeMountsOption} --entrypoint= --workdir / {executor.Image} {executor.Command[0]} -c \"{string.Join(" && ", executor.Command.Skip(1))}\" && \\");
            sb.AppendLine($"write_ts ExecutorEnd && \\");
            sb.AppendLine($"write_ts UploadStart && \\");
            sb.AppendLine($"docker run --rm {volumeMountsOption} --entrypoint=/bin/sh {blobxferImageName} /{uploadFilesScriptPath} && \\");
            sb.AppendLine($"write_ts UploadEnd && \\");
            sb.AppendLine($"/bin/bash -c 'disk=( `df -k $AZ_BATCH_TASK_WORKING_DIR | tail -1` ) && echo DiskSizeInKiB=${{disk[1]}} >> $AZ_BATCH_TASK_WORKING_DIR{metricsPath} && echo DiskUsedInKiB=${{disk[2]}} >> $AZ_BATCH_TASK_WORKING_DIR{metricsPath}' && \\");
            sb.AppendLine($"write_kv VmCpuModelName \"$(cat /proc/cpuinfo | grep -m1 name | cut -f 2 -d ':' | xargs)\" && \\");
            sb.AppendLine($"docker run --rm {volumeMountsOption} {blobxferImageName} upload --storage-url \"{metricsUrl}\" --local-path \"{metricsPath}\" --rename --no-recursive");

            var batchScriptPath = $"{batchExecutionDirectoryPath}/{BatchScriptFileName}";
            await this.storageAccessProvider.UploadBlobAsync($"/{batchScriptPath}", sb.ToString());

            var batchScriptSasUrl = await this.storageAccessProvider.MapLocalPathToSasUrlAsync($"/{batchScriptPath}");
            var batchExecutionDirectorySasUrl = await this.storageAccessProvider.MapLocalPathToSasUrlAsync($"/{batchExecutionDirectoryPath}", getContainerSas: true);

            var cloudTask = new CloudTask(taskId, $"/bin/sh {batchScriptPath}")
            {
                UserIdentity = new UserIdentity(new AutoUserSpecification(elevationLevel: ElevationLevel.Admin, scope: AutoUserScope.Pool)),
                ResourceFiles = new List<ResourceFile> { ResourceFile.FromUrl(batchScriptSasUrl, batchScriptPath), ResourceFile.FromUrl(downloadFilesScriptUrl, downloadFilesScriptPath), ResourceFile.FromUrl(uploadFilesScriptSasUrl, uploadFilesScriptPath) },
                OutputFiles = new List<OutputFile> {
                    new OutputFile(
                        "../std*.txt",
                        new OutputFileDestination(new OutputFileBlobContainerDestination(batchExecutionDirectorySasUrl)),
                        new OutputFileUploadOptions(OutputFileUploadCondition.TaskFailure))
                }
            };

            if (poolHasContainerConfig)
            {
                // If the executor image is private, and in order to run multiple containers in the main task, the image has to be downloaded via pool ContainerConfiguration.
                // This also requires that the main task runs inside a container. So we run the "docker" container that in turn runs other containers.
                // If the executor image is public, there is no need for pool ContainerConfiguration and task can run normally, without being wrapped in a docker container.
                // Volume mapping for docker.sock below allows the docker client in the container to access host's docker daemon.
                var containerRunOptions = $"--rm -v /var/run/docker.sock:/var/run/docker.sock -v $AZ_BATCH_TASK_WORKING_DIR:$AZ_BATCH_TASK_WORKING_DIR ";
                cloudTask.ContainerSettings = new TaskContainerSettings(dockerInDockerImageName, containerRunOptions);
            }

            return cloudTask;

            static bool UrlContainsSas(string url)
            {
                var uri = new Uri(url, UriKind.Absolute);
                var query = uri.Query;
                return query?.Length > 1 && query[1..].Split('&').Any(QueryContainsSas);

                static bool QueryContainsSas(string arg)
                    => arg switch
                    {
                        var x when x.Split('=', 2)[0] == "sig" => true,
                        var x when x.Contains('=') => false,
                        var x when x.Contains("sas") => true, // PrivatePathsAndUrlsGetSasToken() uses this as a "sas" token
                        _ => false,
                    };
            }
        }

        /// <summary>
        /// Converts the input file URL into proper http URL with SAS token, ready for batch to download.
        /// Removes the query strings from the input file path and the command script content.
        /// Uploads the file if content is provided.
        /// </summary>
        /// <param name="inputFile"><see cref="TesInput"/> file</param>
        /// <param name="taskId">TES task Id</param>
        /// <param name="queryStringsToRemoveFromLocalFilePaths">Query strings to remove from local file paths</param>
        /// <returns>List of modified <see cref="TesInput"/> files</returns>
        private async Task<TesInput> GetTesInputFileUrl(TesInput inputFile, string taskId, List<string> queryStringsToRemoveFromLocalFilePaths)
        {
            if (inputFile.Path is not null && !inputFile.Path.StartsWith(CromwellPathPrefix, StringComparison.OrdinalIgnoreCase))
            {
                throw new TesException("InvalidInputFilePath", $"Unsupported input path '{inputFile.Path}' for task Id {taskId}. Must start with '{CromwellPathPrefix}'.");
            }

            if (inputFile.Url is not null && inputFile.Content is not null)
            {
                throw new TesException("InvalidInputFilePath", "Input Url and Content cannot be both set");
            }

            if (inputFile.Url is null && inputFile.Content is null)
            {
                throw new TesException("InvalidInputFilePath", "One of Input Url or Content must be set");
            }

            if (inputFile.Type == TesFileType.DIRECTORYEnum)
            {
                throw new TesException("InvalidInputFilePath", "Directory input is not supported.");
            }

            string inputFileUrl;

            if (inputFile.Content is not null || IsCromwellCommandScript(inputFile))
            {
                inputFileUrl = await this.storageAccessProvider.MapLocalPathToSasUrlAsync(inputFile.Path);

                var content = inputFile.Content ?? await this.storageAccessProvider.DownloadBlobAsync(inputFile.Path);
                content = IsCromwellCommandScript(inputFile) ? RemoveQueryStringsFromLocalFilePaths(content, queryStringsToRemoveFromLocalFilePaths) : content;

                await this.storageAccessProvider.UploadBlobAsync(inputFile.Path, content);
            }
            else if (TryGetCromwellTmpFilePath(inputFile.Url, out var localPath))
            {
                inputFileUrl = await this.storageAccessProvider.MapLocalPathToSasUrlAsync(inputFile.Path);
                await this.storageAccessProvider.UploadBlobFromFileAsync(inputFile.Path, localPath);
            }
            else if (await this.storageAccessProvider.IsPublicHttpUrl(inputFile.Url))
            {
                inputFileUrl = inputFile.Url;
            }
            else
            {
                // Convert file:///account/container/blob paths to /account/container/blob
                var url = Uri.TryCreate(inputFile.Url, UriKind.Absolute, out var tempUrl) && tempUrl.IsFile ? tempUrl.AbsolutePath : inputFile.Url;
                inputFileUrl = (await this.storageAccessProvider.MapLocalPathToSasUrlAsync(url)) ?? throw new TesException("InvalidInputFilePath", $"Unsupported input URL '{inputFile.Url}' for task Id {taskId}. Must start with 'http', '{CromwellPathPrefix}' or use '/accountName/containerName/blobName' pattern where TES service has Contributor access to the storage account.");
            }

            var path = RemoveQueryStringsFromLocalFilePaths(inputFile.Path, queryStringsToRemoveFromLocalFilePaths);
            return new TesInput { Url = inputFileUrl, Path = path };
        }

        /// <summary>
        /// Constructs an Azure Start Task instance if needed
        /// </summary>
        /// <param name="tesTask">The <see cref="TesTask"/> to schedule on Azure Batch</param>
        /// <returns></returns>
        private async Task<StartTask> StartTaskIfNeeded(TesTask tesTask)
        {
            await Task.Delay(1);
            // <param name="batchExecutionDirectoryPath">Relative path to the Batch execution location</param>
            // <param name="startTaskSasUrl">SAS URL for the start task</param>
            // <param name="startTaskPath">Local path on the Azure Batch node for the script</param>
            //var batchExecutionPath = GetBatchExecutionDirectoryPath(tesTask);
            //string startTaskSasUrl = null;

            // string startTaskSasUrl = null, string startTaskPath = null

            //BatchModels.StartTask result = default;

            //if (useStartTask)
            //{
            //    var scriptPath = $"{batchExecutionPath}/start-task.sh";
            //    await this.storageAccessProvider.UploadBlobAsync(scriptPath, BatchUtils.StartTaskScript);
            //    startTaskSasUrl = await this.storageAccessProvider.MapLocalPathToSasUrlAsync(scriptPath);
            //}

            //if (useStartTask)
            //{
            //    var scriptPath = $"{batchExecutionDirectoryPath}/{startTaskScriptFilename}";
            //    await this.storageAccessProvider.UploadBlobAsync(scriptPath, BatchUtils.StartTaskScript);
            //    var scriptSasUrl = await this.storageAccessProvider.MapLocalPathToSasUrlAsync(scriptPath);

            //    startTask = new Microsoft.Azure.Batch.StartTask
            //    {
            //        // Pool StartTask: install Docker as start task if it's not already
            //        CommandLine = $"sudo /bin/sh {batchStartTaskLocalPathOnBatchNode}",
            //        UserIdentity = new UserIdentity(new AutoUserSpecification(elevationLevel: ElevationLevel.Admin, scope: AutoUserScope.Pool)),
            //        ResourceFiles = new List<ResourceFile> { ResourceFile.FromUrl(scriptSasUrl, batchStartTaskLocalPathOnBatchNode) }
            //    };
            //}

            //if (useStartTask)
            //{
            //    startTask = new Microsoft.Azure.Management.Batch.Models.StartTask
            //    {
            //        // Pool StartTask: install Docker as start task if it's not already
            //        CommandLine = $"/bin/sh {startTaskPath}",
            //        UserIdentity = new Microsoft.Azure.Management.Batch.Models.UserIdentity(null, new Microsoft.Azure.Management.Batch.Models.AutoUserSpecification(elevationLevel: Microsoft.Azure.Management.Batch.Models.ElevationLevel.Admin, scope: Microsoft.Azure.Management.Batch.Models.AutoUserScope.Pool)),
            //        ResourceFiles = new List<Microsoft.Azure.Management.Batch.Models.ResourceFile> { new Microsoft.Azure.Management.Batch.Models.ResourceFile(null, null, startTaskSasUrl, null, startTaskPath) }
            //    };
            //}

            return default;
        }

        /// <summary>
        /// Constructs an Azure Batch Container Configuration instance
        /// </summary>
        /// <param name="executorImage">The image name for the current <see cref="TesTask"/></param>
        /// <returns></returns>
        private async ValueTask<ContainerConfiguration> GetContainerConfigurationIfNeeded(string executorImage)
        {
            BatchModels.ContainerConfiguration result = default;
            var containerRegistryInfo = await azureProxy.GetContainerRegistryInfoAsync(executorImage);

            if (containerRegistryInfo is not null)
            {
                // Download private images at node startup, since those cannot be downloaded in the main task that runs multiple containers.
                // Doing this also requires that the main task runs inside a container, hence downloading the "docker" image (contains docker client) as well.
                result = new BatchModels.ContainerConfiguration
                {
                    ContainerImageNames = new List<string> { executorImage, dockerInDockerImageName, blobxferImageName },
                    ContainerRegistries = new List<BatchModels.ContainerRegistry>
                    {
                        new(
                            userName: containerRegistryInfo.Username,
                            registryServer: containerRegistryInfo.RegistryServer,
                            password: containerRegistryInfo.Password)
                    }
                };

                var containerRegistryInfoForDockerInDocker = await azureProxy.GetContainerRegistryInfoAsync(dockerInDockerImageName);

                if (containerRegistryInfoForDockerInDocker is not null && containerRegistryInfoForDockerInDocker.RegistryServer != containerRegistryInfo.RegistryServer)
                {
                    result.ContainerRegistries.Add(new(
                        userName: containerRegistryInfoForDockerInDocker.Username,
                        registryServer: containerRegistryInfoForDockerInDocker.RegistryServer,
                        password: containerRegistryInfoForDockerInDocker.Password));
                }

                var containerRegistryInfoForBlobXfer = await azureProxy.GetContainerRegistryInfoAsync(blobxferImageName);

                if (containerRegistryInfoForBlobXfer is not null && containerRegistryInfoForBlobXfer.RegistryServer != containerRegistryInfo.RegistryServer && containerRegistryInfoForBlobXfer.RegistryServer != containerRegistryInfoForDockerInDocker.RegistryServer)
                {
                    result.ContainerRegistries.Add(new(
                        userName: containerRegistryInfoForBlobXfer.Username,
                        registryServer: containerRegistryInfoForBlobXfer.RegistryServer,
                        password: containerRegistryInfoForBlobXfer.Password));
                }
            }

            return result is null ? default : new()
            {
                ContainerImageNames = result.ContainerImageNames,
                ContainerRegistries = result
                                    .ContainerRegistries
                                    .Select(r => new ContainerRegistry(
                                        userName: r.UserName,
                                        password: r.Password,
                                        registryServer: r.RegistryServer,
                                        identityReference: r.IdentityReference is null ? null : new() { ResourceId = r.IdentityReference.ResourceId }))
                                    .ToList()
            };
        }

        /// <summary>
        /// Constructs an Azure Batch PoolInformation instance
        /// </summary>
        /// <param name="poolSpecification"></param>
        /// <param name="jobId"></param>
        /// <param name="identityResourceIds"></param>
        /// <remarks>If <paramref name="identityResourceIds"/> is provided, <paramref name="jobId"/> must also be provided.</remarks>
        /// <returns>An Azure Batch Pool specifier</returns>
        private async Task<PoolInformation> CreateAutoPoolModePoolInformation(PoolSpecification poolSpecification, string jobId = null, IEnumerable<string> identityResourceIds = null)
        {
            // By default, the pool will have the same name/ID as the job if the identity is provided, otherwise we return an actual autopool.
            return identityResourceIds is null || !identityResourceIds.Any()
                ? new()
                {
                    AutoPoolSpecification = new()
                    {
                        AutoPoolIdPrefix = "TES",
                        PoolLifetimeOption = PoolLifetimeOption.Job,
                        PoolSpecification = poolSpecification,
                        KeepAlive = false
                    }
                }
                : await azureProxy.CreateBatchPoolAsync(
                    ConvertPoolSpecificationToModelsPool(
                        $"TES_{jobId ?? throw new ArgumentNullException(nameof(jobId))}",
                        jobId,
                        GetBatchPoolIdentity(identityResourceIds),
                        poolSpecification),
                    IsPreemptable());

            bool IsPreemptable()
                => true switch
                {
                    _ when poolSpecification.TargetDedicatedComputeNodes > 0 => false,
                    _ when poolSpecification.TargetLowPriorityComputeNodes > 0 => true,
                    _ => throw new ArgumentException("Unable to determine if pool will host a low priority compute node.", nameof(poolSpecification)),
                };
        }

        /// <summary>
        /// Generate the BatchPoolIdentity object
        /// </summary>
        /// <param name="identityResourceIds"></param>
        /// <returns></returns>
        private static BatchModels.BatchPoolIdentity GetBatchPoolIdentity(IEnumerable<string> identityResourceIds)
            => identityResourceIds is null || !identityResourceIds.Any() ? null : new(BatchModels.PoolIdentityType.UserAssigned, identityResourceIds.ToDictionary(x => x, x => new BatchModels.UserAssignedIdentities()));

        /// <summary>
        /// Generate the PoolSpecification object
        /// </summary>
        /// <param name="vmSize"></param>
        /// <param name="autoscaled"></param>
        /// <param name="preemptable"></param>
        /// <param name="nodeInfo"></param>
        /// <param name="startTaskSasUrl"></param>
        /// <param name="startTaskPath"></param>
        /// <param name="containerConfiguration"></param>
        /// <returns></returns>
<<<<<<< HEAD
        private PoolSpecification GetPoolSpecification(string vmSize, bool autoscaled, bool preemptable, BatchNodeInfo nodeInfo, ContainerConfiguration containerConfiguration)
=======
        private PoolSpecification GetPoolSpecification(string vmSize, bool preemptable, BatchNodeInfo nodeInfo, string startTaskSasUrl, string startTaskPath, ContainerConfiguration containerConfiguration)
>>>>>>> fafd5aa6
        {
            var vmConfig = new VirtualMachineConfiguration(
                imageReference: new ImageReference(
                    nodeInfo.BatchImageOffer,
                    nodeInfo.BatchImagePublisher,
                    nodeInfo.BatchImageSku,
                    nodeInfo.BatchImageVersion),
                nodeAgentSkuId: nodeInfo.BatchNodeAgentSkuId)
            {
                ContainerConfiguration = containerConfiguration
            };

            StartTask startTask = default;
            if (!string.IsNullOrWhiteSpace(startTaskSasUrl) && !string.IsNullOrWhiteSpace(startTaskPath))
            {
                startTask = new StartTask
                {
                    CommandLine = $"/bin/sudo /bin/sh {startTaskPath}",
                    UserIdentity = new UserIdentity(new AutoUserSpecification(elevationLevel: ElevationLevel.Admin, scope: AutoUserScope.Pool)),
                    ResourceFiles = new List<ResourceFile> { ResourceFile.FromUrl(startTaskSasUrl, startTaskPath) }
                };
            }

            var poolSpecification = new PoolSpecification
            {
                VirtualMachineConfiguration = vmConfig,
                VirtualMachineSize = vmSize,
                ResizeTimeout = TimeSpan.FromMinutes(30),
<<<<<<< HEAD
=======
                AutoScaleEnabled = false,
                TargetLowPriorityComputeNodes = preemptable == true ? 1 : 0,
                TargetDedicatedComputeNodes = preemptable == false ? 1 : 0,
                StartTask = startTask,
>>>>>>> fafd5aa6
            };

            if (autoscaled)
            {
                poolSpecification.AutoScaleEnabled = true;
                poolSpecification.AutoScaleEvaluationInterval = TimeSpan.FromMinutes(5);
                poolSpecification.AutoScaleFormula = BatchPool.AutoPoolFormula(preemptable, 1);
            }
            else
            {
                poolSpecification.AutoScaleEnabled = false;
                poolSpecification.TargetLowPriorityComputeNodes = preemptable == true ? 1 : 0;
                poolSpecification.TargetDedicatedComputeNodes = preemptable == false ? 1 : 0;
            }

            if (!string.IsNullOrEmpty(this.batchNodesSubnetId))
            {
                poolSpecification.NetworkConfiguration = new()
                {
                    PublicIPAddressConfiguration = new PublicIPAddressConfiguration(this.disableBatchNodesPublicIpAddress ? IPAddressProvisioningType.NoPublicIPAddresses : IPAddressProvisioningType.BatchManaged),
                    SubnetId = this.batchNodesSubnetId
                };
            }

            return poolSpecification;
        }

        /// <summary>
        /// Convert PoolSpecification to Models.Pool, including any BatchPoolIdentity
        /// </summary>
        /// <remarks>Note: this is not a complete conversion. It only converts properties we are currently using (including on referenced objects). TODO: add new properties we set in the future on <see cref="PoolSpecification"/> and/or its contained objects.</remarks>
        /// <param name="name"></param>
        /// <param name="displayName"></param>
        /// <param name="poolIdentity"></param>
        /// <param name="pool"></param>
        /// <returns>A <see cref="BatchModels.Pool"/>.</returns>
        private static BatchModels.Pool ConvertPoolSpecificationToModelsPool(string name, string displayName, BatchModels.BatchPoolIdentity poolIdentity, PoolSpecification pool)
        {
            ValidateString(name, nameof(name), 64);
            ValidateString(displayName, nameof(displayName), 1024);

            var scaleSettings = true == pool.AutoScaleEnabled ? ConvertAutoScale() : ConvertManualScale();

            return new(name: name, displayName: displayName, identity: poolIdentity)
            {
                VmSize = pool.VirtualMachineSize,
                ScaleSettings = scaleSettings,
                DeploymentConfiguration = new()
                {
                    VirtualMachineConfiguration = new(ConvertImageReference(pool.VirtualMachineConfiguration.ImageReference), pool.VirtualMachineConfiguration.NodeAgentSkuId, containerConfiguration: ConvertContainerConfiguration(pool.VirtualMachineConfiguration.ContainerConfiguration))
                },
                ApplicationPackages = pool.ApplicationPackageReferences is null ? default : pool.ApplicationPackageReferences.Select(ConvertApplicationPackage).ToList(),
                NetworkConfiguration = ConvertNetworkConfiguration(pool.NetworkConfiguration),
                StartTask = ConvertStartTask(pool.StartTask)
            };

            BatchModels.ScaleSettings ConvertManualScale()
                => new()
                {
                    FixedScale = new()
                    {
                        TargetDedicatedNodes = pool.TargetDedicatedComputeNodes,
                        TargetLowPriorityNodes = pool.TargetLowPriorityComputeNodes,
                        ResizeTimeout = pool.ResizeTimeout,
                        NodeDeallocationOption = BatchModels.ComputeNodeDeallocationOption.TaskCompletion
                    }
                };

            BatchModels.ScaleSettings ConvertAutoScale()
                => new()
                {
                    AutoScale = new()
                    {
                        Formula = pool.AutoScaleFormula,
                        EvaluationInterval = pool.AutoScaleEvaluationInterval
                    }
                };

            static void ValidateString(string value, string name, int length)
            {
                if (value is null) throw new ArgumentNullException(name);
                if (value.Length > length) throw new ArgumentException($"{name} exceeds maximum length {length}", name);
            }

            static BatchModels.ContainerConfiguration ConvertContainerConfiguration(ContainerConfiguration containerConfiguration)
                => containerConfiguration is null ? default : new(containerConfiguration.ContainerImageNames, containerConfiguration.ContainerRegistries?.Select(ConvertContainerRegistry).ToList());

            static BatchModels.StartTask ConvertStartTask(StartTask startTask)
                => startTask is null ? default : new(startTask.CommandLine, startTask.ResourceFiles?.Select(ConvertResourceFile).ToList(), startTask.EnvironmentSettings?.Select(ConvertEnvironmentSetting).ToList(), ConvertUserIdentity(startTask.UserIdentity), startTask.MaxTaskRetryCount, startTask.WaitForSuccess, ConvertTaskContainerSettings(startTask.ContainerSettings));

            static BatchModels.UserIdentity ConvertUserIdentity(UserIdentity userIdentity)
                => userIdentity is null ? default : new(userIdentity.UserName, ConvertAutoUserSpecification(userIdentity.AutoUser));

            static BatchModels.AutoUserSpecification ConvertAutoUserSpecification(AutoUserSpecification autoUserSpecification)
                => autoUserSpecification is null ? default : new((BatchModels.AutoUserScope?)autoUserSpecification.Scope, (BatchModels.ElevationLevel?)autoUserSpecification.ElevationLevel);

            static BatchModels.TaskContainerSettings ConvertTaskContainerSettings(TaskContainerSettings containerSettings)
                => containerSettings is null ? default : new(containerSettings.ImageName, containerSettings.ContainerRunOptions, ConvertContainerRegistry(containerSettings.Registry), (BatchModels.ContainerWorkingDirectory?)containerSettings.WorkingDirectory);

            static BatchModels.ContainerRegistry ConvertContainerRegistry(ContainerRegistry containerRegistry)
                => containerRegistry is null ? default : new(containerRegistry.UserName, containerRegistry.Password, containerRegistry.RegistryServer, ConvertComputeNodeIdentityReference(containerRegistry.IdentityReference));

            static BatchModels.ResourceFile ConvertResourceFile(ResourceFile resourceFile)
                => resourceFile is null ? default : new(resourceFile.AutoStorageContainerName, resourceFile.StorageContainerUrl, resourceFile.HttpUrl, resourceFile.BlobPrefix, resourceFile.FilePath, resourceFile.FileMode, ConvertComputeNodeIdentityReference(resourceFile.IdentityReference));

            static BatchModels.ComputeNodeIdentityReference ConvertComputeNodeIdentityReference(ComputeNodeIdentityReference computeNodeIdentityReference)
                => computeNodeIdentityReference is null ? default : new(computeNodeIdentityReference.ResourceId);

            static BatchModels.EnvironmentSetting ConvertEnvironmentSetting(EnvironmentSetting environmentSetting)
                => environmentSetting is null ? default : new(environmentSetting.Name, environmentSetting.Value);

            static BatchModels.ImageReference ConvertImageReference(ImageReference imageReference)
                => imageReference is null ? default : new(imageReference.Publisher, imageReference.Offer, imageReference.Sku, imageReference.Version);

            static BatchModels.ApplicationPackageReference ConvertApplicationPackage(ApplicationPackageReference applicationPackage)
                => applicationPackage is null ? default : new(applicationPackage.ApplicationId, applicationPackage.Version);

            static BatchModels.NetworkConfiguration ConvertNetworkConfiguration(NetworkConfiguration networkConfiguration)
                => networkConfiguration is null ? default : new(subnetId: networkConfiguration.SubnetId, publicIPAddressConfiguration: ConvertPublicIPAddressConfiguration(networkConfiguration.PublicIPAddressConfiguration));

            static BatchModels.PublicIPAddressConfiguration ConvertPublicIPAddressConfiguration(PublicIPAddressConfiguration publicIPAddressConfiguration)
                => publicIPAddressConfiguration is null ? default : new(provision: (BatchModels.IPAddressProvisioningType?)publicIPAddressConfiguration.Provision);
        }

        /// <summary>
        /// Removes a set of strings from the given string
        /// </summary>
        /// <param name="stringsToRemove">Strings to remove</param>
        /// <param name="originalString">The original string</param>
        /// <returns>The modified string</returns>
        private static string RemoveQueryStringsFromLocalFilePaths(string originalString, IEnumerable<string> stringsToRemove)
        {
            if (!stringsToRemove.Any(s => originalString.Contains(s, StringComparison.OrdinalIgnoreCase)))
            {
                return originalString;
            }

            var modifiedString = originalString;

            foreach (var stringToRemove in stringsToRemove)
            {
                modifiedString = modifiedString.Replace(stringToRemove, string.Empty, StringComparison.OrdinalIgnoreCase);
            }

            return modifiedString;
        }

        /// <summary>
        /// Check quotas for available active jobs, pool and CPU cores.
        /// </summary>
        /// <param name="vmInfo">Dedicated virtual machine information.</param>
        /// <param name="poolName">Name of pool</param>
        private async Task CheckBatchAccountQuotas(VirtualMachineInformation vmInfo, string poolName)
        {
            var workflowCoresRequirement = vmInfo.NumberOfCores.Value;
            var isDedicated = !vmInfo.LowPriority;
            var vmFamily = vmInfo.VmFamily;

            var batchQuotas = await azureProxy.GetBatchAccountQuotasAsync();
            var totalCoreQuota = isDedicated ? batchQuotas.DedicatedCoreQuota : batchQuotas.LowPriorityCoreQuota;
            var isDedicatedAndPerVmFamilyCoreQuotaEnforced = isDedicated && batchQuotas.DedicatedCoreQuotaPerVMFamilyEnforced;

            var vmFamilyCoreQuota = isDedicatedAndPerVmFamilyCoreQuotaEnforced
                ? batchQuotas.DedicatedCoreQuotaPerVMFamily.FirstOrDefault(q => vmFamily.Equals(q.Name, StringComparison.OrdinalIgnoreCase))?.CoreQuota ?? 0
                : workflowCoresRequirement;

            var poolQuota = batchQuotas.PoolQuota;
            var activeJobAndJobScheduleQuota = batchQuotas.ActiveJobAndJobScheduleQuota;

            var activeJobsCount = azureProxy.GetBatchActiveJobCount();
            var activePoolsCount = azureProxy.GetBatchActivePoolCount();
            var activeNodeCountByVmSize = azureProxy.GetBatchActiveNodeCountByVmSize().ToList();
            var virtualMachineInfoList = await azureProxy.GetVmSizesAndPricesAsync();

            var totalCoresInUse = activeNodeCountByVmSize
                .Sum(x =>
                    virtualMachineInfoList
                        .FirstOrDefault(vm => vm.VmSize.Equals(x.VirtualMachineSize, StringComparison.OrdinalIgnoreCase))?
                        .NumberOfCores * (isDedicated ? x.DedicatedNodeCount : x.LowPriorityNodeCount));

            if (workflowCoresRequirement > totalCoreQuota)
            {
                // The workflow task requires more cores than the total Batch account's cores quota - FAIL
                throw new AzureBatchLowQuotaException($"Azure Batch Account does not have enough {(isDedicated ? "dedicated" : "low priority")} cores quota to run a workflow with cpu core requirement of {workflowCoresRequirement}. Please submit an Azure Support request to increase your quota: {AzureSupportUrl}");
            }

            if (isDedicatedAndPerVmFamilyCoreQuotaEnforced && workflowCoresRequirement > vmFamilyCoreQuota)
            {
                // The workflow task requires more cores than the total Batch account's dedicated family quota - FAIL
                throw new AzureBatchLowQuotaException($"Azure Batch Account does not have enough dedicated {vmFamily} cores quota to run a workflow with cpu core requirement of {workflowCoresRequirement}. Please submit an Azure Support request to increase your quota: {AzureSupportUrl}");
            }

            if (activeJobsCount + 1 > activeJobAndJobScheduleQuota)
            {
                throw new AzureBatchQuotaMaxedOutException($"No remaining active jobs quota available. There are {activeJobsCount} active jobs out of {activeJobAndJobScheduleQuota}");
            }

            if ((this.enableBatchAutopool || !IsPoolAvailable(poolName)) && activePoolsCount + 1 > poolQuota)
            {
                throw new AzureBatchQuotaMaxedOutException($"No remaining pool quota available. There are {activePoolsCount} pools in use out of {poolQuota}");
            }

            if ((totalCoresInUse + workflowCoresRequirement) > totalCoreQuota)
            {
                throw new AzureBatchQuotaMaxedOutException($"Not enough core quota remaining to schedule task requiring {workflowCoresRequirement} {(isDedicated ? "dedicated" : "low priority")} cores. There are {totalCoresInUse} cores in use out of {totalCoreQuota}.");
            }

            if (isDedicatedAndPerVmFamilyCoreQuotaEnforced)
            {
                var vmSizesInRequestedFamily = virtualMachineInfoList.Where(vm => vm.VmFamily.Equals(vmFamily, StringComparison.OrdinalIgnoreCase)).Select(vm => vm.VmSize).ToList();
                var activeNodeCountByVmSizeInRequestedFamily = activeNodeCountByVmSize.Where(x => vmSizesInRequestedFamily.Contains(x.VirtualMachineSize, StringComparer.OrdinalIgnoreCase));

                var dedicatedCoresInUseInRequestedVmFamily = activeNodeCountByVmSizeInRequestedFamily
                    .Sum(x => virtualMachineInfoList.FirstOrDefault(vm => vm.VmSize.Equals(x.VirtualMachineSize, StringComparison.OrdinalIgnoreCase))?.NumberOfCores * x.DedicatedNodeCount);

                if (dedicatedCoresInUseInRequestedVmFamily + workflowCoresRequirement > vmFamilyCoreQuota)
                {
                    throw new AzureBatchQuotaMaxedOutException($"Not enough core quota remaining to schedule task requiring {workflowCoresRequirement} dedicated {vmFamily} cores. There are {dedicatedCoresInUseInRequestedVmFamily} cores in use out of {vmFamilyCoreQuota}");
                }
            }
        }

        /// <summary>
        /// Gets the cheapest available VM size that satisfies the <see cref="TesTask"/> execution requirements
        /// </summary>
        /// <param name="tesTask"><see cref="TesTask"/></param>
        /// <param name="forcePreemptibleVmsOnly">Force consideration of preemptible virtual machines only.</param>
        /// <returns>The virtual machine info</returns>
        public async Task<VirtualMachineInformation> GetVmSizeAsync(TesTask tesTask, bool forcePreemptibleVmsOnly = false)
        {
            bool allowedVmSizesFilter(VirtualMachineInformation vm) => allowedVmSizes is null || ! allowedVmSizes.Any() || allowedVmSizes.Contains(vm.VmSize, StringComparer.OrdinalIgnoreCase) || allowedVmSizes.Contains(vm.VmFamily, StringComparer.OrdinalIgnoreCase);

            var tesResources = tesTask.Resources;

            var previouslyFailedVmSizes = tesTask.Logs?
                .Where(log => log.FailureReason == BatchTaskState.NodeAllocationFailed.ToString() && log.VirtualMachineInfo?.VmSize is not null)
                .Select(log => log.VirtualMachineInfo.VmSize)
                .Distinct()
                .ToList();

            var virtualMachineInfoList = await azureProxy.GetVmSizesAndPricesAsync();
            var preemptible = forcePreemptibleVmsOnly || usePreemptibleVmsOnly || tesResources.Preemptible.GetValueOrDefault(true);

            var eligibleVms = new List<VirtualMachineInformation>();
            var noVmFoundMessage = string.Empty;

            var vmSize = tesTask.Resources?.GetBackendParameterValue(TesResources.SupportedBackendParameters.vm_size);

            if (!string.IsNullOrWhiteSpace(vmSize))
            {
                eligibleVms = virtualMachineInfoList
                    .Where(vm =>
                        vm.LowPriority == preemptible
                        && vm.VmSize.Equals(vmSize, StringComparison.OrdinalIgnoreCase))
                    .ToList();

                noVmFoundMessage = $"No VM (out of {virtualMachineInfoList.Count}) available with the required resources (vmsize: {vmSize}, preemptible: {preemptible}) for task id {tesTask.Id}.";
            }
            else
            {
                var requiredNumberOfCores = tesResources.CpuCores.GetValueOrDefault(DefaultCoreCount);
                var requiredMemoryInGB = tesResources.RamGb.GetValueOrDefault(DefaultMemoryGb);
                var requiredDiskSizeInGB = tesResources.DiskGb.GetValueOrDefault(DefaultDiskGb);

                eligibleVms = virtualMachineInfoList
                    .Where(vm =>
                        vm.LowPriority == preemptible
                        && vm.NumberOfCores >= requiredNumberOfCores
                        && vm.MemoryInGB >= requiredMemoryInGB
                        && vm.ResourceDiskSizeInGB >= requiredDiskSizeInGB)
                    .ToList();

                noVmFoundMessage = $"No VM (out of {virtualMachineInfoList.Count}) available with the required resources (cores: {requiredNumberOfCores}, memory: {requiredMemoryInGB} GB, disk: {requiredDiskSizeInGB} GB, preemptible: {preemptible}) for task id {tesTask.Id}.";
            }

            var batchQuotas = await azureProxy.GetBatchAccountQuotasAsync();

            var selectedVm = eligibleVms
                .Where(allowedVmSizesFilter)
                .Where(vm => !(previouslyFailedVmSizes?.Contains(vm.VmSize, StringComparer.OrdinalIgnoreCase) ?? false))
                .Where(vm => preemptible
                    ? batchQuotas.LowPriorityCoreQuota >= vm.NumberOfCores
                    : batchQuotas.DedicatedCoreQuota >= vm.NumberOfCores
                        && (!batchQuotas.DedicatedCoreQuotaPerVMFamilyEnforced || batchQuotas.DedicatedCoreQuotaPerVMFamily.FirstOrDefault(x => vm.VmFamily.Equals(x.Name, StringComparison.OrdinalIgnoreCase))?.CoreQuota >= vm.NumberOfCores))
                .OrderBy(x => x.PricePerHour)
                .FirstOrDefault();

            if (!preemptible && selectedVm is not null)
            {
                var idealVm = eligibleVms
                    .Where(allowedVmSizesFilter)
                    .Where(vm => !(previouslyFailedVmSizes?.Contains(vm.VmSize, StringComparer.OrdinalIgnoreCase) ?? false))
                    .OrderBy(x => x.PricePerHour)
                    .FirstOrDefault();

                if (selectedVm.PricePerHour >= idealVm.PricePerHour * 2)
                {
                    tesTask.SetWarning("UsedLowPriorityInsteadOfDedicatedVm",
                        $"This task ran on low priority machine because dedicated quota was not available for VM Series '{idealVm.VmFamily}'.",
                        $"Increase the quota for VM Series '{idealVm.VmFamily}' to run this task on a dedicated VM. Please submit an Azure Support request to increase your quota: {AzureSupportUrl}");

                    return await GetVmSizeAsync(tesTask, true);
                }
            }

            if (selectedVm is not null)
            {
                return selectedVm;
            }

            if (!eligibleVms.Any())
            {
                noVmFoundMessage += $" There are no VM sizes that match the requirements. Review the task resources.";
            }

            if (previouslyFailedVmSizes is not null)
            {
                noVmFoundMessage += $" The following VM sizes were excluded from consideration because of {BatchTaskState.NodeAllocationFailed} error(s) on previous attempts: {string.Join(", ", previouslyFailedVmSizes)}.";
            }

            var vmsExcludedByTheAllowedVmsConfiguration = eligibleVms.Except(eligibleVms.Where(allowedVmSizesFilter)).Count();

            if (vmsExcludedByTheAllowedVmsConfiguration > 0)
            {
                noVmFoundMessage += $" Note that {vmsExcludedByTheAllowedVmsConfiguration} VM(s), suitable for this task, were excluded by the allowed-vm-sizes configuration. Consider expanding the list of allowed VM sizes.";
            }

            throw new AzureBatchVirtualMachineAvailabilityException(noVmFoundMessage.Trim());
        }

        private async Task<(BatchNodeMetrics BatchNodeMetrics, DateTimeOffset? TaskStartTime, DateTimeOffset? TaskEndTime, int? CromwellRcCode)> GetBatchNodeMetricsAndCromwellResultCodeAsync(TesTask tesTask)
        {
            var bytesInGB = Math.Pow(1000, 3);
            var kiBInGB = Math.Pow(1000, 3) / 1024;

            static double? GetDurationInSeconds(Dictionary<string, string> dict, string startKey, string endKey)
            {
                return TryGetValueAsDateTimeOffset(dict, startKey, out var startTime) && TryGetValueAsDateTimeOffset(dict, endKey, out var endTime)
                    ? endTime.Subtract(startTime).TotalSeconds
                    : (double?)null;
            }

            static bool TryGetValueAsDateTimeOffset(Dictionary<string, string> dict, string key, out DateTimeOffset result)
            {
                result = default;
                return dict.TryGetValue(key, out var valueAsString) && DateTimeOffset.TryParse(valueAsString, out result);
            }

            static bool TryGetValueAsDouble(Dictionary<string, string> dict, string key, out double result)
            {
                result = default;
                return dict.TryGetValue(key, out var valueAsString) && double.TryParse(valueAsString, out result);
            }

            BatchNodeMetrics batchNodeMetrics = null;
            DateTimeOffset? taskStartTime = null;
            DateTimeOffset? taskEndTime = null;
            int? cromwellRcCode = null;

            try
            {
                var cromwellRcContent = await this.storageAccessProvider.DownloadBlobAsync($"/{GetCromwellExecutionDirectoryPath(tesTask)}/rc");

                if (cromwellRcContent is not null && int.TryParse(cromwellRcContent, out var temp))
                {
                    cromwellRcCode = temp;
                }

                var metricsContent = await this.storageAccessProvider.DownloadBlobAsync($"/{GetBatchExecutionDirectoryPath(tesTask)}/metrics.txt");

                if (metricsContent is not null)
                {
                    try
                    {
                        var metrics = DelimitedTextToDictionary(metricsContent.Trim());

                        var diskSizeInGB = TryGetValueAsDouble(metrics, "DiskSizeInKiB", out var diskSizeInKiB) ? diskSizeInKiB / kiBInGB : (double?)null;
                        var diskUsedInGB = TryGetValueAsDouble(metrics, "DiskUsedInKiB", out var diskUsedInKiB) ? diskUsedInKiB / kiBInGB : (double?)null;

                        batchNodeMetrics = new BatchNodeMetrics
                        {
                            BlobXferImagePullDurationInSeconds = GetDurationInSeconds(metrics, "BlobXferPullStart", "BlobXferPullEnd"),
                            ExecutorImagePullDurationInSeconds = GetDurationInSeconds(metrics, "ExecutorPullStart", "ExecutorPullEnd"),
                            ExecutorImageSizeInGB = TryGetValueAsDouble(metrics, "ExecutorImageSizeInBytes", out var executorImageSizeInBytes) ? executorImageSizeInBytes / bytesInGB : (double?)null,
                            FileDownloadDurationInSeconds = GetDurationInSeconds(metrics, "DownloadStart", "DownloadEnd"),
                            FileDownloadSizeInGB = TryGetValueAsDouble(metrics, "FileDownloadSizeInBytes", out var fileDownloadSizeInBytes) ? fileDownloadSizeInBytes / bytesInGB : (double?)null,
                            ExecutorDurationInSeconds = GetDurationInSeconds(metrics, "ExecutorStart", "ExecutorEnd"),
                            FileUploadDurationInSeconds = GetDurationInSeconds(metrics, "UploadStart", "UploadEnd"),
                            FileUploadSizeInGB = TryGetValueAsDouble(metrics, "FileUploadSizeInBytes", out var fileUploadSizeInBytes) ? fileUploadSizeInBytes / bytesInGB : (double?)null,
                            DiskUsedInGB = diskUsedInGB,
                            DiskUsedPercent = diskUsedInGB.HasValue && diskSizeInGB.HasValue && diskSizeInGB > 0 ? (float?)(diskUsedInGB / diskSizeInGB * 100) : null,
                            VmCpuModelName = metrics.GetValueOrDefault("VmCpuModelName")
                        };

                        taskStartTime = TryGetValueAsDateTimeOffset(metrics, "BlobXferPullStart", out var startTime) ? (DateTimeOffset?)startTime : null;
                        taskEndTime = TryGetValueAsDateTimeOffset(metrics, "UploadEnd", out var endTime) ? (DateTimeOffset?)endTime : null;
                    }
                    catch (Exception ex)
                    {
                        logger.LogError($"Failed to parse metrics for task {tesTask.Id}. Error: {ex.Message}");
                    }
                }
            }
            catch (Exception ex)
            {
                logger.LogError($"Failed to get batch node metrics for task {tesTask.Id}. Error: {ex.Message}");
            }

            return (batchNodeMetrics, taskStartTime, taskEndTime, cromwellRcCode);
        }

        private static Dictionary<string, string> DelimitedTextToDictionary(string text, string fieldDelimiter = "=", string rowDelimiter = "\n")
            => text.Split(rowDelimiter)
                .Select(line => { var parts = line.Split(fieldDelimiter); return new KeyValuePair<string, string>(parts[0], parts[1]); })
                .ToDictionary(kv => kv.Key, kv => kv.Value);

        #region BatchPools
        private readonly BatchPools batchPools = new();

        internal bool TryGetPool(string poolId, out IBatchPool batchPool)
        {
            batchPool = batchPools.FirstOrDefault(p => p.Pool.PoolId.Equals(poolId, StringComparison.Ordinal));
            return batchPool is not null;
        }

        internal bool IsPoolAvailable(string key)
            => batchPools.TryGetValue(key, out var pools) && pools.Any(p => p.IsAvailable);

        internal async Task<IBatchPool> GetOrAddPoolAsync(string key, bool isPreemptable, Func<string, BatchModels.Pool> modelPoolFactory)
        {
            if (enableBatchAutopool)
            {
                return default;
            }

            _ = modelPoolFactory ?? throw new ArgumentNullException(nameof(modelPoolFactory));
            var keyLength = key?.Length ?? 0;
            if (keyLength > PoolKeyLength || keyLength < 1)
            {
                throw new ArgumentException("Key must be between 1-50 chars in length", nameof(key));
            }
            // TODO: Make sure key doesn't contain any unsupported chars

            var pool = batchPools.TryGetValue(key, out var set) ? set.LastOrDefault(Available) : default;
            if (pool is null)
            {
                var poolQuota = (await azureProxy.GetBatchAccountQuotasAsync()).PoolQuota;
                var activePoolsCount = azureProxy.GetBatchActivePoolCount();
                if (activePoolsCount + 1 > poolQuota)
                {
                    throw new AzureBatchQuotaMaxedOutException($"No remaining pool quota available. There are {activePoolsCount} pools in use out of {poolQuota}");
                }

                var uniquifier = new byte[8]; // This always becomes 13 chars when converted to base32 after removing the three '='s at the end. We won't ever decode this, so we don't need the '='s
                RandomNumberGenerator.Fill(uniquifier);
                var poolId = $"{key}-{Common.Utilities.ConvertToBase32(uniquifier).TrimEnd('=')}"; // embedded '-' is required by GetKeyFromPoolId()

                try
                {
                    var modelPool = modelPoolFactory(poolId);
                    modelPool.Metadata ??= new List<BatchModels.MetadataItem>();
                    modelPool.Metadata.Add(new(PoolHostName, this.hostname));
                    modelPool.Metadata.Add(new(PoolIsDedicated, (!isPreemptable).ToString()));
                    pool = _batchPoolFactory.CreateNew(await azureProxy.CreateBatchPoolAsync(modelPool, isPreemptable), this);
                }
                catch (OperationCanceledException)
                {
                    HandleTimeout(poolId);
                }
                catch (RequestFailedException ex) when (ex.Status == 0 && ex.InnerException is WebException webException && webException.Status == WebExceptionStatus.Timeout)
                {
                    HandleTimeout(poolId);
                }
                catch (Exception ex) when (IsInnermostExceptionSocketException125(ex))
                {
                    HandleTimeout(poolId);
                }

                _ = AddPool(pool);
            }
            return pool;

            static bool Available(IBatchPool pool)
                => pool.IsAvailable;

            void HandleTimeout(string poolId)
            {
                // When the batch management API creating the pool times out, it may or may not have created the pool. Add an inactive record to delete it if it did get created and try again later. That record will be removed later whether or not the pool was created.
                _ = AddPool(_batchPoolFactory.CreateNew(poolId, this));
                throw new AzureBatchQuotaMaxedOutException($"Pool creation timed out");
            }

            static bool IsInnermostExceptionSocketException125(Exception ex)
            {
                // errno: ECANCELED 125 Operation canceled
                for (var e = ex; e is System.Net.Sockets.SocketException /*se && se.ErrorCode == 125*/; e = e.InnerException)
                {
                    if (e.InnerException is null) { return false; }
                }
                return true;
            }
        }

        /// <inheritdoc/>
        public async ValueTask<IEnumerable<Task>> GetShutdownCandidatePools(CancellationToken cancellationToken)
        {
            return (await batchPools
                .ToAsyncEnumerable()
                .WhereAwait(async p => await p.CanBeDeleted(cancellationToken))
                .ToListAsync(cancellationToken))
                .Select(t => azureProxy.DeleteBatchPoolAsync(t.Pool.PoolId));
        }

        /// <inheritdoc/>
        public IEnumerable<IBatchPool> GetPools()
            => batchPools;

        /// <inheritdoc/>
        public bool RemovePoolFromList(IBatchPool pool)
            => batchPools.Remove(pool);

        private bool AddPool(IBatchPool pool)
            => batchPools.Add(pool);

        private static string GetKeyFromPoolId(string poolId)
            => poolId[..poolId.LastIndexOf('-')];

        private class BatchPoolEqualityComparer : IEqualityComparer<IBatchPool>
        {
            bool IEqualityComparer<IBatchPool>.Equals(IBatchPool x, IBatchPool y)
                => x.Pool.PoolId?.Equals(y.Pool.PoolId) ?? false;

            int IEqualityComparer<IBatchPool>.GetHashCode(IBatchPool obj)
                => obj.Pool.PoolId?.GetHashCode() ?? 0;
        }

        #region Used for unit/module testing
        internal IEnumerable<string> GetPoolGroupKeys()
            => batchPools.Keys;
        #endregion

        private class BatchPools : KeyedGroup<IBatchPool, GroupableSet<IBatchPool>>
        {
            public BatchPools()
                : base(p => p is null ? default : GetKeyFromPoolId(p.Pool.PoolId), StringComparer.Ordinal)
            { }

            protected override Func<IEnumerable<IBatchPool>, GroupableSet<IBatchPool>> CreateSetFunc
                => e => new(e, new BatchPoolEqualityComparer());

            public IBatchPool GetPoolOrDefault(string poolId)
                => TryGetValue(GetKeyFromPoolId(poolId), out var batchPools) ? batchPools.FirstOrDefault(p => p.Pool.PoolId.Equals(poolId, StringComparison.Ordinal)) : default;
        }
        #endregion

        /// <summary>
        /// Class that captures how <see cref="TesTask"/> transitions from current state to the new state, given the current Batch task state and optional condition. 
        /// Transitions typically include an action that needs to run in order for the task to move to the new state.
        /// </summary>
        private class TesTaskStateTransition
        {
            public TesTaskStateTransition(Func<TesTask, bool> condition, BatchTaskState? batchTaskState, Func<TesTask, CombinedBatchTaskInfo, Task> asyncAction)
                : this(condition, batchTaskState, asyncAction, null)
            {
            }

            public TesTaskStateTransition(Func<TesTask, bool> condition, BatchTaskState? batchTaskState, Action<TesTask, CombinedBatchTaskInfo> action)
                : this(condition, batchTaskState, null, action)
            {
            }

            private TesTaskStateTransition(Func<TesTask, bool> condition, BatchTaskState? batchTaskState, Func<TesTask, CombinedBatchTaskInfo, Task> asyncAction, Action<TesTask, CombinedBatchTaskInfo> action)
            {
                Condition = condition;
                CurrentBatchTaskState = batchTaskState;
                AsyncAction = asyncAction;
                Action = action;
            }

            public Func<TesTask, bool> Condition { get; }
            public BatchTaskState? CurrentBatchTaskState { get; }
            public Func<TesTask, CombinedBatchTaskInfo, Task> AsyncAction { get; }
            public Action<TesTask, CombinedBatchTaskInfo> Action { get; }

            /// <summary>
            /// Calls <see cref="Action"/> and/or <see cref="AsyncAction"/>.
            /// </summary>
            /// <param name="tesTask"></param>
            /// <param name="combinedBatchTaskInfo"></param>
            /// <returns>True an action was called, otherwise False.</returns>
            public async ValueTask<bool> ActionAsync(TesTask tesTask, CombinedBatchTaskInfo combinedBatchTaskInfo)
            {
                var tesTaskChanged = false;

                if (AsyncAction is not null)
                {
                    await AsyncAction(tesTask, combinedBatchTaskInfo);
                    tesTaskChanged = true;
                }

                if (Action is not null)
                {
                    Action(tesTask, combinedBatchTaskInfo);
                    tesTaskChanged = true;
                }

                return tesTaskChanged;
            }
        }

        private class ExternalStorageContainerInfo
        {
            public string AccountName { get; set; }
            public string ContainerName { get; set; }
            public string BlobEndpoint { get; set; }
            public string SasToken { get; set; }
        }

        private class CombinedBatchTaskInfo
        {
            public BatchTaskState BatchTaskState { get; set; }
            public BatchNodeMetrics BatchNodeMetrics { get; set; }
            public string FailureReason { get; set; }
            public DateTimeOffset? BatchTaskStartTime { get; set; }
            public DateTimeOffset? BatchTaskEndTime { get; set; }
            public int? BatchTaskExitCode { get; set; }
            public int? CromwellRcCode { get; set; }
            public IEnumerable<string> SystemLogItems { get; set; }
            public string PoolId { get; set; }
        }
    }
}<|MERGE_RESOLUTION|>--- conflicted
+++ resolved
@@ -52,11 +52,7 @@
         private const string BatchScriptFileName = "batch_script";
         private const string UploadFilesScriptFileName = "upload_files_script";
         private const string DownloadFilesScriptFileName = "download_files_script";
-<<<<<<< HEAD
-        //private const string startTaskScriptFilename = "start-task.sh";
-=======
         private const string startTaskScriptFilename = "start-task.sh";
->>>>>>> fafd5aa6
         private static readonly Regex queryStringRegex = new(@"[^\?.]*(\?.*)");
         private readonly string dockerInDockerImageName;
         private readonly string blobxferImageName;
@@ -75,13 +71,10 @@
         private readonly string marthaKeyVaultName;
         private readonly string marthaSecretName;
         private readonly string defaultStorageAccountName;
-<<<<<<< HEAD
+        private readonly string globalStartTaskPath;
+        private readonly string globalManagedIdentity;
         private readonly string hostname;
         private readonly BatchPoolFactory _batchPoolFactory;
-=======
-        private readonly string globalStartTaskPath;
-        private readonly string globalManagedIdentity;
->>>>>>> fafd5aa6
 
         /// <summary>
         /// Orchestrates <see cref="TesTask"/>s on Azure Batch
@@ -107,10 +100,7 @@
             this.blobxferImageName = GetStringValue(configuration, "BlobxferImageName", "mcr.microsoft.com/blobxfer");
             this.cromwellDrsLocalizerImageName = GetStringValue(configuration, "CromwellDrsLocalizerImageName", "broadinstitute/cromwell-drs-localizer:develop");
             this.disableBatchNodesPublicIpAddress = GetBoolValue(configuration, "DisableBatchNodesPublicIpAddress", false);
-<<<<<<< HEAD
             this.enableBatchAutopool = GetBoolValue(configuration, "UseLegacyBatchImplementationWithAutopools", false);
-=======
->>>>>>> fafd5aa6
             this.defaultStorageAccountName = GetStringValue(configuration, "DefaultStorageAccountName", string.Empty);
             this.marthaUrl = GetStringValue(configuration, "MarthaUrl", string.Empty);
             this.marthaKeyVaultName = GetStringValue(configuration, "MarthaKeyVaultName", string.Empty);
@@ -431,7 +421,6 @@
                     identities.Add(tesTask.Resources?.GetBackendParameterValue(TesResources.SupportedBackendParameters.workflow_execution_identity));
                 }
 
-<<<<<<< HEAD
                 if (this.enableBatchAutopool)
                 {
                     poolInformation = await CreateAutoPoolModePoolInformation(
@@ -440,35 +429,27 @@
                             false,
                             virtualMachineInfo.LowPriority,
                             batchNodeInfo,
+                            startTaskSasUrl,
+                            startTaskScriptFilename,
                             containerConfiguration),
                         jobId,
-                        tesTask.Resources?.ContainsBackendParameterValue(TesResources.SupportedBackendParameters.workflow_execution_identity) == true ? tesTask.Resources?.GetBackendParameterValue(TesResources.SupportedBackendParameters.workflow_execution_identity) : default);
+                        identities);
                 }
                 else
                 {
                     poolInformation = (await GetOrAddPoolAsync(poolName, virtualMachineInfo.LowPriority, id => ConvertPoolSpecificationToModelsPool(
                         name: id,
                         displayName: displayName,
-                        GetBatchPoolIdentity(tesTask.Resources?.ContainsBackendParameterValue(TesResources.SupportedBackendParameters.workflow_execution_identity) == true ? tesTask.Resources?.GetBackendParameterValue(TesResources.SupportedBackendParameters.workflow_execution_identity) : default),
+                        GetBatchPoolIdentity(identities),
                         GetPoolSpecification(
                             virtualMachineInfo.VmSize,
                             true,
                             virtualMachineInfo.LowPriority,
                             batchNodeInfo,
+                            startTaskSasUrl,
+                            startTaskScriptFilename,
                             containerConfiguration)))).Pool;
                 }
-=======
-                poolInformation = await CreateAutoPoolModePoolInformation(
-                    GetPoolSpecification(
-                        virtualMachineInfo.VmSize,
-                        virtualMachineInfo.LowPriority,
-                        batchNodeInfo,
-                        startTaskSasUrl,
-                        startTaskScriptFilename,
-                        containerConfiguration),
-                    jobId,
-                    identities);
->>>>>>> fafd5aa6
 
                 tesTask.PoolId = poolInformation.PoolId;
                 var cloudTask = await ConvertTesTaskToBatchTaskAsync(tesTask, containerConfiguration is not null);
@@ -1241,11 +1222,7 @@
         /// <param name="startTaskPath"></param>
         /// <param name="containerConfiguration"></param>
         /// <returns></returns>
-<<<<<<< HEAD
-        private PoolSpecification GetPoolSpecification(string vmSize, bool autoscaled, bool preemptable, BatchNodeInfo nodeInfo, ContainerConfiguration containerConfiguration)
-=======
-        private PoolSpecification GetPoolSpecification(string vmSize, bool preemptable, BatchNodeInfo nodeInfo, string startTaskSasUrl, string startTaskPath, ContainerConfiguration containerConfiguration)
->>>>>>> fafd5aa6
+        private PoolSpecification GetPoolSpecification(string vmSize, bool autoscaled, bool preemptable, BatchNodeInfo nodeInfo, string startTaskSasUrl, string startTaskPath, ContainerConfiguration containerConfiguration)
         {
             var vmConfig = new VirtualMachineConfiguration(
                 imageReference: new ImageReference(
@@ -1274,13 +1251,7 @@
                 VirtualMachineConfiguration = vmConfig,
                 VirtualMachineSize = vmSize,
                 ResizeTimeout = TimeSpan.FromMinutes(30),
-<<<<<<< HEAD
-=======
-                AutoScaleEnabled = false,
-                TargetLowPriorityComputeNodes = preemptable == true ? 1 : 0,
-                TargetDedicatedComputeNodes = preemptable == false ? 1 : 0,
                 StartTask = startTask,
->>>>>>> fafd5aa6
             };
 
             if (autoscaled)
