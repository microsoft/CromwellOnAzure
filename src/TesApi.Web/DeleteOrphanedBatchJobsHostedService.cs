--- conflicted
+++ resolved
@@ -87,11 +87,8 @@
                     {
                         await azureProxy.DeleteBatchJobAsync(tesTaskId, cancellationToken);
                         logger.LogInformation($"Deleted orphaned Batch Job '{jobId}'");
-<<<<<<< HEAD
-=======
 
                         await azureProxy.DeleteBatchPoolIfExistsAsync(tesTask.Id);
->>>>>>> d190e7a3
                     }
                     else
                     {
