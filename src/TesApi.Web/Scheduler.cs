--- conflicted
+++ resolved
@@ -133,7 +133,7 @@
                             tesTask.SetFailureReason("UnknownError", exc.Message, exc.StackTrace);
                         }
 
-                        logger.LogError(exc, $"TES Task '{tesTask.Id}' threw an exception.");
+                        logger.LogError(exc, $"TES task: {tesTask.Id} threw an exception in OrchestrateTesTasksOnBatch().");
                         await repository.UpdateItemAsync(tesTask);
                     }
 
@@ -188,7 +188,6 @@
                         currentTesTask?.SetWarning("UnknownError", exc.Message, exc.StackTrace);
                     }
 
-<<<<<<< HEAD
                     if (currentTesTask is not null)
                     {
                         await repository.UpdateItemAsync(currentTesTask);
@@ -197,10 +196,6 @@
                 catch (Exception exc)
                 {
                     logger.LogError(exc, $"Updating TES Task '{tesTask.Id}' threw {exc.GetType().FullName}: '{exc.Message}'. Stack trace: {exc.StackTrace}");
-=======
-                    logger.LogError(exc, $"TES task: {tesTask.Id} threw an exception in OrchestrateTesTasksOnBatch().");
-                    await repository.UpdateItemAsync(tesTask);
->>>>>>> 45788e93
                 }
             }
 
