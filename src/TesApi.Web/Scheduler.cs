﻿// Copyright (c) Microsoft Corporation.
// Licensed under the MIT License.

using System;
using System.Collections.Generic;
using System.Linq;
using System.Threading;
using System.Threading.Tasks;
using Microsoft.Extensions.Configuration;
using Microsoft.Extensions.Hosting;
using Microsoft.Extensions.Logging;
using Tes.Extensions;
using Tes.Models;
using Tes.Repository;

namespace TesApi.Web
{
    /// <summary>
    /// A background service that schedules TES tasks in the batch system, orchestrates their lifecycle, and updates their state.
    /// This should only be used as a system-wide singleton service.  This class does not support scale-out on multiple machines,
    /// nor does it implement a leasing mechanism.  In the future, consider using the Lease Blob operation.
    /// </summary>
    public class Scheduler : BackgroundService
    {
        private readonly IRepository<TesTask> repository;
        private readonly IBatchScheduler batchScheduler;
        private readonly ILogger<Scheduler> logger;
        private readonly bool isDisabled;
<<<<<<< HEAD
        private readonly bool usingBatchPools;
=======
        private readonly bool usingBatchAutopools;
>>>>>>> 24c784ff
        private IEnumerable<Task> shutdownCandidates = Enumerable.Empty<Task>();
        private readonly TimeSpan runInterval = TimeSpan.FromSeconds(5);

        /// <summary>
        /// Default constructor
        /// </summary>
        /// <param name="configuration">The configuration instance settings</param>
        /// <param name="repository">The main TES task database repository implementation</param>
        /// <param name="batchScheduler">The batch scheduler implementation</param>
        /// <param name="logger">The logger instance</param>
        public Scheduler(IConfiguration configuration, IRepository<TesTask> repository, IBatchScheduler batchScheduler, ILogger<Scheduler> logger)
        {
            this.repository = repository;
            this.batchScheduler = batchScheduler;
            this.logger = logger;
            isDisabled = configuration.GetValue("DisableBatchScheduling", false);
<<<<<<< HEAD
            usingBatchPools = !configuration.GetValue("BatchAutopool", false);
=======
            usingBatchAutopools = configuration.GetValue("BatchAutopool", false);
>>>>>>> 24c784ff
        }

        /// <summary>
        /// Start the service
        /// </summary>
        /// <param name="cancellationToken"></param>
        public override Task StartAsync(CancellationToken cancellationToken)
        {
            if (isDisabled)
            {
                return Task.CompletedTask;
            }

            return base.StartAsync(cancellationToken);
        }

        /// <inheritdoc />
        public override Task StopAsync(CancellationToken cancellationToken)
        {
            logger.LogInformation("Scheduler stopping...");
            return base.StopAsync(cancellationToken);
        }

        /// <summary>
        /// The main thread that continuously schedules TES tasks in the batch system
        /// </summary>
        /// <param name="stoppingToken">Triggered when Microsoft.Extensions.Hosting.IHostedService.StopAsync(System.Threading.CancellationToken) is called.</param>
        /// <returns>A System.Threading.Tasks.Task that represents the long running operations.</returns>
        protected override async Task ExecuteAsync(CancellationToken stoppingToken)
        {
            logger.LogInformation("Scheduler started.");

            while (!stoppingToken.IsCancellationRequested)
            {
                shutdownCandidates = Enumerable.Empty<Task>();

                try
                {
                    await OrchestrateTesTasksOnBatch(stoppingToken);

<<<<<<< HEAD
                    if (usingBatchPools)
=======
                    if (!usingBatchAutopools)
>>>>>>> 24c784ff
                    {
                        shutdownCandidates = await batchScheduler.GetShutdownCandidatePools(stoppingToken);
                    }

                    await Task.Delay(runInterval, stoppingToken);
                }
                catch (OperationCanceledException) when (stoppingToken.IsCancellationRequested)
                {
                    break;
                }
                catch (Exception exc)
                {
                    logger.LogError(exc, exc.Message);
                }
            }

            try
            {
                await Task.WhenAll(shutdownCandidates);
            }
            catch (AggregateException exc)
            {
                logger.LogError(exc, exc.Message);
            }

            logger.LogInformation("Scheduler gracefully stopped.");
        }

        /// <summary>
        /// Retrieves all actionable TES tasks from the database, performs an action in the batch system, and updates the resultant state
        /// </summary>
        /// <returns></returns>
        private async ValueTask OrchestrateTesTasksOnBatch(CancellationToken _1)
        {
            var tesTasks = (await repository.GetItemsAsync(
                    predicate: t => t.State == TesState.QUEUEDEnum
                        || t.State == TesState.INITIALIZINGEnum
                        || t.State == TesState.RUNNINGEnum
                        || (t.State == TesState.CANCELEDEnum && t.IsCancelRequested)))
                .OrderBy(t => t.CreationTime)
                .ToList();

            if (0 == tesTasks.Count)
            {
                return;
            }

            var startTime = DateTime.UtcNow;

            foreach (var tesTask in tesTasks)
            {
                try
                {
                    var isModified = false;
                    try
                    {
                        isModified = await batchScheduler.ProcessTesTaskAsync(tesTask);
                    }
                    catch (Exception exc)
                    {
                        if (++tesTask.ErrorCount > 3) // TODO: Should we increment this for exceptions here (current behaviour) or the attempted executions on the batch?
                        {
                            tesTask.State = TesState.SYSTEMERROREnum;
                            tesTask.EndTime = DateTimeOffset.UtcNow;
                            tesTask.SetFailureReason("UnknownError", exc.Message, exc.StackTrace);
                        }

                        logger.LogError(exc, $"TES Task '{tesTask.Id}' threw an exception.");
                        await repository.UpdateItemAsync(tesTask);
                    }

                    if (isModified)
                    {
                        var hasErrored = false;
                        var hasEnded = false;

                        switch (tesTask.State)
                        {
                            case TesState.CANCELEDEnum:
                            case TesState.COMPLETEEnum:
                                hasEnded = true;
                                break;

                            case TesState.EXECUTORERROREnum:
                            case TesState.SYSTEMERROREnum:
                                hasErrored = true;
                                hasEnded = true;
                                break;

                            default:
                                break;
                        }

                        if (hasEnded)
                        {
                            tesTask.EndTime = DateTimeOffset.UtcNow;
                        }

                        if (hasErrored)
                        {
                            logger.LogDebug($"{tesTask.Id} failed, state: {tesTask.State}, reason: {tesTask.FailureReason}");
                        }

                        await repository.UpdateItemAsync(tesTask);
                    }
                }
                catch (Microsoft.Azure.Cosmos.CosmosException exc)
                {
<<<<<<< HEAD
                    var currentTesTask = await repository.GetItemOrDefaultAsync(tesTask.Id);
=======
                    TesTask currentTesTask = default;
                    _ = await repository.TryGetItemAsync(tesTask.Id, t => currentTesTask = t);

>>>>>>> 24c784ff
                    if (exc.StatusCode == System.Net.HttpStatusCode.PreconditionFailed)
                    {
                        logger.LogError(exc, $"Updating TES Task '{tesTask.Id}' threw an exception attempting to set state: {tesTask.State}. Another actor set state: {currentTesTask?.State}");
                        currentTesTask?.SetWarning("ConcurrencyWriteFailure", tesTask.State.ToString(), exc.Message, exc.StackTrace);
                    }
                    else
                    {
                        logger.LogError(exc, $"Updating TES Task '{tesTask.Id}' threw {exc.GetType().FullName}: '{exc.Message}'. Stack trace: {exc.StackTrace}");
                        currentTesTask?.SetWarning("UnknownError", exc.Message, exc.StackTrace);
                    }

                    if (currentTesTask is not null)
                    {
                        await repository.UpdateItemAsync(currentTesTask);
                    }
                }
                catch (Exception exc)
                {
                    logger.LogError(exc, $"Updating TES Task '{tesTask.Id}' threw {exc.GetType().FullName}: '{exc.Message}'. Stack trace: {exc.StackTrace}");
                }
            }

            logger.LogDebug($"OrchestrateTesTasksOnBatch for {tesTasks.Count} tasks completed in {DateTime.UtcNow.Subtract(startTime).TotalSeconds} seconds.");
        }
    }
}<|MERGE_RESOLUTION|>--- conflicted
+++ resolved
@@ -26,11 +26,7 @@
         private readonly IBatchScheduler batchScheduler;
         private readonly ILogger<Scheduler> logger;
         private readonly bool isDisabled;
-<<<<<<< HEAD
-        private readonly bool usingBatchPools;
-=======
         private readonly bool usingBatchAutopools;
->>>>>>> 24c784ff
         private IEnumerable<Task> shutdownCandidates = Enumerable.Empty<Task>();
         private readonly TimeSpan runInterval = TimeSpan.FromSeconds(5);
 
@@ -47,11 +43,7 @@
             this.batchScheduler = batchScheduler;
             this.logger = logger;
             isDisabled = configuration.GetValue("DisableBatchScheduling", false);
-<<<<<<< HEAD
-            usingBatchPools = !configuration.GetValue("BatchAutopool", false);
-=======
             usingBatchAutopools = configuration.GetValue("BatchAutopool", false);
->>>>>>> 24c784ff
         }
 
         /// <summary>
@@ -92,11 +84,7 @@
                 {
                     await OrchestrateTesTasksOnBatch(stoppingToken);
 
-<<<<<<< HEAD
-                    if (usingBatchPools)
-=======
                     if (!usingBatchAutopools)
->>>>>>> 24c784ff
                     {
                         shutdownCandidates = await batchScheduler.GetShutdownCandidatePools(stoppingToken);
                     }
@@ -205,13 +193,9 @@
                 }
                 catch (Microsoft.Azure.Cosmos.CosmosException exc)
                 {
-<<<<<<< HEAD
-                    var currentTesTask = await repository.GetItemOrDefaultAsync(tesTask.Id);
-=======
                     TesTask currentTesTask = default;
                     _ = await repository.TryGetItemAsync(tesTask.Id, t => currentTesTask = t);
 
->>>>>>> 24c784ff
                     if (exc.StatusCode == System.Net.HttpStatusCode.PreconditionFailed)
                     {
                         logger.LogError(exc, $"Updating TES Task '{tesTask.Id}' threw an exception attempting to set state: {tesTask.State}. Another actor set state: {currentTesTask?.State}");
