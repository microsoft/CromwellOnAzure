﻿// Copyright (c) Microsoft Corporation.
// Licensed under the MIT License.

using System;
using System.Collections.Generic;
using System.Globalization;
using System.IO;
using System.Linq;
using System.Runtime.CompilerServices;
using System.Threading;
using System.Threading.Tasks;
using Microsoft.Azure.Batch;
using Microsoft.Azure.Batch.Common;
using Microsoft.Azure.Management.AppService.Fluent.Models;
using Microsoft.Extensions.Configuration;
using Microsoft.Extensions.Logging;
using YamlDotNet.Core.Tokens;

namespace TesApi.Web
{
    /// <summary>
    /// Represents a pool in an Azure Batch Account.
    /// </summary>
    public sealed partial class BatchPool
    {
        /// <summary>
        /// Minimum property set required for <see cref="CloudPool"/> provided to constructors of this class
        /// </summary>
        public const string CloudPoolSelectClause = "id,creationTime,metadata";

        private readonly ILogger _logger;
        private readonly IAzureProxy _azureProxy;

        /// <summary>
        /// Constructor of <see cref="BatchPool"/> for new pools
        /// </summary>
        /// <param name="poolInformation"></param>
        /// <param name="batchScheduler"></param>
        /// <param name="configuration"></param>
        /// <param name="azureProxy"></param>
        /// <param name="logger"></param>
        /// <exception cref="ArgumentException"></exception>
        public BatchPool(PoolInformation poolInformation, IBatchScheduler batchScheduler, IConfiguration configuration, IAzureProxy azureProxy, ILogger<BatchPool> logger)
            : this(azureProxy.GetBatchPoolAsync(poolInformation.PoolId, new ODATADetailLevel { SelectClause = CloudPoolSelectClause }).Result,
                poolInformation,
                batchScheduler,
                configuration,
                azureProxy,
                logger)
        { }

        /// <summary>
        /// Constructor of <see cref="BatchPool"/> for retrieved pools
        /// </summary>
        /// <param name="pool"></param>
        /// <param name="batchScheduler"></param>
        /// <param name="configuration"></param>
        /// <param name="azureProxy"></param>
        /// <param name="logger"></param>
        public BatchPool(CloudPool pool, IBatchScheduler batchScheduler, IConfiguration configuration, IAzureProxy azureProxy, ILogger<BatchPool> logger)
            : this(pool,
                new() { PoolId = pool.Id },
                batchScheduler,
                configuration,
                azureProxy,
                logger)
        { }

        /// <summary>
        /// Alternate constructor of <see cref="BatchPool"/> for broken pools
        /// </summary>
        /// <param name="poolId"></param>
        /// <param name="batchScheduler"></param>
        /// <param name="configuration"></param>
        /// <param name="azureProxy"></param>
        /// <param name="logger"></param>
        /// <exception cref="ArgumentException"></exception>
        public BatchPool(string poolId, IBatchScheduler batchScheduler, IConfiguration configuration, IAzureProxy azureProxy, ILogger<BatchPool> logger)
            : this((CloudPool)default,
                new() { PoolId = poolId },
                batchScheduler,
                configuration,
                azureProxy,
                logger)
        { }

        private BatchPool(CloudPool cloudPool, PoolInformation poolInfo, IBatchScheduler batchScheduler, IConfiguration configuration, IAzureProxy azureProxy, ILogger<BatchPool> logger)
        {
            Pool = poolInfo ?? throw new ArgumentNullException(nameof(poolInfo));

<<<<<<< HEAD
            _idleNodeCheck = TimeSpan.FromMinutes(ConfigurationUtils.GetConfigurationValue(configuration, "BatchPoolIdleNodeMinutes", 0.125));
            _forcePoolRotationAge = batchScheduler.ForcePoolRotationAge;
=======
            _forcePoolRotationAge = TimeSpan.FromDays(GetConfigurationValue(configuration, "BatchPoolRotationForcedDays", 30));
>>>>>>> 8db95697

            this._azureProxy = azureProxy;
            this._logger = logger;
            _batchPools = batchScheduler as BatchScheduler ?? throw new ArgumentException("batchScheduler must be of type BatchScheduler", nameof(batchScheduler));

            Creation = cloudPool?.CreationTime;
            IsAvailable = cloudPool is not null;
        }

        private Queue<TaskFailureInformation> StartTaskFailures { get; } = new();
        private Queue<ResizeError> ResizeErrors { get; } = new();

        internal IAsyncEnumerable<CloudJob> GetJobsAsync()
            => _azureProxy.ListJobsAsync(new ODATADetailLevel { SelectClause = "id,stateTransitionTime", FilterClause = $"state eq 'active' and executionInfo/poolId eq '{Pool.PoolId}'" });

        private async ValueTask RemoveNodesAsync(IList<ComputeNode> nodesToRemove, CancellationToken cancellationToken)
        {
            _logger.LogDebug("Removing {Nodes} nodes from {PoolId}", nodesToRemove.Count, Pool.PoolId);
            _resizeErrorsRetrieved = false;
            await _azureProxy.DeleteBatchComputeNodesAsync(Pool.PoolId, nodesToRemove, cancellationToken);
        }
    }

    /// <content>
    /// Implements the various ServicePool* methods.
    /// </content>
    public sealed partial class BatchPool
    {
        private enum ScalingMode
        {
            Unknown,
            AutoScaleEnabled,
            SettingManualScale,
            RemovingFailedNodes,
            SettingAutoScale
        }

        private ScalingMode _scalingMode = ScalingMode.Unknown;

        private readonly TimeSpan _forcePoolRotationAge;
        private readonly BatchScheduler _batchPools;
        private bool _resizeErrorsRetrieved;
        private bool _resizeStoppedReceived;

        private DateTime? Creation { get; set; }

        private void EnsureScalingModeSet(bool? autoScaleEnabled)
        {
            if (ScalingMode.Unknown == _scalingMode)
            {
                _scalingMode = autoScaleEnabled switch
                {
                    true => ScalingMode.AutoScaleEnabled,
                    false => ScalingMode.RemovingFailedNodes,
                    null => _scalingMode,
                };
            }
        }

        private async ValueTask ServicePoolGetResizeErrorsAsync(CancellationToken cancellationToken)
        {
            var currentAllocationState = await _azureProxy.GetComputeNodeAllocationStateAsync(Pool.PoolId, cancellationToken);
            EnsureScalingModeSet(currentAllocationState.AutoScaleEnabled);

            if (_scalingMode == ScalingMode.AutoScaleEnabled)
            {
                if (currentAllocationState.AllocationState == AllocationState.Steady)
                {
                    if (!_resizeErrorsRetrieved)
                    {
                        ResizeErrors.Clear();
                        var pool = await _azureProxy.GetBatchPoolAsync(Pool.PoolId, new ODATADetailLevel { SelectClause = "resizeErrors" }, cancellationToken);

                        foreach (var error in pool.ResizeErrors ?? Enumerable.Empty<ResizeError>())
                        {
                            switch (error.Code)
                            {
                                // Errors to ignore
                                case PoolResizeErrorCodes.RemoveNodesFailed:
                                case PoolResizeErrorCodes.AccountCoreQuotaReached:
                                case PoolResizeErrorCodes.AccountLowPriorityCoreQuotaReached:
                                case PoolResizeErrorCodes.CommunicationEnabledPoolReachedMaxVMCount:
                                case PoolResizeErrorCodes.AccountSpotCoreQuotaReached:
                                    break;

                                // Errors to force autopools to be reset
                                case PoolResizeErrorCodes.ResizeStopped:
                                    _resizeStoppedReceived |= true;
                                    break;

                                // Direct any errors that should cause tasks to fail here
                                default:
                                    ResizeErrors.Enqueue(error);
                                    break;
                            }
                        }

                        _resizeErrorsRetrieved = true;
                    }
                }
                else
                {
                    _resizeStoppedReceived = false;
                    _resizeErrorsRetrieved = false;
                }
            }
        }

        /// <summary>
        /// Generates a formula for Azure batch account auto-pool usage
        /// </summary>
        /// <param name="preemptable">false if compute nodes are dedicated, true otherwise.</param>
        /// <param name="initialTarget">Number of compute nodes to allocate the first time this formula is evaluated.</param>
        /// <remarks>Implements <see cref="IAzureProxy.BatchPoolAutoScaleFormulaFactory"/>.</remarks>
        /// <returns></returns>
        public static string AutoPoolFormula(bool preemptable, int initialTarget)
            => string.Format(@"
    $NodeDeallocationOption=taskcompletion;
    lifespan         = time() - time(""{1}"");
    span             = TimeInterval_Second * 90;
    startup          = TimeInterval_Minute * 2;
    ratio            = 10;
    {0} = (lifespan > startup ? min($PendingTasks.GetSample(span, ratio)) : {2});
    ", preemptable ? "$TargetLowPriorityNodes" : "$TargetDedicated", DateTime.UtcNow.ToString("r"), initialTarget);

        private async ValueTask ServicePoolManagePoolScalingAsync(CancellationToken cancellationToken)
        {
            var currentAllocationState = await _azureProxy.GetComputeNodeAllocationStateAsync(Pool.PoolId, cancellationToken);
            EnsureScalingModeSet(currentAllocationState.AutoScaleEnabled);

            if (currentAllocationState.AllocationState == AllocationState.Steady)
            {
                switch (_scalingMode)
                {
                    case ScalingMode.AutoScaleEnabled:
                        if (_resizeStoppedReceived || await GetNodes(false).AnyAsync(cancellationToken))
                        {
                            await _azureProxy.DisableBatchPoolAutoScaleAsync(Pool.PoolId, cancellationToken);
                            _scalingMode = ScalingMode.SettingManualScale;
                        }
                        break;

                    case ScalingMode.SettingManualScale:
                        {
                            var nodesToRemove = Enumerable.Empty<ComputeNode>();

                            // It's documented that a max of 100 nodes can be removed at a time. Excess eligible nodes will be removed in a future call.
                            await foreach (var node in GetNodes(true).Take(100).WithCancellation(cancellationToken))
                            {
                                switch (node.State)
                                {
                                    case ComputeNodeState.Unusable:
                                        _logger.LogDebug("Found unusable node {NodeId}", node.Id);
                                        goto default;

                                    case ComputeNodeState.StartTaskFailed:
                                        _logger.LogDebug("Found starttaskfailed node {NodeId}", node.Id);
                                        StartTaskFailures.Enqueue(node.StartTaskInformation.FailureInformation);
                                        goto default;

                                    case ComputeNodeState.Preempted:
                                        _logger.LogDebug("Found preempted node {NodeId}", node.Id);
                                        goto default;

                                    default:
                                        nodesToRemove = nodesToRemove.Append(node);
                                        _resizeErrorsRetrieved = false;
                                        break;
                                }
                            }

                            if (!nodesToRemove.Any())
                            {
                                goto case ScalingMode.RemovingFailedNodes;
                            }

                            await RemoveNodesAsync(nodesToRemove.ToList(), cancellationToken);
                        }
                        _scalingMode = ScalingMode.RemovingFailedNodes;
                        break;

                    case ScalingMode.RemovingFailedNodes:
                        await _azureProxy.EnableBatchPoolAutoScaleAsync(Pool.PoolId, TimeSpan.FromMinutes(5), AutoPoolFormula, cancellationToken);
                        _scalingMode = ScalingMode.SettingAutoScale;
                        break;

                    case ScalingMode.SettingAutoScale:
                        ResizeErrors.Clear();
                        _resizeErrorsRetrieved = true;
                        _scalingMode = ScalingMode.AutoScaleEnabled;
                        break;
                }
            }

            IAsyncEnumerable<ComputeNode> GetNodes(bool withState)
                => _azureProxy.ListComputeNodesAsync(Pool.PoolId, new ODATADetailLevel(filterClause: @"state eq 'starttaskfailed' or state eq 'preempted' or state eq 'unusable'", selectClause: withState ? @"id,state,startTaskInfo" : @"id"));
        }

        private ValueTask ServicePoolRotateAsync(CancellationToken _1)
        {
            if (IsAvailable)
            {
                IsAvailable = Creation + _forcePoolRotationAge > DateTime.UtcNow;
            }

            return ValueTask.CompletedTask;
        }

        private async ValueTask ServicePoolRemovePoolIfEmptyAsync(CancellationToken cancellationToken)
        {
            if (!IsAvailable)
            {
                var (lowPriorityNodes, dedicatedNodes) = await _azureProxy.GetCurrentComputeNodesAsync(Pool.PoolId, cancellationToken);
                if ((lowPriorityNodes is null || lowPriorityNodes == 0) && (dedicatedNodes is null || dedicatedNodes == 0) && !await GetJobsAsync().AnyAsync(cancellationToken))
                {
                    await _azureProxy.DeleteBatchPoolAsync(Pool.PoolId, cancellationToken);
                    _ = _batchPools.RemovePoolFromList(this);
                }
            }
        }
    }

    /// <content>
    /// Implements the <see cref="IBatchPool"/> interface.
    /// </content>
    public sealed partial class BatchPool : IBatchPool
    {
        private sealed class LockObj : IDisposable
        {
            private static readonly SemaphoreSlim lockObj = new(1, 1);

            public static async ValueTask<LockObj> Lock()
            {
                await lockObj.WaitAsync();
                return new LockObj();
            }

            public static async ValueTask<LockObj> Lock(TimeSpan timeout)
            {
                if (await lockObj.WaitAsync(timeout))
                {
                    return new LockObj();
                }

                throw new TimeoutException();
            }

            public void Dispose()
                => lockObj.Release();
        }

        /// <inheritdoc/>
        public bool IsAvailable { get; private set; } = true;

        /// <inheritdoc/>
        public PoolInformation Pool { get; }

        /// <inheritdoc/>
        public async ValueTask<bool> CanBeDeleted(CancellationToken cancellationToken = default)
        {
            if (await GetJobsAsync().AnyAsync(cancellationToken))
            {
                return false;
            }

            await foreach (var node in _azureProxy.ListComputeNodesAsync(Pool.PoolId, new ODATADetailLevel(selectClause: "state")).WithCancellation(cancellationToken))
            {
                switch (node.State)
                {
                    case ComputeNodeState.Rebooting:
                    case ComputeNodeState.Reimaging:
                    case ComputeNodeState.Running:
                    case ComputeNodeState.Creating:
                    case ComputeNodeState.Starting:
                    case ComputeNodeState.WaitingForStartTask:
                        return false;
                }
            }

            return true;
        }

        /// <inheritdoc/>
        public ResizeError PopNextResizeError()
            => ResizeErrors.TryDequeue(out var resizeError) ? resizeError : default;

        /// <inheritdoc/>
        public TaskFailureInformation PopNextStartTaskFailure()
            => StartTaskFailures.TryDequeue(out var failure) ? failure : default;

        /// <inheritdoc/>
        public async ValueTask ServicePoolAsync(IBatchPool.ServiceKind serviceKind, CancellationToken cancellationToken = default)
        {
            using var @lock = await LockObj.Lock();
            Func<CancellationToken, ValueTask> func = serviceKind switch
            {
                IBatchPool.ServiceKind.GetResizeErrors => ServicePoolGetResizeErrorsAsync,
                IBatchPool.ServiceKind.ManagePoolScaling => ServicePoolManagePoolScalingAsync,
                IBatchPool.ServiceKind.RemovePoolIfEmpty => ServicePoolRemovePoolIfEmptyAsync,
                IBatchPool.ServiceKind.Rotate => ServicePoolRotateAsync,
                _ => throw new ArgumentOutOfRangeException(nameof(serviceKind)),
            };

            await func(cancellationToken);
        }

        /// <inheritdoc/>
        public async ValueTask ServicePoolAsync(CancellationToken cancellationToken = default)
        {
            var exceptions = new List<Exception>();

            await PerformTask(ServicePoolAsync(IBatchPool.ServiceKind.GetResizeErrors, cancellationToken), cancellationToken);
            await PerformTask(ServicePoolAsync(IBatchPool.ServiceKind.ManagePoolScaling, cancellationToken), cancellationToken);
            await PerformTask(ServicePoolAsync(IBatchPool.ServiceKind.Rotate, cancellationToken), cancellationToken);
            await PerformTask(ServicePoolAsync(IBatchPool.ServiceKind.RemovePoolIfEmpty, cancellationToken), cancellationToken);

            switch (exceptions.Count)
            {
                case 0:
                    return;

                case 1:
                    throw exceptions.First();

                default:
                    throw new AggregateException(exceptions.SelectMany(Flatten).ToArray());
            }

            static IEnumerable<Exception> Flatten(Exception ex)
                => ex switch
                {
                    AggregateException aggregateException => aggregateException.InnerExceptions,
                    _ => Enumerable.Empty<Exception>().Append(ex),
                };

            async ValueTask PerformTask(ValueTask serviceAction, CancellationToken cancellationToken)
            {
                if (!cancellationToken.IsCancellationRequested)
                {
                    try
                    {
                        await serviceAction;
                    }
                    catch (Exception ex)
                    {
                        exceptions.Add(ex);
                        RemoveMissingPools(ex);
                    }
                }
            }

            void RemoveMissingPools(Exception ex)
            {
                switch(ex)
                {
                    case AggregateException aggregateException:
                        foreach (var e in aggregateException.InnerExceptions)
                        {
                            RemoveMissingPools(e);
                        }
                        break;

                    case BatchException batchException:
                        if (batchException.RequestInformation.BatchError.Code == BatchErrorCodeStrings.PoolNotFound)
                        {
                            _logger.LogError(ex, "Batch pool {PoolId} is missing. Removing it from TES's active pool list.", Pool.PoolId);
                            _ = _batchPools.RemovePoolFromList(this);
                        }
                        break;
                }
            }
        }
    }

    /// <content>
    /// Used for unit/module testing.
    /// </content>
    public sealed partial class BatchPool
    {
        internal int TestPendingReservationsCount => GetJobsAsync().CountAsync().AsTask().Result;

        internal int? TestTargetDedicated => _azureProxy.GetComputeNodeAllocationStateAsync(Pool.PoolId).Result.TargetDedicated;
        internal int? TestTargetLowPriority => _azureProxy.GetComputeNodeAllocationStateAsync(Pool.PoolId).Result.TargetLowPriority;

        internal TimeSpan TestRotatePoolTime
            => _forcePoolRotationAge;

        internal void TestSetAvailable(bool available)
            => IsAvailable = available;

        internal void TimeShift(TimeSpan shift)
            => Creation -= shift;
    }
}<|MERGE_RESOLUTION|>--- conflicted
+++ resolved
@@ -88,12 +88,7 @@
         {
             Pool = poolInfo ?? throw new ArgumentNullException(nameof(poolInfo));
 
-<<<<<<< HEAD
-            _idleNodeCheck = TimeSpan.FromMinutes(ConfigurationUtils.GetConfigurationValue(configuration, "BatchPoolIdleNodeMinutes", 0.125));
             _forcePoolRotationAge = batchScheduler.ForcePoolRotationAge;
-=======
-            _forcePoolRotationAge = TimeSpan.FromDays(GetConfigurationValue(configuration, "BatchPoolRotationForcedDays", 30));
->>>>>>> 8db95697
 
             this._azureProxy = azureProxy;
             this._logger = logger;
