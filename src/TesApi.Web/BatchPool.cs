--- conflicted
+++ resolved
@@ -164,11 +164,7 @@
             }
         }
 
-<<<<<<< HEAD
-        private async ValueTask ServicePoolRemoveNodeIfIdleAsync(CancellationToken cancellationToken)
-=======
         private async Task ServicePoolRemoveNodeIfIdleAsync(CancellationToken cancellationToken)
->>>>>>> 36a1999f
         {
             if ((await _azureProxy.GetComputeNodeAllocationStateAsync(Pool.PoolId, cancellationToken)).AllocationState == AllocationState.Steady)
             {
