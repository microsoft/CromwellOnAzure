--- conflicted
+++ resolved
@@ -114,8 +114,6 @@
                         tesTask.State == TesState.UNKNOWNEnum)
                     {
                         await azureProxy.DeleteBatchJobAsync(tesTaskId, cancellationToken);
-<<<<<<< HEAD
-=======
 
                         try
                         {
@@ -126,7 +124,6 @@
                             logger.LogError(exc, $"TES task: {tesTaskId} Exception in DeleteOldBatchJobs when attempting to delete the manual batch pool");
                             // Do not rethrow
                         }
->>>>>>> 45788e93
                     }
                 }
             }
