﻿<Project Sdk="Microsoft.NET.Sdk.Web">

  <PropertyGroup>
    <Description>TES API</Description>
    <TargetFramework>net5.0</TargetFramework>
    <GenerateDocumentationFile>true</GenerateDocumentationFile>
    <PreserveCompilationContext>true</PreserveCompilationContext>
    <AssemblyName>tesapi</AssemblyName>
  </PropertyGroup>

  <ItemGroup>
<<<<<<< HEAD
    <PackageReference Include="Azure.Storage.Blobs" Version="12.10.0" />
    <PackageReference Include="LazyCache.AspNetCore" Version="2.4.0" />
    <PackageReference Include="Microsoft.ApplicationInsights.AspNetCore" Version="2.20.0" />
    <PackageReference Include="Microsoft.AspNetCore.Mvc.NewtonsoftJson" Version="5.0.13" />
    <PackageReference Include="Microsoft.Azure.Management.ApplicationInsights" Version="0.2.0-preview" />
    <PackageReference Include="Microsoft.Azure.Management.Batch" Version="14.0.0" />
    <PackageReference Include="Microsoft.Azure.Management.Compute" Version="50.0.0" />
    <PackageReference Include="Microsoft.Azure.Management.Fluent" Version="1.38.0" />
    <PackageReference Include="Microsoft.Extensions.Logging" Version="6.0.0" />
    <PackageReference Include="Microsoft.Azure.Batch" Version="15.1.0" />
    <PackageReference Include="Microsoft.Azure.Services.AppAuthentication" Version="1.6.2" />
    <PackageReference Include="Microsoft.Extensions.Logging.ApplicationInsights" Version="2.20.0" />
=======
    <None Remove="Scripts\xilinx-start-task.sh" />
  </ItemGroup>

  <ItemGroup>
    <PackageReference Include="LazyCache.AspNetCore" Version="2.1.3" />
    <PackageReference Include="Microsoft.ApplicationInsights.AspNetCore" Version="2.17.0" />
    <PackageReference Include="Microsoft.AspNetCore.Mvc.NewtonsoftJson" Version="5.0.5" />
    <PackageReference Include="Microsoft.Azure.Management.ApplicationInsights" Version="0.2.0-preview" />
    <PackageReference Include="Microsoft.Azure.Management.Batch" Version="14.0.0" />
    <PackageReference Include="Microsoft.Azure.Management.Compute" Version="45.0.0.1" />
    <PackageReference Include="Microsoft.Azure.Management.Fluent" Version="1.37.1" />
    <PackageReference Include="Microsoft.Extensions.Logging" Version="5.0.0" />
    <PackageReference Include="Microsoft.Azure.Batch" Version="14.0.0" />
    <PackageReference Include="Microsoft.Azure.Services.AppAuthentication" Version="1.6.1" />
    <PackageReference Include="Microsoft.Extensions.Logging.ApplicationInsights" Version="2.17.0" />
>>>>>>> 8f1e417f
    <PackageReference Include="Newtonsoft.Json" Version="13.0.1" />
    <PackageReference Include="Polly" Version="7.2.2" />
    <PackageReference Include="Swashbuckle.AspNetCore" Version="6.2.3" />
    <PackageReference Include="Swashbuckle.AspNetCore.Annotations" Version="6.2.3" />
    <PackageReference Include="Microsoft.Extensions.Configuration.AzureKeyVault" Version="3.1.22" />
    <PackageReference Include="Swashbuckle.AspNetCore.Swagger" Version="6.2.3" />
    <PackageReference Include="System.Linq.Async" Version="5.1.0" />
    <PackageReference Include="YamlDotNet" Version="11.2.1" />
  </ItemGroup>

  <ItemGroup>
    <DotNetCliToolReference Include="Microsoft.VisualStudio.Web.CodeGeneration.Tools" Version="2.0.3" />
  </ItemGroup>
  <ItemGroup>
    <AssemblyAttribute Include="System.Runtime.CompilerServices.InternalsVisibleTo">
      <_Parameter1>TesApi.Tests</_Parameter1>
    </AssemblyAttribute>
  </ItemGroup>
  <ItemGroup>
    <Content Include="Scripts\xilinx-start-task.sh">
      <CopyToOutputDirectory>PreserveNewest</CopyToOutputDirectory>
    </Content>
  </ItemGroup>
  <ItemGroup>
    <ProjectReference Include="..\Common\Common.csproj" />
    <ProjectReference Include="..\Tes\Tes.csproj" />
  </ItemGroup>
</Project><|MERGE_RESOLUTION|>--- conflicted
+++ resolved
@@ -9,7 +9,10 @@
   </PropertyGroup>
 
   <ItemGroup>
-<<<<<<< HEAD
+    <None Remove="Scripts\xilinx-start-task.sh" />
+  </ItemGroup>
+
+  <ItemGroup>
     <PackageReference Include="Azure.Storage.Blobs" Version="12.10.0" />
     <PackageReference Include="LazyCache.AspNetCore" Version="2.4.0" />
     <PackageReference Include="Microsoft.ApplicationInsights.AspNetCore" Version="2.20.0" />
@@ -22,23 +25,6 @@
     <PackageReference Include="Microsoft.Azure.Batch" Version="15.1.0" />
     <PackageReference Include="Microsoft.Azure.Services.AppAuthentication" Version="1.6.2" />
     <PackageReference Include="Microsoft.Extensions.Logging.ApplicationInsights" Version="2.20.0" />
-=======
-    <None Remove="Scripts\xilinx-start-task.sh" />
-  </ItemGroup>
-
-  <ItemGroup>
-    <PackageReference Include="LazyCache.AspNetCore" Version="2.1.3" />
-    <PackageReference Include="Microsoft.ApplicationInsights.AspNetCore" Version="2.17.0" />
-    <PackageReference Include="Microsoft.AspNetCore.Mvc.NewtonsoftJson" Version="5.0.5" />
-    <PackageReference Include="Microsoft.Azure.Management.ApplicationInsights" Version="0.2.0-preview" />
-    <PackageReference Include="Microsoft.Azure.Management.Batch" Version="14.0.0" />
-    <PackageReference Include="Microsoft.Azure.Management.Compute" Version="45.0.0.1" />
-    <PackageReference Include="Microsoft.Azure.Management.Fluent" Version="1.37.1" />
-    <PackageReference Include="Microsoft.Extensions.Logging" Version="5.0.0" />
-    <PackageReference Include="Microsoft.Azure.Batch" Version="14.0.0" />
-    <PackageReference Include="Microsoft.Azure.Services.AppAuthentication" Version="1.6.1" />
-    <PackageReference Include="Microsoft.Extensions.Logging.ApplicationInsights" Version="2.17.0" />
->>>>>>> 8f1e417f
     <PackageReference Include="Newtonsoft.Json" Version="13.0.1" />
     <PackageReference Include="Polly" Version="7.2.2" />
     <PackageReference Include="Swashbuckle.AspNetCore" Version="6.2.3" />
@@ -46,6 +32,7 @@
     <PackageReference Include="Microsoft.Extensions.Configuration.AzureKeyVault" Version="3.1.22" />
     <PackageReference Include="Swashbuckle.AspNetCore.Swagger" Version="6.2.3" />
     <PackageReference Include="System.Linq.Async" Version="5.1.0" />
+    <PackageReference Include="WindowsAzure.Storage" Version="9.3.3" />
     <PackageReference Include="YamlDotNet" Version="11.2.1" />
   </ItemGroup>
 
