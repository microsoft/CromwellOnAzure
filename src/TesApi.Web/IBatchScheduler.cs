--- conflicted
+++ resolved
@@ -22,7 +22,6 @@
         ValueTask<bool> ProcessTesTaskAsync(TesTask tesTask);
 
         /// <summary>
-<<<<<<< HEAD
         /// Enumerates all the managed batch pools.
         /// </summary>
         /// <returns></returns>
@@ -47,10 +46,10 @@
         /// <param name="pool">Pool to remove.</param>
         /// <returns></returns>
         bool RemovePoolFromList(IBatchPool pool);
-=======
+
+        /// <summary>
         /// Garbage collects the old batch task state log hashset
         /// </summary>
         void ClearBatchLogState();
->>>>>>> d190e7a3
     }
 }