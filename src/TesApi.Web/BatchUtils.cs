--- conflicted
+++ resolved
@@ -125,7 +125,6 @@
             JsonSerializer.CreateDefault(new() { Error = (o, e) => throw e.ErrorContext.Error }).Serialize(writer, value);
             return result.ToString();
         }
-<<<<<<< HEAD
 
         /// <summary>
         /// Retrieves the current registered batch application versions
@@ -164,35 +163,5 @@
 
             File.WriteAllText(Path.Combine(hostConfigsDir.FullName, ContainerImagesFile), WriteJson(images));
         }
-
-        private static readonly char[] Rfc4648Base32 = new[] { 'A', 'B', 'C', 'D', 'E', 'F', 'G', 'H', 'I', 'J', 'K', 'L', 'M', 'N', 'O', 'P', 'Q', 'R', 'S', 'T', 'U', 'V', 'W', 'X', 'Y', 'Z', '2', '3', '4', '5', '6', '7' };
-
-        /// <summary>
-        /// Converts binary to Base32
-        /// </summary>
-        /// <param name="bytes">Data to convert.</param>
-        /// <returns>RFC 4648 Base32 representation</returns>
-        /// <exception cref="InvalidOperationException"></exception>
-        public static string ConvertToBase32(byte[] bytes) // https://datatracker.ietf.org/doc/html/rfc4648#section-6
-        {
-            const int groupBitlength = 5;
-            return new string(new BitArray(bytes)
-                    .Cast<bool>()
-                    .Select((b, i) => (Index: i, Value: b ? 1 << (groupBitlength - 1 - (i % groupBitlength)) : 0))
-                    .GroupBy(t => t.Index / groupBitlength)
-                    .Select(g => Rfc4648Base32[g.Sum(t => t.Value)])
-                    .ToArray())
-                + (bytes.Length % groupBitlength) switch
-                {
-                    0 => string.Empty,
-                    1 => @"======",
-                    2 => @"====",
-                    3 => @"===",
-                    4 => @"=",
-                    _ => throw new InvalidOperationException(), // Keeps the compiler happy.
-                };
-        }
-=======
->>>>>>> 97023621
     }
 }