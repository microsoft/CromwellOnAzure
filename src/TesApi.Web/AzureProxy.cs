--- conflicted
+++ resolved
@@ -551,18 +551,11 @@
         public Task<string> DownloadBlobAsync(Uri blobAbsoluteUri)
             => new CloudBlockBlob(blobAbsoluteUri).DownloadTextAsync();
 
-<<<<<<< HEAD
-        /// <inheritdoc/>
-=======
+        /// <inheritdoc/>
         public Task<bool> BlobExistsAsync(Uri blobAbsoluteUri)
             => new CloudBlockBlob(blobAbsoluteUri).ExistsAsync();
 
-        /// <summary>
-        /// Gets the list of blobs in the given directory
-        /// </summary>
-        /// <param name="directoryUri">Directory Uri</param>
-        /// <returns>List of blob paths</returns>
->>>>>>> 9e85a9e3
+        /// <inheritdoc/>
         public async Task<IEnumerable<string>> ListBlobsAsync(Uri directoryUri)
         {
             var blob = new CloudBlockBlob(directoryUri);
@@ -758,146 +751,12 @@
             return azureClient;
         }
 
-<<<<<<< HEAD
         /// <inheritdoc/>
         public async Task<PoolInformation> CreateBatchPoolAsync(BatchModels.Pool poolInfo, bool isPreemptable)
-=======
-        /// <summary>
-        /// Creates an Azure Batch pool that's lifecycle must be manually managed
-        /// </summary>
-        /// <param name="poolName">The name of the pool. This becomes the Pool.Id</param>
-        /// <param name="vmSize">The Azure SKU for the VM of the pool</param>
-        /// <param name="isLowPriority">True if a low-priority VM should be used; false for a dedicated</param>
-        /// <param name="executorImage">The image required by the TesTask</param>
-        /// <param name="nodeInfo">Information about the pool to be created</param>
-        /// <param name="dockerInDockerImageName">Image that contains Docker to download private images</param>
-        /// <param name="blobxferImageName">Image name for blobxfer, the Azure storage transfer tool</param>
-        /// <param name="identityResourceIds">The resource IDs of user-assigned managed identities to assign to the pool</param>
-        /// <param name="disableBatchNodesPublicIpAddress">True to remove the public IP address of the Batch node</param>
-        /// <param name="batchNodesSubnetId">The subnet ID of the Batch VM in the pool</param>
-        /// <param name="startTaskSasUrl">SAS URL for the start task</param>
-        /// <param name="startTaskPath">Local path on the Azure Batch node for the script</param>
-        /// <returns></returns>
-        public async Task CreateManualBatchPoolAsync(
-            string poolName, 
-            string vmSize, 
-            bool isLowPriority, 
-            string executorImage, 
-            BatchNodeInfo nodeInfo,
-            string dockerInDockerImageName, 
-            string blobxferImageName, 
-            IEnumerable<string> identityResourceIds, 
-            bool disableBatchNodesPublicIpAddress, 
-            string batchNodesSubnetId,
-            string startTaskSasUrl,
-            string startTaskPath
-            )
->>>>>>> 9e85a9e3
         {
             try
             {
                 var tokenCredentials = new TokenCredentials(await GetAzureAccessTokenAsync());
-
-<<<<<<< HEAD
-=======
-                var vmConfigManagement = new Microsoft.Azure.Management.Batch.Models.VirtualMachineConfiguration(
-                    new Microsoft.Azure.Management.Batch.Models.ImageReference(
-                    nodeInfo.BatchImagePublisher,
-                    nodeInfo.BatchImageOffer,
-                    nodeInfo.BatchImageSku,
-                    nodeInfo.BatchImageVersion),
-                    nodeInfo.BatchNodeAgentSkuId);
-
-                Microsoft.Azure.Management.Batch.Models.StartTask startTask = null;
-
-                if (!string.IsNullOrWhiteSpace(startTaskSasUrl) && !string.IsNullOrWhiteSpace(startTaskPath))
-                {
-                    startTask = new Microsoft.Azure.Management.Batch.Models.StartTask
-                    {
-                        CommandLine = $"/bin/sh {startTaskPath}",
-                        UserIdentity = new Microsoft.Azure.Management.Batch.Models.UserIdentity(null, new Microsoft.Azure.Management.Batch.Models.AutoUserSpecification(elevationLevel: Microsoft.Azure.Management.Batch.Models.ElevationLevel.Admin, scope: Microsoft.Azure.Management.Batch.Models.AutoUserScope.Pool)),
-                        ResourceFiles = new List<Microsoft.Azure.Management.Batch.Models.ResourceFile> { new Microsoft.Azure.Management.Batch.Models.ResourceFile(null, null, startTaskSasUrl, null, startTaskPath) }
-                    };
-                }
-
-                var containerRegistryInfo = await GetContainerRegistryInfoAsync(executorImage);
-
-                if (containerRegistryInfo is not null)
-                {
-                    var containerRegistryMgmt = new Microsoft.Azure.Management.Batch.Models.ContainerRegistry(
-                        userName: containerRegistryInfo.Username,
-                        registryServer: containerRegistryInfo.RegistryServer,
-                        password: containerRegistryInfo.Password);
-
-                    // Download private images at node startup, since those cannot be downloaded in the main task that runs multiple containers.
-                    // Doing this also requires that the main task runs inside a container, hence downloading the "docker" image (contains docker client) as well.
-                    vmConfigManagement.ContainerConfiguration = new Microsoft.Azure.Management.Batch.Models.ContainerConfiguration
-                    {
-                        ContainerImageNames = new List<string> { executorImage, dockerInDockerImageName, blobxferImageName },
-                        ContainerRegistries = new List<Microsoft.Azure.Management.Batch.Models.ContainerRegistry> { containerRegistryMgmt }
-                    };
-
-                    var containerRegistryInfoForDockerInDocker = await GetContainerRegistryInfoAsync(dockerInDockerImageName);
-
-                    if (containerRegistryInfoForDockerInDocker is not null && containerRegistryInfoForDockerInDocker.RegistryServer != containerRegistryInfo.RegistryServer)
-                    {
-                        var containerRegistryForDockerInDockerMgmt = new Microsoft.Azure.Management.Batch.Models.ContainerRegistry(
-                            userName: containerRegistryInfoForDockerInDocker.Username,
-                            registryServer: containerRegistryInfoForDockerInDocker.RegistryServer,
-                            password: containerRegistryInfoForDockerInDocker.Password);
-
-                        vmConfigManagement.ContainerConfiguration.ContainerRegistries.Add(containerRegistryForDockerInDockerMgmt);
-                    }
-
-                    var containerRegistryInfoForBlobXfer = await GetContainerRegistryInfoAsync(blobxferImageName);
-
-                    if (containerRegistryInfoForBlobXfer is not null && containerRegistryInfoForBlobXfer.RegistryServer != containerRegistryInfo.RegistryServer && containerRegistryInfoForBlobXfer.RegistryServer != containerRegistryInfoForDockerInDocker.RegistryServer)
-                    {
-                        var containerRegistryForBlobXferMgmt = new Microsoft.Azure.Management.Batch.Models.ContainerRegistry(
-                            userName: containerRegistryInfoForBlobXfer.Username,
-                            registryServer: containerRegistryInfoForBlobXfer.RegistryServer,
-                            password: containerRegistryInfoForBlobXfer.Password);
-
-                        vmConfigManagement.ContainerConfiguration.ContainerRegistries.Add(containerRegistryForBlobXferMgmt);
-                    }
-                }
-
-                var poolInfo = new Microsoft.Azure.Management.Batch.Models.Pool(name: poolName)
-                {
-                    VmSize = vmSize,
-                    ScaleSettings = new Microsoft.Azure.Management.Batch.Models.ScaleSettings
-                    {
-                        FixedScale = new Microsoft.Azure.Management.Batch.Models.FixedScaleSettings
-                        {
-                            TargetDedicatedNodes = isLowPriority ? 0 : 1,
-                            TargetLowPriorityNodes = isLowPriority ? 1 : 0,
-                            ResizeTimeout = TimeSpan.FromMinutes(30), 
-                            // TODO does this do anything with fixed scale settings?
-                            NodeDeallocationOption = Microsoft.Azure.Management.Batch.Models.ComputeNodeDeallocationOption.TaskCompletion
-                        }
-                    },
-                    DeploymentConfiguration = new Microsoft.Azure.Management.Batch.Models.DeploymentConfiguration
-                    {
-                        VirtualMachineConfiguration = vmConfigManagement
-                    },
-                    Identity = new Microsoft.Azure.Management.Batch.Models.BatchPoolIdentity
-                    {
-                        Type = Microsoft.Azure.Management.Batch.Models.PoolIdentityType.UserAssigned,
-                        UserAssignedIdentities = identityResourceIds.ToDictionary(x => x, x => new Microsoft.Azure.Management.Batch.Models.UserAssignedIdentities())
-                    },
-                    StartTask = startTask
-                };
-
-                if (!string.IsNullOrEmpty(batchNodesSubnetId))
-                {
-                    poolInfo.NetworkConfiguration = new Microsoft.Azure.Management.Batch.Models.NetworkConfiguration
-                    {
-                        PublicIPAddressConfiguration = new Microsoft.Azure.Management.Batch.Models.PublicIPAddressConfiguration(disableBatchNodesPublicIpAddress ? Microsoft.Azure.Management.Batch.Models.IPAddressProvisioningType.NoPublicIPAddresses : Microsoft.Azure.Management.Batch.Models.IPAddressProvisioningType.BatchManaged),
-                        SubnetId = batchNodesSubnetId
-                    };
-                }
-
->>>>>>> 9e85a9e3
                 var batchManagementClient = new BatchManagementClient(tokenCredentials) { SubscriptionId = subscriptionId };
                 logger.LogInformation($"Creating manual batch pool named {poolInfo.Name} with vmSize {poolInfo.VmSize} and low priority {isPreemptable}");
                 var pool = await batchManagementClient.Pool.CreateAsync(batchResourceGroupName, batchAccountName, poolInfo.Name, poolInfo);
