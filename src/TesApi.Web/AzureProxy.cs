﻿// Copyright (c) Microsoft Corporation.
// Licensed under the MIT License.

using System;
using System.Collections.Generic;
using System.IO;
using System.Linq;
using System.Net.Http;
using System.Net.Http.Headers;
using System.Text;
using System.Text.RegularExpressions;
using System.Threading;
using System.Threading.Tasks;
using Microsoft.Azure.Batch;
using Microsoft.Azure.Batch.Auth;
using Microsoft.Azure.Batch.Common;
using Microsoft.Azure.Management.ApplicationInsights.Management;
using Microsoft.Azure.Management.Batch;
using Microsoft.Azure.Management.ContainerRegistry.Fluent;
using Microsoft.Azure.Management.ResourceManager.Fluent;
using Microsoft.Azure.Management.ResourceManager.Fluent.Authentication;
using Microsoft.Azure.Management.ResourceManager.Fluent.Core;
using Microsoft.Azure.Services.AppAuthentication;
using Microsoft.Extensions.Logging;
using Microsoft.Rest;
using Microsoft.WindowsAzure.Storage.Blob;
using Newtonsoft.Json;
using Tes.Models;
using BatchModels = Microsoft.Azure.Management.Batch.Models;
using FluentAzure = Microsoft.Azure.Management.Fluent.Azure;
using JsonLinq = Newtonsoft.Json.Linq;

namespace TesApi.Web
{
    /// <summary>
    /// Wrapper for Azure APIs
    /// </summary>
    public class AzureProxy : IAzureProxy
    {
        private const char BatchJobAttemptSeparator = '-';
        private const string DefaultAzureBillingRegionName = "US West";

        private static readonly HttpClient httpClient = new();

        private readonly ILogger logger;
        private readonly Func<Task<BatchModels.BatchAccount>> getBatchAccountFunc;
        private readonly BatchClient batchClient;
        private readonly string subscriptionId;
        private readonly string location;
        private readonly string billingRegionName;
        private readonly string azureOfferDurableId;
        private readonly string batchResourceGroupName;
        private readonly string batchAccountName;
        private readonly string batchAccountId;


        /// <summary>
        /// The constructor
        /// </summary>
        /// <param name="batchAccountName">Batch account name</param>
        /// <param name="azureOfferDurableId">Azure offer id</param>
        /// <param name="logger">The logger</param>
        public AzureProxy(string batchAccountName, string azureOfferDurableId, ILogger<AzureProxy> logger)
        {
            this.logger = logger;
            this.batchAccountName = batchAccountName;
            var (SubscriptionId, ResourceGroupName, Location, BatchAccountEndpoint, BatchAccountId) = FindBatchAccountAsync(batchAccountName).Result;
            batchResourceGroupName = ResourceGroupName;
            subscriptionId = SubscriptionId;
            location = Location;
            batchAccountId = BatchAccountId;
            batchClient = BatchClient.Open(new BatchTokenCredentials($"https://{BatchAccountEndpoint}", () => GetAzureAccessTokenAsync("https://batch.core.windows.net/")));

            getBatchAccountFunc = async () =>
                await new BatchManagementClient(new TokenCredentials(await GetAzureAccessTokenAsync())) { SubscriptionId = SubscriptionId }
                    .BatchAccount
                    .GetAsync(ResourceGroupName, batchAccountName);

            this.azureOfferDurableId = azureOfferDurableId;

            if (!AzureRegionUtils.TryGetBillingRegionName(location, out billingRegionName))
            {
                logger.LogWarning($"Azure ARM location '{location}' does not have a corresponding Azure Billing Region.  Prices from the fallback billing region '{DefaultAzureBillingRegionName}' will be used instead.");
                billingRegionName = DefaultAzureBillingRegionName;
            }
        }

        // TODO: Static method because the instrumentation key is needed in both Program.cs and Startup.cs and we wanted to avoid intializing the batch client twice.
        // Can we skip initializing app insights with a instrumentation key in Program.cs? If yes, change this to an instance method.
        /// <summary>
        /// Gets the Application Insights instrumentation key
        /// </summary>
        /// <param name="appInsightsApplicationId">Application Insights application id</param>
        /// <returns>Application Insights instrumentation key</returns>
        public static async Task<string> GetAppInsightsInstrumentationKeyAsync(string appInsightsApplicationId)
        {
            var azureClient = await GetAzureManagementClientAsync();
            var subscriptionIds = (await azureClient.Subscriptions.ListAsync()).Select(s => s.SubscriptionId);

            var credentials = new TokenCredentials(await GetAzureAccessTokenAsync());

            foreach (var subscriptionId in subscriptionIds)
            {
                try
                {
                    var app = (await new ApplicationInsightsManagementClient(credentials) { SubscriptionId = subscriptionId }.Components.ListAsync())
                        .FirstOrDefault(a => a.ApplicationId.Equals(appInsightsApplicationId, StringComparison.OrdinalIgnoreCase));

                    if (app is not null)
                    {
                        return app.InstrumentationKey;
                    }
                }
                catch
                {
                }
            }

            return null;
        }

        /// <inheritdoc/>
        public async Task<(string, string)> GetCosmosDbEndpointAndKeyAsync(string cosmosDbAccountName)
        {
            var azureClient = await GetAzureManagementClientAsync();
            var subscriptionIds = (await azureClient.Subscriptions.ListAsync()).Select(s => s.SubscriptionId);

            var account = (await Task.WhenAll(subscriptionIds.Select(async subId => await azureClient.WithSubscription(subId).CosmosDBAccounts.ListAsync())))
                .SelectMany(a => a)
                .FirstOrDefault(a => a.Name.Equals(cosmosDbAccountName, StringComparison.OrdinalIgnoreCase));

            if (account is null)
            {
                throw new Exception($"CosmosDB account '{cosmosDbAccountName} does not exist or the TES app service does not have Account Reader role on the account.");
            }

            var key = (await azureClient.WithSubscription(account.Manager.SubscriptionId).CosmosDBAccounts.ListKeysAsync(account.ResourceGroupName, account.Name)).PrimaryMasterKey;

            return (account.DocumentEndpoint, key);
        }

        /// <inheritdoc/>
        public async Task<string> GetNextBatchJobIdAsync(string tesTaskId)
        {
            var jobFilter = new ODATADetailLevel
            {
                FilterClause = $"startswith(id,'{tesTaskId}{BatchJobAttemptSeparator}')",
                SelectClause = "id"
            };

            var lastAttemptNumber = (await batchClient.JobOperations.ListJobs(jobFilter).ToListAsync())
                .Select(j => int.Parse(j.Id.Split(BatchJobAttemptSeparator)[1]))
                .OrderBy(a => a)
                .LastOrDefault();

            return $"{tesTaskId}{BatchJobAttemptSeparator}{lastAttemptNumber + 1}";
        }


        /// <inheritdoc/>
        public IEnumerable<AzureBatchNodeCount> GetBatchActiveNodeCountByVmSize()
            => batchClient.PoolOperations.ListPools()
                .Select(p => new
                {
                    p.VirtualMachineSize,
                    DedicatedNodeCount = Math.Max(p.TargetDedicatedComputeNodes ?? 0, p.CurrentDedicatedComputeNodes ?? 0),
                    LowPriorityNodeCount = Math.Max(p.TargetLowPriorityComputeNodes ?? 0, p.CurrentLowPriorityComputeNodes ?? 0)
                })
                .GroupBy(x => x.VirtualMachineSize)
                .Select(grp => new AzureBatchNodeCount { VirtualMachineSize = grp.Key, DedicatedNodeCount = grp.Sum(x => x.DedicatedNodeCount), LowPriorityNodeCount = grp.Sum(x => x.LowPriorityNodeCount) });

        /// <inheritdoc/>
        public int GetBatchActivePoolCount()
        {
            var activePoolsFilter = new ODATADetailLevel
            {
                FilterClause = $"state eq 'active' or state eq 'deleting'",
                SelectClause = "id"
            };

            return batchClient.PoolOperations.ListPools(activePoolsFilter).Count();
        }

        /// <inheritdoc/>
        public int GetBatchActiveJobCount()
        {
            var activeJobsFilter = new ODATADetailLevel
            {
                FilterClause = $"state eq 'active' or state eq 'disabling' or state eq 'terminating' or state eq 'deleting'",
                SelectClause = "id"
            };

            return batchClient.JobOperations.ListJobs(activeJobsFilter).Count();
        }

        /// <inheritdoc/>
        public async Task<AzureBatchAccountQuotas> GetBatchAccountQuotasAsync()
        {
            try
            {
                var batchAccount = await getBatchAccountFunc();

                return new AzureBatchAccountQuotas
                {
                    ActiveJobAndJobScheduleQuota = batchAccount.ActiveJobAndJobScheduleQuota,
                    DedicatedCoreQuota = batchAccount.DedicatedCoreQuota.Value,
                    DedicatedCoreQuotaPerVMFamily = batchAccount.DedicatedCoreQuotaPerVMFamily,
                    DedicatedCoreQuotaPerVMFamilyEnforced = batchAccount.DedicatedCoreQuotaPerVMFamilyEnforced,
                    LowPriorityCoreQuota = batchAccount.LowPriorityCoreQuota.Value,
                    PoolQuota = batchAccount.PoolQuota,

                };
            }
            catch (Exception ex)
            {
                logger.LogError(ex, $"An exception occurred when getting the batch account.");
                throw;
            }
        }

        /// <inheritdoc/>
<<<<<<< HEAD
        public async Task CreateBatchJobAsync(string jobId, CloudTask cloudTask, PoolInformation poolInformation)
=======
        public async Task CreateBatchJobAsync(string jobId, CloudTask cloudTask, PoolInformation poolInformation, JobPreparationTask jobPreparationTask, JobReleaseTask jobReleaseTask)
>>>>>>> 24c784ff
        {
            var job = batchClient.JobOperations.CreateJob(jobId, poolInformation);
            job.JobPreparationTask = jobPreparationTask;
            job.JobReleaseTask = jobReleaseTask;
            await job.CommitAsync();

            try
            {
                job = await batchClient.JobOperations.GetJobAsync(job.Id); // Retrieve the "bound" version of the job
                job.PoolInformation = poolInformation;  // Redoing this since the container registry password is not retrieved by GetJobAsync()
                job.OnAllTasksComplete = OnAllTasksComplete.TerminateJob;
                await job.AddTaskAsync(cloudTask);
                await job.CommitAsync();
            }
            catch (Exception ex)
            {
                var batchError = JsonConvert.SerializeObject((ex as BatchException)?.RequestInformation?.BatchError);
                logger.LogError(ex, $"Deleting {job.Id} because adding task to it failed. Batch error: {batchError}");

                await batchClient.JobOperations.DeleteJobAsync(job.Id);
                throw;
            }
        }

        /// <inheritdoc/>
        [System.Diagnostics.CodeAnalysis.SuppressMessage("Performance", "CA1826:Do not use Enumerable methods on indexable collections", Justification = "FirstOrDefault() is straightforward, the alternative is less clear.")]
        public async Task<AzureBatchJobAndTaskState> GetBatchJobAndTaskStateAsync(string tesTaskId)
        {
            try
            {
                var nodeAllocationFailed = false;
                string nodeErrorCode = null;
                IEnumerable<string> nodeErrorDetails = null;
                var activeJobWithMissingAutoPool = false;
                ComputeNodeState? nodeState = null;
                TaskState? taskState = null;
                string poolId = null;
                TaskExecutionInformation taskExecutionInformation = null;

                var jobFilter = new ODATADetailLevel
                {
                    FilterClause = $"startswith(id,'{tesTaskId}{BatchJobAttemptSeparator}')",
                    SelectClause = "*"
                };

                var jobInfos = (await batchClient.JobOperations.ListJobs(jobFilter).ToListAsync())
                    .Select(j => new { Job = j, AttemptNumber = int.Parse(j.Id.Split(BatchJobAttemptSeparator)[1]) });

                if (!jobInfos.Any())
                {
                    return new AzureBatchJobAndTaskState { JobState = null };
                }

                if (jobInfos.Count(j => j.Job.State == JobState.Active) > 1)
                {
                    return new AzureBatchJobAndTaskState { MoreThanOneActiveJobFound = true };
                }

                var lastJobInfo = jobInfos.OrderBy(j => j.AttemptNumber).Last();

                var job = lastJobInfo.Job;
                var attemptNumber = lastJobInfo.AttemptNumber;
                poolId = job.ExecutionInformation?.PoolId;

                if (job.State == JobState.Active && poolId is not null)
                {
                    var poolFilter = new ODATADetailLevel
                    {
                        FilterClause = $"id eq '{poolId}'",
                        SelectClause = "*"
                    };

                    var pool = await batchClient.PoolOperations.ListPools(poolFilter).ToAsyncEnumerable().FirstOrDefaultAsync();

                    if (pool is not null)
                    {
                        nodeAllocationFailed = pool.ResizeErrors?.Count > 0;

                        var node = await pool.ListComputeNodes().ToAsyncEnumerable().FirstOrDefaultAsync(n => (n.RecentTasks?.Select(t => t.JobId) ?? Enumerable.Empty<string>()).Contains(job.Id));

                        if (node is not null)
                        {
                            nodeState = node.State;
                            var nodeError = node.Errors?.FirstOrDefault();
                            nodeErrorCode = nodeError?.Code;
                            nodeErrorDetails = nodeError?.ErrorDetails?.Select(e => e.Value);
                        }
                    }
                    else
                    {
                        if (job.CreationTime.HasValue && DateTime.UtcNow.Subtract(job.CreationTime.Value) > TimeSpan.FromMinutes(30))
                        {
                            activeJobWithMissingAutoPool = true;
                        }
                    }
                }

                try
                {
                    var batchTask = await batchClient.JobOperations.GetTaskAsync(job.Id, tesTaskId);
                    taskState = batchTask.State;
                    taskExecutionInformation = batchTask.ExecutionInformation;
                }
                catch (Exception ex)
                {
                    logger.LogError(ex, $"Failed to get task for TesTask {tesTaskId}");
                }

                return new AzureBatchJobAndTaskState
                {
                    MoreThanOneActiveJobFound = false,
                    ActiveJobWithMissingAutoPool = activeJobWithMissingAutoPool,
                    AttemptNumber = attemptNumber,
                    NodeAllocationFailed = nodeAllocationFailed,
                    NodeErrorCode = nodeErrorCode,
                    NodeErrorDetails = nodeErrorDetails,
                    NodeState = nodeState,
                    JobState = job.State,
                    JobStartTime = job.ExecutionInformation?.StartTime,
                    JobEndTime = job.ExecutionInformation?.EndTime,
                    JobSchedulingError = job.ExecutionInformation?.SchedulingError,
                    TaskState = taskState,
                    PoolId = poolId,
                    TaskExecutionResult = taskExecutionInformation?.Result,
                    TaskStartTime = taskExecutionInformation?.StartTime,
                    TaskEndTime = taskExecutionInformation?.EndTime,
                    TaskExitCode = taskExecutionInformation?.ExitCode,
                    TaskFailureInformation = taskExecutionInformation?.FailureInformation,
                    TaskContainerState = taskExecutionInformation?.ContainerInformation?.State,
                    TaskContainerError = taskExecutionInformation?.ContainerInformation?.Error
                };
            }
            catch (Exception ex)
            {
                logger.LogError(ex, $"GetBatchJobAndTaskStateAsync failed for TesTask {tesTaskId}");
                throw;
            }
        }

        /// <inheritdoc/>
        public async Task DeleteBatchJobAsync(string tesTaskId, CancellationToken cancellationToken = default)
        {
            var jobFilter = new ODATADetailLevel
            {
                FilterClause = $"startswith(id,'{tesTaskId}{BatchJobAttemptSeparator}') and state ne 'deleting'",
                SelectClause = "id"
            };

            var batchJobsToDelete = await batchClient.JobOperations.ListJobs(jobFilter).ToListAsync(cancellationToken);

            if (batchJobsToDelete.Count > 1)
            {
                logger.LogWarning($"Found more than one active job for TES task {tesTaskId}");
            }

            foreach (var job in batchJobsToDelete)
            {
                logger.LogInformation($"Deleting job {job.Id}");
                await batchClient.JobOperations.DeleteJobAsync(job.Id, cancellationToken: cancellationToken);
            }
        }

        /// <inheritdoc/>
        public async Task<IEnumerable<string>> ListOldJobsToDeleteAsync(TimeSpan oldestJobAge)
        {
            var filter = new ODATADetailLevel
            {
                FilterClause = $"state eq 'completed' and executionInfo/endTime lt DateTime'{DateTime.Today.Subtract(oldestJobAge):yyyy-MM-ddTHH:mm:ssZ}'",
                SelectClause = "id"
            };

            return (await batchClient.JobOperations.ListJobs(filter).ToListAsync()).Select(c => c.Id);
        }

        /// <inheritdoc/>
        public async Task<IEnumerable<string>> ListOrphanedJobsToDeleteAsync(TimeSpan minJobAge, CancellationToken cancellationToken = default)
        {
            var filter = new ODATADetailLevel
            {
                FilterClause = $"state eq 'active' and creationTime lt DateTime'{DateTime.UtcNow.Subtract(minJobAge):yyyy-MM-ddTHH:mm:ssZ}'",
                SelectClause = "id,poolInfo,onAllTasksComplete"
            };

            var noActionTesjobs = (await batchClient.JobOperations.ListJobs(filter).ToListAsync(cancellationToken))
                .Where(j => j.PoolInformation?.AutoPoolSpecification?.AutoPoolIdPrefix == "TES" && j.OnAllTasksComplete == OnAllTasksComplete.NoAction);

            var noActionTesjobsWithNoTasks = await noActionTesjobs.ToAsyncEnumerable().WhereAwait(async j => !(await j.ListTasks().ToListAsync(cancellationToken)).Any()).ToListAsync(cancellationToken);

            return noActionTesjobsWithNoTasks.Select(j => j.Id);
        }

        /// <inheritdoc/>
        public async Task<IEnumerable<string>> GetActivePoolIdsAsync(string prefix, TimeSpan minAge, CancellationToken cancellationToken = default)
        {
            var activePoolsFilter = new ODATADetailLevel
            {
                FilterClause = $"state eq 'active' and startswith(id, '{prefix}') and creationTime lt DateTime'{DateTime.UtcNow.Subtract(minAge):yyyy-MM-ddTHH:mm:ssZ}'",
                SelectClause = "id"
            };

            return (await batchClient.PoolOperations.ListPools(activePoolsFilter).ToListAsync(cancellationToken)).Select(p => p.Id);
        }

        /// <inheritdoc/>
        public async Task<IEnumerable<CloudPool>> GetActivePoolsAsync(string hostName, CancellationToken cancellationToken = default)
        {
            var activePoolsFilter = new ODATADetailLevel
            {
                FilterClause = $"state eq 'active'",
                SelectClause = BatchPool.CloudPoolSelectClause
            };

            return (await batchClient.PoolOperations.ListPools(activePoolsFilter).ToListAsync(cancellationToken))
                .Where(p => hostName.Equals(p.Metadata?.FirstOrDefault(m => BatchScheduler.PoolHostName.Equals(m.Name, StringComparison.Ordinal))?.Value, StringComparison.OrdinalIgnoreCase));
        }

        /// <inheritdoc/>
        public async Task<IEnumerable<string>> GetPoolIdsReferencedByJobsAsync(CancellationToken cancellationToken = default)
            => (await batchClient.JobOperations.ListJobs(new ODATADetailLevel(selectClause: "executionInfo")).ToListAsync(cancellationToken))
                .Where(j => !string.IsNullOrEmpty(j.ExecutionInformation?.PoolId))
                .Select(j => j.ExecutionInformation.PoolId);

        /// <inheritdoc/>
        public Task DeleteBatchComputeNodesAsync(string poolId, IEnumerable<ComputeNode> computeNodes, CancellationToken cancellationToken = default)
            => batchClient.PoolOperations.RemoveFromPoolAsync(poolId, computeNodes, deallocationOption: ComputeNodeDeallocationOption.TaskCompletion, cancellationToken: cancellationToken);

        /// <inheritdoc/>
        public Task DeleteBatchPoolAsync(string poolId, CancellationToken cancellationToken = default)
            => batchClient.PoolOperations.DeletePoolAsync(poolId, cancellationToken: cancellationToken);

        /// <inheritdoc/>
<<<<<<< HEAD
        public Task<CloudPool> GetBatchPoolAsync(string poolId, DetailLevel detailLevel = default, CancellationToken cancellationToken = default)
            => batchClient.PoolOperations.GetPoolAsync(poolId, detailLevel: detailLevel, cancellationToken: cancellationToken);
=======
        public async Task DeleteBatchPoolIfExistsAsync(string poolId, CancellationToken cancellationToken = default)
        {
            try
            {
                var poolFilter = new ODATADetailLevel
                {
                    FilterClause = $"startswith(id,'{poolId}') and state ne 'deleting'",
                    SelectClause = "id"
                };
>>>>>>> 24c784ff

        /// <inheritdoc/>
        public Task CommitBatchPoolChangesAsync(CloudPool pool, CancellationToken cancellationToken = default)
            => pool.CommitChangesAsync(cancellationToken: cancellationToken);

        /// <inheritdoc/>
        public async Task<(int? lowPriorityNodes, int? dedicatedNodes)> GetCurrentComputeNodesAsync(string poolId, CancellationToken cancellationToken = default)
        {
            var pool = await batchClient.PoolOperations.GetPoolAsync(poolId, detailLevel: new ODATADetailLevel(selectClause: "currentLowPriorityNodes,currentDedicatedNodes"), cancellationToken: cancellationToken);
            return (pool.CurrentLowPriorityComputeNodes, pool.CurrentDedicatedComputeNodes);
        }

        /// <inheritdoc/>
<<<<<<< HEAD
=======
        public Task<CloudPool> GetBatchPoolAsync(string poolId, DetailLevel detailLevel = default, CancellationToken cancellationToken = default)
            => batchClient.PoolOperations.GetPoolAsync(poolId, detailLevel: detailLevel, cancellationToken: cancellationToken);

        /// <inheritdoc/>
        public Task CommitBatchPoolChangesAsync(CloudPool pool, CancellationToken cancellationToken = default)
            => pool.CommitChangesAsync(cancellationToken: cancellationToken);

        /// <inheritdoc/>
        public async Task<(int? lowPriorityNodes, int? dedicatedNodes)> GetCurrentComputeNodesAsync(string poolId, CancellationToken cancellationToken = default)
        {
            var pool = await batchClient.PoolOperations.GetPoolAsync(poolId, detailLevel: new ODATADetailLevel(selectClause: "currentLowPriorityNodes,currentDedicatedNodes"), cancellationToken: cancellationToken);
            return (pool.CurrentLowPriorityComputeNodes, pool.CurrentDedicatedComputeNodes);
        }

        /// <inheritdoc/>
>>>>>>> 24c784ff
        public async Task<(AllocationState? AllocationState, int? TargetLowPriority, int? TargetDedicated)> GetComputeNodeAllocationStateAsync(string poolId, CancellationToken cancellationToken = default)
        {
            var pool = await batchClient.PoolOperations.GetPoolAsync(poolId, detailLevel: new ODATADetailLevel(selectClause: "allocationState,targetLowPriorityNodes,targetDedicatedNodes"), cancellationToken: cancellationToken);
            return (pool.AllocationState, pool.TargetLowPriorityComputeNodes, pool.TargetDedicatedComputeNodes);
        }

        /// <inheritdoc/>
        public async Task SetComputeNodeTargetsAsync(string poolId, int? targetLowPriorityComputeNodes, int? targetDedicatedComputeNodes, CancellationToken cancellationToken = default)
            => await batchClient.PoolOperations.ResizePoolAsync(poolId, targetDedicatedComputeNodes: targetDedicatedComputeNodes, targetLowPriorityComputeNodes: targetLowPriorityComputeNodes, cancellationToken: cancellationToken);

        /// <summary>
        /// Gets the list of container registries that the TES server has access to
        /// </summary>
        private async Task<IEnumerable<ContainerRegistryInfo>> GetAccessibleContainerRegistriesAsync()
        {
            var azureClient = await GetAzureManagementClientAsync();
            var subscriptionIds = (await azureClient.Subscriptions.ListAsync()).Select(s => s.SubscriptionId);
            var infos = new List<ContainerRegistryInfo>();
            logger.LogInformation(@"GetAccessibleContainerRegistriesAsync() called.");

            foreach (var subId in subscriptionIds)
            {
                try
                {
                    var registries = (await azureClient.WithSubscription(subId).ContainerRegistries.ListAsync()).ToList();
                    logger.LogInformation(@"Searching {subscriptionId} for container registries.", subId);

                    foreach (var r in registries)
                    {
                        logger.LogInformation(@"Found {Name}. AdminUserEnabled: {AdminUserEnabled}", r.Name, r.AdminUserEnabled);

                        try
                        {
                            var server = await r.GetCredentialsAsync();
                            var info = new ContainerRegistryInfo { RegistryServer = r.LoginServerUrl, Username = server.Username, Password = server.AccessKeys[AccessKeyType.Primary] };
                            infos.Add(info);
                        }
                        catch (Exception ex)
                        {
                            logger.LogWarning($"TES service doesn't have permission to get credentials for registry {r.LoginServerUrl}.  Please verify that 'Admin user' is enabled in the 'Access Keys' area in the Azure Portal for this container registry.  Exception: {ex}");
                        }
                    }
                }
                catch (Exception ex)
                {
                    logger.LogWarning($"TES service doesn't have permission to list container registries in subscription {subId}.  Exception: {ex}");
                }
            }

            logger.LogInformation(@"GetAccessibleContainerRegistriesAsync() returning {Count} registries.", infos.Count);
            return infos;
        }

        private static async Task<IEnumerable<StorageAccountInfo>> GetAccessibleStorageAccountsAsync()
        {
            var azureClient = await GetAzureManagementClientAsync();

            var subscriptionIds = (await azureClient.Subscriptions.ListAsync()).Select(s => s.SubscriptionId);

            return (await Task.WhenAll(
                subscriptionIds.Select(async subId =>
                    (await azureClient.WithSubscription(subId).StorageAccounts.ListAsync())
                        .Select(a => new StorageAccountInfo { Id = a.Id, Name = a.Name, SubscriptionId = subId, BlobEndpoint = a.EndPoints.Primary.Blob }))))
                .SelectMany(a => a)
                .ToList();
        }

        /// <inheritdoc/>
        public async Task<string> GetStorageAccountKeyAsync(StorageAccountInfo storageAccountInfo)
        {
            try
            {
                var azureClient = await GetAzureManagementClientAsync();
                var storageAccount = await azureClient.WithSubscription(storageAccountInfo.SubscriptionId).StorageAccounts.GetByIdAsync(storageAccountInfo.Id);

                return (await storageAccount.GetKeysAsync())[0].Value;
            }
            catch (Exception ex)
            {
                logger.LogError(ex, $"An exception occurred when getting the storage account key for account {storageAccountInfo.Name}.");
                throw;
            }
        }

        /// <inheritdoc/>
        public Task UploadBlobAsync(Uri blobAbsoluteUri, string content)
            => new CloudBlockBlob(blobAbsoluteUri).UploadTextAsync(content);

        /// <inheritdoc/>
        public Task UploadBlobFromFileAsync(Uri blobAbsoluteUri, string filePath)
            => new CloudBlockBlob(blobAbsoluteUri).UploadFromFileAsync(filePath);

        /// <inheritdoc/>
        public Task<string> DownloadBlobAsync(Uri blobAbsoluteUri)
            => new CloudBlockBlob(blobAbsoluteUri).DownloadTextAsync();

        /// <inheritdoc/>
        public async Task<IEnumerable<string>> ListBlobsAsync(Uri directoryUri)
        {
            var blob = new CloudBlockBlob(directoryUri);
            var directory = blob.Container.GetDirectoryReference(blob.Name);

            BlobContinuationToken continuationToken = null;
            var results = new List<string>();

            do
            {
                var response = await directory.ListBlobsSegmentedAsync(useFlatBlobListing: true, blobListingDetails: BlobListingDetails.None, maxResults: null, currentToken: continuationToken, options: null, operationContext: null);
                continuationToken = response.ContinuationToken;
                results.AddRange(response.Results.Cast<CloudBlob>().Select(b => b.Name));
            }
            while (continuationToken is not null);

            return results;
        }

        /// <inheritdoc/>
<<<<<<< HEAD
        public Task DeleteBlobAsync(Uri blobAbsoluteUri)
            => new CloudBlockBlob(blobAbsoluteUri).DeleteIfExistsAsync();

        /// <inheritdoc/>
=======
>>>>>>> 24c784ff
        public async Task<List<VirtualMachineInformation>> GetVmSizesAndPricesAsync()
            => (await GetVmSizesAndPricesRawAsync()).ToList();

        /// <inheritdoc/>
        public bool LocalFileExists(string path)
            => File.Exists(path);

        /// <inheritdoc/>
        public bool TryReadCwlFile(string workflowId, out string content)
        {
            var fileName = $"cwl_temp_file_{workflowId}.cwl";

            try
            {
                var filePath = Directory.GetFiles("/cromwell-tmp", fileName, SearchOption.AllDirectories).FirstOrDefault();

                if (filePath is not null)
                {
                    content = File.ReadAllText(filePath);
                    return true;
                }
            }
            catch (Exception ex)
            {
                logger.LogError(ex, $"Error looking up or retrieving contents of CWL file '{fileName}'");
            }

            content = null;
            return false;
        }

        private async Task<string> GetPricingContentJsonAsync()
        {
            var pricingUrl = $"https://management.azure.com/subscriptions/{subscriptionId}/providers/Microsoft.Commerce/RateCard?api-version=2016-08-31-preview&$filter=OfferDurableId eq '{azureOfferDurableId}' and Currency eq 'USD' and Locale eq 'en-US' and RegionInfo eq 'US'";

            try
            {
                var accessToken = await GetAzureAccessTokenAsync();
                var pricingRequest = new HttpRequestMessage(HttpMethod.Get, pricingUrl);
                pricingRequest.Headers.Authorization = new AuthenticationHeaderValue("Bearer", accessToken);
                var pricingResponse = await httpClient.SendAsync(pricingRequest);
                var content = await pricingResponse.Content.ReadAsByteArrayAsync();
                return Encoding.UTF8.GetString(content).TrimStart('\ufeff');
            }
            catch (Exception ex)
            {
                logger.LogInformation($"GetPricingContentJsonAsync URL: {pricingUrl}");
                logger.LogError(ex, $"Could not retrieve VM pricing info. Make sure that TES service principal has Billing Reader role on the subscription");
                throw;
            }
        }

        private IEnumerable<VmPrice> ExtractVmPricesFromRateCardResponse(List<(string VmSize, string FamilyName, string MeterName, string MeterSubCategory)> supportedVmSizes, string pricingContent)
        {
            var rateCardMeters = JsonLinq.JObject.Parse(pricingContent)["Meters"]
                .Where(m => m["MeterCategory"].ToString() == "Virtual Machines" && m["MeterStatus"].ToString() == "Active" && m["MeterRegion"].ToString().Equals(billingRegionName, StringComparison.OrdinalIgnoreCase))
                .Select(m => new { MeterName = m["MeterName"].ToString(), MeterSubCategory = m["MeterSubCategory"].ToString(), MeterRate = m["MeterRates"]["0"].ToString() })
                .Where(m => !m.MeterSubCategory.Contains("Windows"))
                .Select(m => new
                {
                    MeterName = m.MeterName.Replace(" Low Priority", string.Empty, StringComparison.OrdinalIgnoreCase),
                    m.MeterSubCategory,
                    MeterRate = decimal.Parse(m.MeterRate),
                    IsLowPriority = m.MeterName.Contains(" Low Priority", StringComparison.OrdinalIgnoreCase)
                })
                .ToList();

            return supportedVmSizes
                .Select(v => new
                {
                    v.VmSize,
                    RateCardMeters = rateCardMeters.Where(m => m.MeterName.Equals(v.MeterName, StringComparison.OrdinalIgnoreCase) && m.MeterSubCategory.Equals(v.MeterSubCategory, StringComparison.OrdinalIgnoreCase))
                })
                .Select(v => new VmPrice
                {
                    VmSize = v.VmSize,
                    PricePerHourDedicated = v.RateCardMeters.FirstOrDefault(m => !m.IsLowPriority)?.MeterRate,
                    PricePerHourLowPriority = v.RateCardMeters.FirstOrDefault(m => m.IsLowPriority)?.MeterRate
                })
                .Where(v => v.PricePerHourDedicated is not null);
        }

        /// <summary>
        /// Get the price and resource summary of all available VMs in a region for the <see cref="BatchModels.BatchAccount"/>.
        /// </summary>
        /// <returns><see cref="VirtualMachineInformation"/> for available VMs in a region.</returns>
        private async Task<IEnumerable<VirtualMachineInformation>> GetVmSizesAndPricesRawAsync()
        {
            static double ConvertMiBToGiB(int value) => Math.Round(value / 1024.0, 2);

            var azureClient = await GetAzureManagementClientAsync();
            var vmSizesAvailableAtLocation = (await azureClient.WithSubscription(subscriptionId).VirtualMachines.Sizes.ListByRegionAsync(location)).ToList();

            IEnumerable<VmPrice> vmPrices;

            var supportedVmSizes = AzureBillingUtils.GetVmSizesSupportedByBatch().ToList();

            try
            {
                var pricingContent = await GetPricingContentJsonAsync();
                vmPrices = ExtractVmPricesFromRateCardResponse(supportedVmSizes, pricingContent);
            }
            catch
            {
                logger.LogWarning("Using default VM prices. Please see: https://github.com/microsoft/CromwellOnAzure/blob/master/docs/troubleshooting-guide.md#dynamic-cost-optimization-and-ratecard-api-access");
                vmPrices = JsonConvert.DeserializeObject<IEnumerable<VmPrice>>(File.ReadAllText(Path.Combine(AppContext.BaseDirectory, "DefaultVmPrices.json")));
            }

            var vmInfos = new List<VirtualMachineInformation>();

            foreach (var (VmSize, FamilyName, _, _) in supportedVmSizes)
            {
                var vmSpecification = vmSizesAvailableAtLocation.SingleOrDefault(x => x.Name.Equals(VmSize, StringComparison.OrdinalIgnoreCase));
                var vmPrice = vmPrices.SingleOrDefault(x => x.VmSize.Equals(VmSize, StringComparison.OrdinalIgnoreCase));

                if (vmSpecification is not null && vmPrice is not null)
                {
                    vmInfos.Add(new VirtualMachineInformation
                    {
                        VmSize = VmSize,
                        MemoryInGB = ConvertMiBToGiB(vmSpecification.MemoryInMB),
                        NumberOfCores = vmSpecification.NumberOfCores,
                        ResourceDiskSizeInGB = ConvertMiBToGiB(vmSpecification.ResourceDiskSizeInMB),
                        MaxDataDiskCount = vmSpecification.MaxDataDiskCount,
                        VmFamily = FamilyName,
                        LowPriority = false,
                        PricePerHour = vmPrice.PricePerHourDedicated
                    });

                    if (vmPrice.LowPriorityAvailable)
                    {
                        vmInfos.Add(new VirtualMachineInformation
                        {
                            VmSize = VmSize,
                            MemoryInGB = ConvertMiBToGiB(vmSpecification.MemoryInMB),
                            NumberOfCores = vmSpecification.NumberOfCores,
                            ResourceDiskSizeInGB = ConvertMiBToGiB(vmSpecification.ResourceDiskSizeInMB),
                            MaxDataDiskCount = vmSpecification.MaxDataDiskCount,
                            VmFamily = FamilyName,
                            LowPriority = true,
                            PricePerHour = vmPrice.PricePerHourLowPriority
                        });
                    }
                }
            }

            // TODO: Check if pricing API did not return the list and vmInfos is null
            return vmInfos;
        }

        private static Task<string> GetAzureAccessTokenAsync(string resource = "https://management.azure.com/")
            => new AzureServiceTokenProvider().GetAccessTokenAsync(resource);

        /// <summary>
        /// Gets an authenticated Azure Client instance
        /// </summary>
        /// <returns>An authenticated Azure Client instance</returns>
        private static async Task<FluentAzure.IAuthenticated> GetAzureManagementClientAsync()
        {
            var accessToken = await GetAzureAccessTokenAsync();
            var azureCredentials = new AzureCredentials(new TokenCredentials(accessToken), null, null, AzureEnvironment.AzureGlobalCloud);
            var azureClient = FluentAzure.Authenticate(azureCredentials);

            return azureClient;
        }

        /// <inheritdoc/>
        public async Task<PoolInformation> CreateBatchPoolAsync(BatchModels.Pool poolInfo, bool isPreemptable)
        {
            if (poolInfo?.ApplicationPackages is not null)
            {
<<<<<<< HEAD
                foreach (var package in poolInfo.ApplicationPackages)
                {
                    package.Id = $"{this.batchAccountId}/applications/{package.Id}";
                }
            }

            try
            {
=======
>>>>>>> 24c784ff
                var tokenCredentials = new TokenCredentials(await GetAzureAccessTokenAsync());

                var batchManagementClient = new BatchManagementClient(tokenCredentials) { SubscriptionId = subscriptionId };
                logger.LogInformation($"Creating manual batch pool named {poolInfo.Name} with vmSize {poolInfo.VmSize} and low priority {isPreemptable}");
                var pool = await batchManagementClient.Pool.CreateAsync(batchResourceGroupName, batchAccountName, poolInfo.Name, poolInfo);
                logger.LogInformation($"Successfully created manual batch pool named {poolInfo.Name} with vmSize {poolInfo.VmSize} and low priority {isPreemptable}");
                return new() { PoolId = pool.Name };
            }
            catch (Exception exc)
            {
                logger.LogError(exc, $"Error trying to create manual batch pool named {poolInfo.Name} with vmSize {poolInfo.VmSize} and low priority {isPreemptable}");
                throw;
            }
        }

        private static async Task<(string SubscriptionId, string ResourceGroupName, string Location, string BatchAccountEndpoint, string BatchAccountId)> FindBatchAccountAsync(string batchAccountName)
        {
            var resourceGroupRegex = new Regex("/*/resourceGroups/([^/]*)/*");

            var tokenCredentials = new TokenCredentials(await GetAzureAccessTokenAsync());
            var azureClient = await GetAzureManagementClientAsync();

            var subscriptionIds = (await azureClient.Subscriptions.ListAsync()).Select(s => s.SubscriptionId);

            foreach (var subId in subscriptionIds)
            {
                var batchAccount = (await new BatchManagementClient(tokenCredentials) { SubscriptionId = subId }.BatchAccount.ListAsync())
                    .FirstOrDefault(a => a.Name.Equals(batchAccountName, StringComparison.OrdinalIgnoreCase));

                if (batchAccount is not null)
                {
                    var resourceGroupName = resourceGroupRegex.Match(batchAccount.Id).Groups[1].Value;

                    return (subId, resourceGroupName, batchAccount.Location, batchAccount.AccountEndpoint, batchAccount.Id);
                }
            }

            throw new Exception($"Batch account '{batchAccountName}' does not exist or the TES app service does not have Contributor role on the account.");
        }

        /// <inheritdoc/>
        public async Task<ContainerRegistryInfo> GetContainerRegistryInfoAsync(string imageName)
            => (await GetAccessibleContainerRegistriesAsync())
                .FirstOrDefault(reg => reg.RegistryServer.Equals(imageName.Split('/').FirstOrDefault(), StringComparison.OrdinalIgnoreCase));

        /// <inheritdoc/>
        public async Task<StorageAccountInfo> GetStorageAccountInfoAsync(string storageAccountName)
            => (await GetAccessibleStorageAccountsAsync())
                .FirstOrDefault(storageAccount => storageAccount.Name.Equals(storageAccountName, StringComparison.OrdinalIgnoreCase));

        /// <inheritdoc/>
        public IAsyncEnumerable<ComputeNode> ListComputeNodesAsync(string poolId, DetailLevel detailLevel = null)
            => batchClient.PoolOperations.ListComputeNodes(poolId, detailLevel: detailLevel).ToAsyncEnumerable();

        /// <inheritdoc/>
        public IAsyncEnumerable<CloudJob> ListJobsAsync(DetailLevel detailLevel = null)
            => batchClient.JobOperations.ListJobs(detailLevel: detailLevel).ToAsyncEnumerable();

<<<<<<< HEAD
        /// <inheritdoc/>
        public async Task<IEnumerable<BatchModels.Application>> ListApplications()
        {
            var tokenCredentials = new TokenCredentials(await GetAzureAccessTokenAsync());

            var batchManagementClient = new BatchManagementClient(tokenCredentials) { SubscriptionId = subscriptionId };
            return (await batchManagementClient.Application.ListAsync(batchResourceGroupName, batchAccountName))
                .AsContinuousCollection(link => Extensions.Synchronize(() => batchManagementClient.Application.ListNextAsync(link)));
        }

        /// <inheritdoc/>
        public async Task<IEnumerable<BatchModels.ApplicationPackage>> ListApplicationPackages(BatchModels.Application application)
        {
            var tokenCredentials = new TokenCredentials(await GetAzureAccessTokenAsync());

            var batchManagementClient = new BatchManagementClient(tokenCredentials) { SubscriptionId = subscriptionId };
            return (await batchManagementClient.ApplicationPackage.ListAsync(batchResourceGroupName, batchAccountName, application.Name))
                .AsContinuousCollection(link => Extensions.Synchronize(() => batchManagementClient.ApplicationPackage.ListNextAsync(link)));
        }

        /// <inheritdoc/>
        public async Task<string> CreateAndActivateBatchApplication(string name, string version, Stream package)
        {
            var tokenCredentials = new TokenCredentials(await GetAzureAccessTokenAsync());

            var batchManagementClient = new BatchManagementClient(tokenCredentials) { SubscriptionId = subscriptionId };
            _ = await batchManagementClient.Application.CreateAsync(batchResourceGroupName, batchAccountName, name);
            var applicationPackage = await batchManagementClient.ApplicationPackage.CreateAsync(batchResourceGroupName, batchAccountName, name, version);
            await new CloudBlockBlob(new Uri(applicationPackage.StorageUrl, UriKind.Absolute)).UploadFromStreamAsync(package);
            _ = await batchManagementClient.ApplicationPackage.ActivateAsync(batchResourceGroupName, batchAccountName, name, version, "zip");
            return (await batchManagementClient.Application.UpdateAsync(batchResourceGroupName, batchAccountName, name, new BatchModels.Application(allowUpdates: false))).Id;
        }

=======
>>>>>>> 24c784ff
        private class VmPrice
        {
            public string VmSize { get; set; }
            public decimal? PricePerHourDedicated { get; set; }
            public decimal? PricePerHourLowPriority { get; set; }

            [JsonIgnore]
            public bool LowPriorityAvailable => PricePerHourLowPriority is not null;
        }
    }
}<|MERGE_RESOLUTION|>--- conflicted
+++ resolved
@@ -219,11 +219,7 @@
         }
 
         /// <inheritdoc/>
-<<<<<<< HEAD
-        public async Task CreateBatchJobAsync(string jobId, CloudTask cloudTask, PoolInformation poolInformation)
-=======
         public async Task CreateBatchJobAsync(string jobId, CloudTask cloudTask, PoolInformation poolInformation, JobPreparationTask jobPreparationTask, JobReleaseTask jobReleaseTask)
->>>>>>> 24c784ff
         {
             var job = batchClient.JobOperations.CreateJob(jobId, poolInformation);
             job.JobPreparationTask = jobPreparationTask;
@@ -455,10 +451,6 @@
             => batchClient.PoolOperations.DeletePoolAsync(poolId, cancellationToken: cancellationToken);
 
         /// <inheritdoc/>
-<<<<<<< HEAD
-        public Task<CloudPool> GetBatchPoolAsync(string poolId, DetailLevel detailLevel = default, CancellationToken cancellationToken = default)
-            => batchClient.PoolOperations.GetPoolAsync(poolId, detailLevel: detailLevel, cancellationToken: cancellationToken);
-=======
         public async Task DeleteBatchPoolIfExistsAsync(string poolId, CancellationToken cancellationToken = default)
         {
             try
@@ -468,7 +460,25 @@
                     FilterClause = $"startswith(id,'{poolId}') and state ne 'deleting'",
                     SelectClause = "id"
                 };
->>>>>>> 24c784ff
+
+                var poolsToDelete = await batchClient.PoolOperations.ListPools(poolFilter).ToListAsync(cancellationToken);
+
+                foreach (var pool in poolsToDelete)
+                {
+                    logger.LogInformation($"Deleting pool {pool.Id}");
+                    await batchClient.PoolOperations.DeletePoolAsync(pool.Id, cancellationToken: cancellationToken);
+                }
+            }
+            catch (Exception exc)
+            {
+                logger.LogError(exc, $"Exception while attempting to delete pool starting with ID: {poolId}");
+                throw;
+            }
+        }
+
+        /// <inheritdoc/>
+        public Task<CloudPool> GetBatchPoolAsync(string poolId, DetailLevel detailLevel = default, CancellationToken cancellationToken = default)
+            => batchClient.PoolOperations.GetPoolAsync(poolId, detailLevel: detailLevel, cancellationToken: cancellationToken);
 
         /// <inheritdoc/>
         public Task CommitBatchPoolChangesAsync(CloudPool pool, CancellationToken cancellationToken = default)
@@ -482,24 +492,6 @@
         }
 
         /// <inheritdoc/>
-<<<<<<< HEAD
-=======
-        public Task<CloudPool> GetBatchPoolAsync(string poolId, DetailLevel detailLevel = default, CancellationToken cancellationToken = default)
-            => batchClient.PoolOperations.GetPoolAsync(poolId, detailLevel: detailLevel, cancellationToken: cancellationToken);
-
-        /// <inheritdoc/>
-        public Task CommitBatchPoolChangesAsync(CloudPool pool, CancellationToken cancellationToken = default)
-            => pool.CommitChangesAsync(cancellationToken: cancellationToken);
-
-        /// <inheritdoc/>
-        public async Task<(int? lowPriorityNodes, int? dedicatedNodes)> GetCurrentComputeNodesAsync(string poolId, CancellationToken cancellationToken = default)
-        {
-            var pool = await batchClient.PoolOperations.GetPoolAsync(poolId, detailLevel: new ODATADetailLevel(selectClause: "currentLowPriorityNodes,currentDedicatedNodes"), cancellationToken: cancellationToken);
-            return (pool.CurrentLowPriorityComputeNodes, pool.CurrentDedicatedComputeNodes);
-        }
-
-        /// <inheritdoc/>
->>>>>>> 24c784ff
         public async Task<(AllocationState? AllocationState, int? TargetLowPriority, int? TargetDedicated)> GetComputeNodeAllocationStateAsync(string poolId, CancellationToken cancellationToken = default)
         {
             var pool = await batchClient.PoolOperations.GetPoolAsync(poolId, detailLevel: new ODATADetailLevel(selectClause: "allocationState,targetLowPriorityNodes,targetDedicatedNodes"), cancellationToken: cancellationToken);
@@ -617,13 +609,10 @@
         }
 
         /// <inheritdoc/>
-<<<<<<< HEAD
         public Task DeleteBlobAsync(Uri blobAbsoluteUri)
             => new CloudBlockBlob(blobAbsoluteUri).DeleteIfExistsAsync();
 
         /// <inheritdoc/>
-=======
->>>>>>> 24c784ff
         public async Task<List<VirtualMachineInformation>> GetVmSizesAndPricesAsync()
             => (await GetVmSizesAndPricesRawAsync()).ToList();
 
@@ -795,7 +784,6 @@
         {
             if (poolInfo?.ApplicationPackages is not null)
             {
-<<<<<<< HEAD
                 foreach (var package in poolInfo.ApplicationPackages)
                 {
                     package.Id = $"{this.batchAccountId}/applications/{package.Id}";
@@ -804,8 +792,6 @@
 
             try
             {
-=======
->>>>>>> 24c784ff
                 var tokenCredentials = new TokenCredentials(await GetAzureAccessTokenAsync());
 
                 var batchManagementClient = new BatchManagementClient(tokenCredentials) { SubscriptionId = subscriptionId };
@@ -864,7 +850,6 @@
         public IAsyncEnumerable<CloudJob> ListJobsAsync(DetailLevel detailLevel = null)
             => batchClient.JobOperations.ListJobs(detailLevel: detailLevel).ToAsyncEnumerable();
 
-<<<<<<< HEAD
         /// <inheritdoc/>
         public async Task<IEnumerable<BatchModels.Application>> ListApplications()
         {
@@ -898,8 +883,6 @@
             return (await batchManagementClient.Application.UpdateAsync(batchResourceGroupName, batchAccountName, name, new BatchModels.Application(allowUpdates: false))).Id;
         }
 
-=======
->>>>>>> 24c784ff
         private class VmPrice
         {
             public string VmSize { get; set; }
