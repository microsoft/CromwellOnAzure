--- conflicted
+++ resolved
@@ -234,12 +234,8 @@
 
             try
             {
-<<<<<<< HEAD
+                logger.LogInformation($"TES task: {cloudTask.Id} adding task to job.");
                 job = await batchRaceConditionJobNotFoundRetryPolicy.ExecuteAsync(() =>
-=======
-                logger.LogInformation($"TES task: {cloudTask.Id} adding task to job.");
-                job = await batchRaceConditionJobNotFoundRetryPolicy.ExecuteAsync(() => 
->>>>>>> d190e7a3
                     batchClient.JobOperations.GetJobAsync(job.Id));
 
                 await job.AddTaskAsync(cloudTask);
