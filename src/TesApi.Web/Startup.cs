﻿// Copyright (c) Microsoft Corporation.
// Licensed under the MIT License.

using System;
using System.IO;
using System.Reflection;
using Common;
using LazyCache;
using Microsoft.AspNetCore.Builder;
using Microsoft.AspNetCore.Hosting;
using Microsoft.Extensions.Configuration;
using Microsoft.Extensions.DependencyInjection;
using Microsoft.Extensions.Hosting;
using Microsoft.Extensions.Logging;
using Microsoft.OpenApi.Models;
using Newtonsoft.Json.Converters;
using Newtonsoft.Json.Serialization;
using Tes.Models;
using Tes.Repository;
using TesApi.Filters;

namespace TesApi.Web
{
    /// <summary>
    /// Startup
    /// </summary>
    public class Startup
    {
        private const string DefaultAzureOfferDurableId = "MS-AZR-0003p";

        private readonly ILogger logger;
        private readonly IWebHostEnvironment hostingEnvironment;
        private readonly string azureOfferDurableId;

        /// <summary>
        /// Startup class for ASP.NET core
        /// </summary>
        public Startup(IConfiguration configuration, ILogger<Startup> logger, IWebHostEnvironment hostingEnvironment)
        {
            Configuration = configuration;
            this.hostingEnvironment = hostingEnvironment;
            this.logger = logger;
            azureOfferDurableId = Configuration.GetValue("AzureOfferDurableId", DefaultAzureOfferDurableId);
        }

        /// <summary>
        /// The application configuration
        /// </summary>
        private IConfiguration Configuration { get; }

        /// <summary>
        /// This method gets called by the runtime. Use this method to add services to the container.
        /// </summary>
        /// <param name="services">The Microsoft.Extensions.DependencyInjection.IServiceCollection to add the services to.</param>
        public void ConfigureServices(IServiceCollection services)
            => services.AddSingleton<IAppCache>(sp => new CachingService())

            .AddSingleton(sp => (IAzureProxy)ActivatorUtilities.CreateInstance<CachingWithRetriesAzureProxy>(sp, (IAzureProxy)sp.GetService(typeof(AzureProxy))))
            .AddSingleton(sp => ActivatorUtilities.CreateInstance<AzureProxy>(sp, Configuration["BatchAccountName"], azureOfferDurableId))

            .AddSingleton<CosmosCredentials>(sp =>
            {
                (var cosmosDbEndpoint, var cosmosDbKey) = ((IAzureProxy)sp.GetService(typeof(IAzureProxy))).GetCosmosDbEndpointAndKeyAsync(Configuration["CosmosDbAccountName"]).Result;
                return new(cosmosDbEndpoint, cosmosDbKey);
            })
            .AddSingleton<BatchPoolFactory>()

            .AddControllers()
            .AddNewtonsoftJson(opts =>
            {
                opts.SerializerSettings.ContractResolver = new CamelCasePropertyNamesContractResolver();
                opts.SerializerSettings.Converters.Add(new StringEnumConverter(new CamelCaseNamingStrategy()));
            }).Services

            .AddSingleton(sp =>
            {
                var cosmos = sp.GetService<CosmosCredentials>();
                return (IRepository<TesTask>)ActivatorUtilities.CreateInstance<CachingWithRetriesRepository<TesTask>>(sp, new CosmosDbRepository<TesTask>(cosmos.CosmosDbEndpoint, cosmos.CosmosDbKey, Constants.CosmosDbDatabaseId, Constants.CosmosDbContainerId, Constants.CosmosDbPartitionId));
            })

            .AddSingleton<IBatchScheduler, BatchScheduler>()
            .AddSingleton<IStorageAccessProvider, StorageAccessProvider>()

            .AddSwaggerGen(c =>
            {
                c.SwaggerDoc("0.3.0", new OpenApiInfo
                {
                    Version = "0.3.0",
                    Title = "Task Execution Service",
                    Description = "Task Execution Service (ASP.NET 5.0)",
                    Contact = new OpenApiContact()
                    {
                        Name = "Microsoft Genomics",
                        Url = new Uri("https://github.com/microsoft/CromwellOnAzure")
                    },
                    License = new OpenApiLicense()
                    {
                        Name = "MIT License",
                        // Identifier = "MIT" //TODO: when available, remove Url -- https://spec.openapis.org/oas/v3.1.0#fixed-fields-2
                        Url = new("https://spdx.org/licenses/MIT", UriKind.Absolute)
                    },
                });
                c.CustomSchemaIds(type => type.FullName);
                c.IncludeXmlComments($"{AppContext.BaseDirectory}{Path.DirectorySeparatorChar}{Assembly.GetEntryAssembly().GetName().Name}.xml");
                c.OperationFilter<GeneratePathParamsValidationFilter>();
            })

            .AddHostedService<Scheduler>()
            .AddHostedService<BatchPoolService>()
            .AddHostedService<DeleteCompletedBatchJobsHostedService>()
            .AddHostedService<DeleteOrphanedBatchJobsHostedService>()
            .AddHostedService<DeleteOrphanedAutoPoolsHostedService>()
            .AddHostedService<RefreshVMSizesAndPricesHostedService>()

            // Configure AppInsights Azure Service when in PRODUCTION environment
            .IfThenElse(hostingEnvironment.IsProduction(),
                s =>
                {
                    var applicationInsightsAccountName = Configuration["ApplicationInsightsAccountName"];
                    var instrumentationKey = AzureProxy.GetAppInsightsInstrumentationKeyAsync(applicationInsightsAccountName).Result;

                    if (instrumentationKey is not null)
                    {
                        return s.AddApplicationInsightsTelemetry(instrumentationKey);
                    }

<<<<<<< HEAD
                    return s;
                },
                s => s.AddApplicationInsightsTelemetry());
=======
                        if (instrumentationKey is not null)
                        {
                            var connectionString = $"InstrumentationKey={instrumentationKey}";
                            return s.AddApplicationInsightsTelemetry(options =>
                                {
                                    options.ConnectionString = connectionString;
                                });
                        }

                        return s;
                    },
                    s => s.AddApplicationInsightsTelemetry());
>>>>>>> 2031be79

        /// <summary>
        /// This method gets called by the runtime. Use this method to configure the HTTP request pipeline.
        /// </summary>
        /// <param name="app">An Microsoft.AspNetCore.Builder.IApplicationBuilder for the app to configure.</param>
        public void Configure(IApplicationBuilder app)
            => app.UseRouting()
            .UseEndpoints(endpoints =>
            {
                endpoints.MapControllers();
            })

            .UseHttpsRedirection()

            .UseDefaultFiles()
            .UseStaticFiles()
            .UseSwagger(c =>
            {
                c.RouteTemplate = "swagger/{documentName}/openapi.json";
            })
            .UseSwaggerUI(c =>
            {
                c.SwaggerEndpoint("/swagger/0.3.0/openapi.json", "Task Execution Service");
            })

            .IfThenElse(hostingEnvironment.IsDevelopment(),
                s =>
                {
                    var r = s.UseDeveloperExceptionPage();
                    logger.LogInformation("Configuring for Development environment");
                    return r;
                },
                s =>
                {
                    var r = s.UseHsts();
                    logger.LogInformation("Configuring for Production environment");
                    return r;
                })

            .IfThenElse(false, s => s, s =>
            {
                var configurationUtils = ActivatorUtilities.GetServiceOrCreateInstance<ConfigurationUtils>(s.ApplicationServices);
                configurationUtils.ProcessAllowedVmSizesConfigurationFileAsync().Wait();
                return s;
            });
    }

    /// <summary>
    /// Metadata to access an Azure Cosmos DB.
    /// </summary>
    public sealed class CosmosCredentials
    {
        /// <summary>
        /// Creates a <see cref="CosmosCredentials"/>.
        /// </summary>
        /// <param name="cosmosDbEndpoint">The connection endpoint for the CosmosDB database account</param>
        /// <param name="cosmosDbKey">The Base 64 encoded value of the primary read-write key</param>
        /// <exception cref="ArgumentNullException"></exception>
        public CosmosCredentials(string cosmosDbEndpoint, string cosmosDbKey)
        {
            CosmosDbEndpoint = cosmosDbEndpoint ?? throw new ArgumentNullException(nameof(cosmosDbEndpoint));
            CosmosDbKey = cosmosDbKey ?? throw new ArgumentNullException(nameof(cosmosDbKey));
        }

        /// <summary>
        /// Gets the connection endpoint for the CosmosDB database account.
        /// </summary>
        public string CosmosDbEndpoint { get; }

        /// <summary>
        /// Gets Base 64 encoded value of the primary read-write key.
        /// </summary>
        public string CosmosDbKey { get; }
    }

    internal static class BooleanMethodSelectorExtensions
    {
        public static IApplicationBuilder IfThenElse(this IApplicationBuilder builder, bool @if, Func<IApplicationBuilder, IApplicationBuilder> then, Func<IApplicationBuilder, IApplicationBuilder> @else)
            => @if ? then(builder) : @else(builder);

        public static IServiceCollection IfThenElse(this IServiceCollection services, bool @if, Func<IServiceCollection, IServiceCollection> then, Func<IServiceCollection, IServiceCollection> @else)
            => @if ? then(services) : @else(services);
    }
}<|MERGE_RESOLUTION|>--- conflicted
+++ resolved
@@ -121,27 +121,16 @@
 
                     if (instrumentationKey is not null)
                     {
-                        return s.AddApplicationInsightsTelemetry(instrumentationKey);
+                        var connectionString = $"InstrumentationKey={instrumentationKey}";
+                        return s.AddApplicationInsightsTelemetry(options =>
+                            {
+                                options.ConnectionString = connectionString;
+                            });
                     }
 
-<<<<<<< HEAD
                     return s;
                 },
                 s => s.AddApplicationInsightsTelemetry());
-=======
-                        if (instrumentationKey is not null)
-                        {
-                            var connectionString = $"InstrumentationKey={instrumentationKey}";
-                            return s.AddApplicationInsightsTelemetry(options =>
-                                {
-                                    options.ConnectionString = connectionString;
-                                });
-                        }
-
-                        return s;
-                    },
-                    s => s.AddApplicationInsightsTelemetry());
->>>>>>> 2031be79
 
         /// <summary>
         /// This method gets called by the runtime. Use this method to configure the HTTP request pipeline.
