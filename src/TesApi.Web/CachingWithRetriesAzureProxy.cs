﻿// Copyright (c) Microsoft Corporation.
// Licensed under the MIT License.

using System;
using System.Collections.Generic;
using System.Threading;
using System.Threading.Tasks;
using LazyCache;
using Microsoft.Azure.Batch;
using Polly;
using Polly.Retry;
using Tes.Models;
using BatchModels = Microsoft.Azure.Management.Batch.Models;

namespace TesApi.Web
{
    /// <summary>
    /// Implements caching and retries for <see cref="IAzureProxy"/>.
    /// </summary>
    public class CachingWithRetriesAzureProxy : IAzureProxy
    {
        private readonly IAzureProxy azureProxy;
        private readonly IAppCache cache;

        private readonly AsyncRetryPolicy asyncRetryPolicy = Policy
            .Handle<Exception>()
            .WaitAndRetryAsync(3, attempt => TimeSpan.FromSeconds(Math.Pow(2, attempt)));

        private readonly RetryPolicy retryPolicy = Policy
            .Handle<Exception>()
            .WaitAndRetry(3, attempt => TimeSpan.FromSeconds(Math.Pow(2, attempt)));

        /// <summary>
        /// Contructor to create a cache of <see cref="IAzureProxy"/>
        /// </summary>
        /// <param name="azureProxy"><see cref="IAzureProxy"/></param>
        /// <param name="cache">Lazy cache using <see cref="IAppCache"/></param>
        public CachingWithRetriesAzureProxy(IAzureProxy azureProxy, IAppCache cache)
        {
            this.azureProxy = azureProxy;
            this.cache = cache;
        }

        /// <inheritdoc/>
        public Task CreateBatchJobAsync(string jobId, CloudTask cloudTask, PoolInformation poolInformation) => azureProxy.CreateBatchJobAsync(jobId, cloudTask, poolInformation);

        /// <inheritdoc/>
        public Task DeleteBatchJobAsync(string taskId, CancellationToken cancellationToken = default) => asyncRetryPolicy.ExecuteAsync(ct => azureProxy.DeleteBatchJobAsync(taskId, ct), cancellationToken);

        /// <inheritdoc/>
        public Task DeleteBatchPoolAsync(string poolId, CancellationToken cancellationToken = default) => asyncRetryPolicy.ExecuteAsync(() => azureProxy.DeleteBatchPoolAsync(poolId, cancellationToken));

        /// <inheritdoc/>
        public Task<string> DownloadBlobAsync(Uri blobAbsoluteUri) => asyncRetryPolicy.ExecuteAsync(() => azureProxy.DownloadBlobAsync(blobAbsoluteUri));

        /// <inheritdoc/>
        public Task<IEnumerable<string>> GetActivePoolIdsAsync(string prefix, TimeSpan minAge, CancellationToken cancellationToken) => asyncRetryPolicy.ExecuteAsync(() => azureProxy.GetActivePoolIdsAsync(prefix, minAge, cancellationToken));

        /// <inheritdoc/>
        public Task<AzureBatchAccountQuotas> GetBatchAccountQuotasAsync()
            => cache.GetOrAddAsync("batchAccountQuotas", () =>
                asyncRetryPolicy.ExecuteAsync(() => azureProxy.GetBatchAccountQuotasAsync()), DateTimeOffset.Now.AddHours(1));

        /// <inheritdoc/>
        public int GetBatchActiveJobCount() => retryPolicy.Execute(() => azureProxy.GetBatchActiveJobCount());

        /// <inheritdoc/>
        public IEnumerable<AzureBatchNodeCount> GetBatchActiveNodeCountByVmSize() => retryPolicy.Execute(() => azureProxy.GetBatchActiveNodeCountByVmSize());

        /// <inheritdoc/>
        public int GetBatchActivePoolCount() => retryPolicy.Execute(() => azureProxy.GetBatchActivePoolCount());

        /// <inheritdoc/>
        public Task<AzureBatchJobAndTaskState> GetBatchJobAndTaskStateAsync(string tesTaskId) => asyncRetryPolicy.ExecuteAsync(() => azureProxy.GetBatchJobAndTaskStateAsync(tesTaskId));

        /// <inheritdoc/>
        public async Task<ContainerRegistryInfo> GetContainerRegistryInfoAsync(string imageName)
        {
            var containerRegistryInfo = cache.Get<ContainerRegistryInfo>(imageName);

            if (containerRegistryInfo is null)
            {
                containerRegistryInfo = await asyncRetryPolicy.ExecuteAsync(() => azureProxy.GetContainerRegistryInfoAsync(imageName));

                if (containerRegistryInfo is not null)
                {
                    cache.Add(imageName, containerRegistryInfo, DateTimeOffset.Now.AddHours(1));
                }
            }

            return containerRegistryInfo;
        }

        /// <inheritdoc/>
        public Task<string> GetNextBatchJobIdAsync(string tesTaskId) => asyncRetryPolicy.ExecuteAsync(() => azureProxy.GetNextBatchJobIdAsync(tesTaskId));

        /// <inheritdoc/>
        public Task<IEnumerable<string>> GetPoolIdsReferencedByJobsAsync(CancellationToken cancellationToken) => asyncRetryPolicy.ExecuteAsync(() => azureProxy.GetPoolIdsReferencedByJobsAsync(cancellationToken));

        /// <inheritdoc/>
        public Task<string> GetStorageAccountKeyAsync(StorageAccountInfo storageAccountInfo)
            => cache.GetOrAddAsync(storageAccountInfo.Id, () =>
                asyncRetryPolicy.ExecuteAsync(() => azureProxy.GetStorageAccountKeyAsync(storageAccountInfo)), DateTimeOffset.Now.AddHours(1));

        /// <inheritdoc/>
        public async Task<StorageAccountInfo> GetStorageAccountInfoAsync(string storageAccountName)
        {
            var storageAccountInfo = cache.Get<StorageAccountInfo>(storageAccountName);

            if (storageAccountInfo is null)
            {
                storageAccountInfo = await asyncRetryPolicy.ExecuteAsync(() => azureProxy.GetStorageAccountInfoAsync(storageAccountName));

                if (storageAccountInfo is not null)
                {
                    cache.Add(storageAccountName, storageAccountInfo, DateTimeOffset.MaxValue);
                }
            }

            return storageAccountInfo;
        }

        /// <inheritdoc/>
        public Task<List<VirtualMachineInformation>> GetVmSizesAndPricesAsync()
            => cache.GetOrAddAsync("vmSizesAndPrices", () => azureProxy.GetVmSizesAndPricesAsync(), DateTimeOffset.MaxValue);

        /// <inheritdoc/>
        public Task<IEnumerable<string>> ListBlobsAsync(Uri directoryUri) => asyncRetryPolicy.ExecuteAsync(() => azureProxy.ListBlobsAsync(directoryUri));

        /// <inheritdoc/>
        public Task<IEnumerable<string>> ListOldJobsToDeleteAsync(TimeSpan oldestJobAge) => asyncRetryPolicy.ExecuteAsync(() => azureProxy.ListOldJobsToDeleteAsync(oldestJobAge));

        /// <inheritdoc/>
        public Task<IEnumerable<string>> ListOrphanedJobsToDeleteAsync(TimeSpan minJobAge, CancellationToken cancellationToken = default) => asyncRetryPolicy.ExecuteAsync(ct => azureProxy.ListOrphanedJobsToDeleteAsync(minJobAge, ct), cancellationToken);

        /// <inheritdoc/>
        public Task UploadBlobAsync(Uri blobAbsoluteUri, string content) => asyncRetryPolicy.ExecuteAsync(() => azureProxy.UploadBlobAsync(blobAbsoluteUri, content));

        /// <inheritdoc/>
        public Task<(string, string)> GetCosmosDbEndpointAndKeyAsync(string cosmosDbAccountName) =>  azureProxy.GetCosmosDbEndpointAndKeyAsync(cosmosDbAccountName);

        /// <inheritdoc/>
        public Task UploadBlobFromFileAsync(Uri blobAbsoluteUri, string filePath) => asyncRetryPolicy.ExecuteAsync(() => azureProxy.UploadBlobFromFileAsync(blobAbsoluteUri, filePath));

        /// <inheritdoc/>
        public bool LocalFileExists(string path) => azureProxy.LocalFileExists(path);

        /// <inheritdoc/>
        public bool TryReadCwlFile(string workflowId, out string content) => azureProxy.TryReadCwlFile(workflowId, out content);

        /// <inheritdoc/>
<<<<<<< HEAD
        public Task<PoolInformation> CreateBatchPoolAsync(string poolName, string displayName, string vmSize, BatchNodeInfo nodeInfo, Microsoft.Azure.Management.Batch.Models.ContainerConfiguration containerConfiguration, string batchExecutionDirectoryPath, string identityResourceId, bool disableBatchNodesPublicIpAddress, string batchNodesSubnetId, Microsoft.Azure.Management.Batch.Models.StartTask startTask)
            => azureProxy.CreateBatchPoolAsync(poolName, displayName, vmSize, nodeInfo, containerConfiguration, batchExecutionDirectoryPath, identityResourceId, disableBatchNodesPublicIpAddress, batchNodesSubnetId, startTask);
=======
        public Task<PoolInformation> CreateBatchPoolAsync(BatchModels.Pool poolInfo)
            => azureProxy.CreateBatchPoolAsync(poolInfo);
>>>>>>> cbb11b77

        /// <inheritdoc/>
        public Task<Microsoft.Azure.Batch.Common.AllocationState?> GetAllocationStateAsync(string poolId, CancellationToken cancellationToken = default) => azureProxy.GetAllocationStateAsync(poolId, cancellationToken);

        /// <inheritdoc/>
        public async Task<(int? lowPriorityNodes, int? dedicatedNodes)> GetCurrentComputeNodesAsync(string poolId, CancellationToken cancellationToken = default)
            => await azureProxy.GetCurrentComputeNodesAsync(poolId, cancellationToken);

        /// <inheritdoc/>
        public Task SetComputeNodeTargetsAsync(string poolId, int? targetLowPriorityComputeNodes, int? targetDedicatedComputeNodes, CancellationToken cancellationToken = default)
            => azureProxy.SetComputeNodeTargetsAsync(poolId, targetLowPriorityComputeNodes, targetDedicatedComputeNodes, cancellationToken);

        /// <inheritdoc/>
        public Task ForEachComputeNodeAsync(string poolId, Action<ComputeNode> body, DetailLevel detailLevel = null, CancellationToken cancellationToken = default)
            => azureProxy.ForEachComputeNodeAsync(poolId, body, detailLevel, cancellationToken);
    }
}<|MERGE_RESOLUTION|>--- conflicted
+++ resolved
@@ -149,13 +149,8 @@
         public bool TryReadCwlFile(string workflowId, out string content) => azureProxy.TryReadCwlFile(workflowId, out content);
 
         /// <inheritdoc/>
-<<<<<<< HEAD
-        public Task<PoolInformation> CreateBatchPoolAsync(string poolName, string displayName, string vmSize, BatchNodeInfo nodeInfo, Microsoft.Azure.Management.Batch.Models.ContainerConfiguration containerConfiguration, string batchExecutionDirectoryPath, string identityResourceId, bool disableBatchNodesPublicIpAddress, string batchNodesSubnetId, Microsoft.Azure.Management.Batch.Models.StartTask startTask)
-            => azureProxy.CreateBatchPoolAsync(poolName, displayName, vmSize, nodeInfo, containerConfiguration, batchExecutionDirectoryPath, identityResourceId, disableBatchNodesPublicIpAddress, batchNodesSubnetId, startTask);
-=======
         public Task<PoolInformation> CreateBatchPoolAsync(BatchModels.Pool poolInfo)
             => azureProxy.CreateBatchPoolAsync(poolInfo);
->>>>>>> cbb11b77
 
         /// <inheritdoc/>
         public Task<Microsoft.Azure.Batch.Common.AllocationState?> GetAllocationStateAsync(string poolId, CancellationToken cancellationToken = default) => azureProxy.GetAllocationStateAsync(poolId, cancellationToken);
