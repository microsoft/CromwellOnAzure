﻿// Copyright (c) Microsoft Corporation.
// Licensed under the MIT License.

using System;
using System.Collections.Generic;
using System.Threading;
using System.Threading.Tasks;
using LazyCache;
using Microsoft.Azure.Batch;
using Polly;
using Polly.Retry;
using Tes.Models;
using BatchModels = Microsoft.Azure.Management.Batch.Models;

namespace TesApi.Web
{
    /// <summary>
    /// Implements caching and retries for <see cref="IAzureProxy"/>.
    /// </summary>
    public class CachingWithRetriesAzureProxy : IAzureProxy
    {
        private readonly IAzureProxy azureProxy;
        private readonly IAppCache cache;

        private static readonly int RetryCount = 3;
        private static TimeSpan SleepDurationProvider(int attempt)
            => TimeSpan.FromSeconds(Math.Pow(2, attempt));

        private readonly AsyncRetryPolicy asyncRetryPolicy = Policy
            .Handle<Exception>()
            .WaitAndRetryAsync(RetryCount, SleepDurationProvider);

        private readonly RetryPolicy retryPolicy = Policy
            .Handle<Exception>()
            .WaitAndRetry(RetryCount, SleepDurationProvider);

        /// <summary>
        /// Contructor to create a cache of <see cref="IAzureProxy"/>
        /// </summary>
        /// <param name="azureProxy"><see cref="IAzureProxy"/></param>
        /// <param name="cache">Lazy cache using <see cref="IAppCache"/></param>
        public CachingWithRetriesAzureProxy(IAzureProxy azureProxy, IAppCache cache)
        {
            this.azureProxy = azureProxy;
            this.cache = cache;
        }

        /// <inheritdoc/>
        public Task CreateBatchJobAsync(string jobId, CloudTask cloudTask, PoolInformation poolInformation) => azureProxy.CreateBatchJobAsync(jobId, cloudTask, poolInformation);

        /// <inheritdoc/>
        public Task DeleteBatchJobAsync(string taskId, CancellationToken cancellationToken = default) => asyncRetryPolicy.ExecuteAsync(ct => azureProxy.DeleteBatchJobAsync(taskId, ct), cancellationToken);

        /// <inheritdoc/>
        public Task DeleteBatchPoolAsync(string poolId, CancellationToken cancellationToken = default) => asyncRetryPolicy.ExecuteAsync(ct => azureProxy.DeleteBatchPoolAsync(poolId, ct), cancellationToken);

        /// <inheritdoc/>
        public Task<CloudPool> GetBatchPoolAsync(string poolId, DetailLevel detailLevel = default, CancellationToken cancellationToken = default) => asyncRetryPolicy.ExecuteAsync(ct => azureProxy.GetBatchPoolAsync(poolId, detailLevel, ct), cancellationToken);

        /// <inheritdoc/>
        public Task CommitBatchPoolChangesAsync(CloudPool pool, CancellationToken cancellationToken = default) => asyncRetryPolicy.ExecuteAsync(ct => azureProxy.CommitBatchPoolChangesAsync(pool, ct), cancellationToken);

        /// <inheritdoc/>
        public Task DeleteBatchComputeNodesAsync(string poolId, IEnumerable<ComputeNode> computeNodes, CancellationToken cancellationToken = default) => asyncRetryPolicy.ExecuteAsync(ct => azureProxy.DeleteBatchComputeNodesAsync(poolId, computeNodes, ct), cancellationToken);

        /// <inheritdoc/>
        public Task<string> DownloadBlobAsync(Uri blobAbsoluteUri) => asyncRetryPolicy.ExecuteAsync(() => azureProxy.DownloadBlobAsync(blobAbsoluteUri));

        /// <inheritdoc/>
        public Task<IEnumerable<string>> GetActivePoolIdsAsync(string prefix, TimeSpan minAge, CancellationToken cancellationToken) => asyncRetryPolicy.ExecuteAsync(ct => azureProxy.GetActivePoolIdsAsync(prefix, minAge, ct), cancellationToken);

        /// <inheritdoc/>
        public Task<IEnumerable<CloudPool>> GetActivePoolsAsync(string hostName, CancellationToken cancellationToken = default) => asyncRetryPolicy.ExecuteAsync(ct => azureProxy.GetActivePoolsAsync(hostName, ct), cancellationToken);

        /// <inheritdoc/>
        public Task<AzureBatchAccountQuotas> GetBatchAccountQuotasAsync()
            => cache.GetOrAddAsync("batchAccountQuotas", () =>
                asyncRetryPolicy.ExecuteAsync(() => azureProxy.GetBatchAccountQuotasAsync()), DateTimeOffset.Now.AddHours(1));

        /// <inheritdoc/>
        public int GetBatchActiveJobCount() => retryPolicy.Execute(() => azureProxy.GetBatchActiveJobCount());

        /// <inheritdoc/>
        public IEnumerable<AzureBatchNodeCount> GetBatchActiveNodeCountByVmSize() => retryPolicy.Execute(() => azureProxy.GetBatchActiveNodeCountByVmSize());

        /// <inheritdoc/>
        public int GetBatchActivePoolCount() => retryPolicy.Execute(() => azureProxy.GetBatchActivePoolCount());

        /// <inheritdoc/>
        public Task<AzureBatchJobAndTaskState> GetBatchJobAndTaskStateAsync(string tesTaskId) => asyncRetryPolicy.ExecuteAsync(() => azureProxy.GetBatchJobAndTaskStateAsync(tesTaskId));

        /// <inheritdoc/>
        public async Task<ContainerRegistryInfo> GetContainerRegistryInfoAsync(string imageName)
        {
            var containerRegistryInfo = cache.Get<ContainerRegistryInfo>(imageName);

            if (containerRegistryInfo is null)
            {
                containerRegistryInfo = await asyncRetryPolicy.ExecuteAsync(() => azureProxy.GetContainerRegistryInfoAsync(imageName));

                if (containerRegistryInfo is not null)
                {
                    cache.Add(imageName, containerRegistryInfo, DateTimeOffset.Now.AddHours(1));
                }
            }

            return containerRegistryInfo;
        }

        /// <inheritdoc/>
        public Task<string> GetNextBatchJobIdAsync(string tesTaskId) => asyncRetryPolicy.ExecuteAsync(() => azureProxy.GetNextBatchJobIdAsync(tesTaskId));

        /// <inheritdoc/>
        public Task<IEnumerable<string>> GetPoolIdsReferencedByJobsAsync(CancellationToken cancellationToken) => asyncRetryPolicy.ExecuteAsync(() => azureProxy.GetPoolIdsReferencedByJobsAsync(cancellationToken));

        /// <inheritdoc/>
        public Task<string> GetStorageAccountKeyAsync(StorageAccountInfo storageAccountInfo)
            => cache.GetOrAddAsync(storageAccountInfo.Id, () =>
                asyncRetryPolicy.ExecuteAsync(() => azureProxy.GetStorageAccountKeyAsync(storageAccountInfo)), DateTimeOffset.Now.AddHours(1));

        /// <inheritdoc/>
        public async Task<StorageAccountInfo> GetStorageAccountInfoAsync(string storageAccountName)
        {
            var storageAccountInfo = cache.Get<StorageAccountInfo>(storageAccountName);

            if (storageAccountInfo is null)
            {
                storageAccountInfo = await asyncRetryPolicy.ExecuteAsync(() => azureProxy.GetStorageAccountInfoAsync(storageAccountName));

                if (storageAccountInfo is not null)
                {
                    cache.Add(storageAccountName, storageAccountInfo, DateTimeOffset.MaxValue);
                }
            }

            return storageAccountInfo;
        }

        /// <inheritdoc/>
        public Task<List<VirtualMachineInformation>> GetVmSizesAndPricesAsync() => cache.GetOrAddAsync("vmSizesAndPrices", () => azureProxy.GetVmSizesAndPricesAsync(), DateTimeOffset.MaxValue);

        /// <inheritdoc/>
        public Task<IEnumerable<string>> ListBlobsAsync(Uri directoryUri) => asyncRetryPolicy.ExecuteAsync(() => azureProxy.ListBlobsAsync(directoryUri));

        /// <inheritdoc/>
        public Task<IEnumerable<string>> ListOldJobsToDeleteAsync(TimeSpan oldestJobAge) => asyncRetryPolicy.ExecuteAsync(() => azureProxy.ListOldJobsToDeleteAsync(oldestJobAge));

        /// <inheritdoc/>
        public Task<IEnumerable<string>> ListOrphanedJobsToDeleteAsync(TimeSpan minJobAge, CancellationToken cancellationToken = default) => asyncRetryPolicy.ExecuteAsync(ct => azureProxy.ListOrphanedJobsToDeleteAsync(minJobAge, ct), cancellationToken);

        /// <inheritdoc/>
        public Task UploadBlobAsync(Uri blobAbsoluteUri, string content) => asyncRetryPolicy.ExecuteAsync(() => azureProxy.UploadBlobAsync(blobAbsoluteUri, content));

        /// <inheritdoc/>
        public Task<(string, string)> GetCosmosDbEndpointAndKeyAsync(string cosmosDbAccountName) =>  azureProxy.GetCosmosDbEndpointAndKeyAsync(cosmosDbAccountName);

        /// <inheritdoc/>
        public Task UploadBlobFromFileAsync(Uri blobAbsoluteUri, string filePath) => asyncRetryPolicy.ExecuteAsync(() => azureProxy.UploadBlobFromFileAsync(blobAbsoluteUri, filePath));

        /// <inheritdoc/>
        public bool LocalFileExists(string path) => azureProxy.LocalFileExists(path);

        /// <inheritdoc/>
        public bool TryReadCwlFile(string workflowId, out string content) => azureProxy.TryReadCwlFile(workflowId, out content);

        /// <inheritdoc/>
        public Task<PoolInformation> CreateBatchPoolAsync(BatchModels.Pool poolInfo, bool isPreemptable) => azureProxy.CreateBatchPoolAsync(poolInfo, isPreemptable);

        /// <inheritdoc/>
        public Task<(int? lowPriorityNodes, int? dedicatedNodes)> GetCurrentComputeNodesAsync(string poolId, CancellationToken cancellationToken = default) => asyncRetryPolicy.ExecuteAsync(ct => azureProxy.GetCurrentComputeNodesAsync(poolId, ct), cancellationToken);

        /// <inheritdoc/>
        public Task<(Microsoft.Azure.Batch.Common.AllocationState? AllocationState, int? TargetLowPriority, int? TargetDedicated)> GetComputeNodeAllocationStateAsync(string poolId, CancellationToken cancellationToken = default) => asyncRetryPolicy.ExecuteAsync(ct => azureProxy.GetComputeNodeAllocationStateAsync(poolId, ct), cancellationToken);

        /// <inheritdoc/>
        public Task SetComputeNodeTargetsAsync(string poolId, int? targetLowPriorityComputeNodes, int? targetDedicatedComputeNodes, CancellationToken cancellationToken = default) => asyncRetryPolicy.ExecuteAsync(ct => azureProxy.SetComputeNodeTargetsAsync(poolId, targetLowPriorityComputeNodes, targetDedicatedComputeNodes, ct), cancellationToken);

        /// <inheritdoc/>
        public IAsyncEnumerable<ComputeNode> ListComputeNodesAsync(string poolId, DetailLevel detailLevel = null) => asyncRetryPolicy.ExecuteAsync(() => azureProxy.ListComputeNodesAsync(poolId, detailLevel), retryPolicy);

        /// <inheritdoc/>
        public IAsyncEnumerable<CloudJob> ListJobsAsync(DetailLevel detailLevel = null) => asyncRetryPolicy.ExecuteAsync(() => azureProxy.ListJobsAsync(detailLevel), retryPolicy);
<<<<<<< HEAD

        /// <inheritdoc/>
        public Task<bool> ReimageComputeNodeAsync(string poolId, string computeNodeId, Microsoft.Azure.Batch.Common.ComputeNodeReimageOption? reimageOption, CancellationToken cancellationToken = default) => asyncRetryPolicy.ExecuteAsync(() => azureProxy.ReimageComputeNodeAsync(poolId, computeNodeId, reimageOption, cancellationToken));

        /// <inheritdoc/>
        public Task DeleteBlobAsync(Uri blobAbsoluteUri) => azureProxy.DeleteBlobAsync(blobAbsoluteUri);

        /// <inheritdoc/>
        public Task<IEnumerable<BatchModels.ApplicationPackage>> ListApplicationPackages(BatchModels.Application application) => azureProxy.ListApplicationPackages(application);

        /// <inheritdoc/>
        public Task<IEnumerable<BatchModels.Application>> ListApplications() => azureProxy.ListApplications();

        /// <inheritdoc/>
        public Task<string> CreateAndActivateBatchApplication(string name, string version, System.IO.Stream package) => azureProxy.CreateAndActivateBatchApplication(name, version, package);
=======
>>>>>>> f03706b6
    }
}<|MERGE_RESOLUTION|>--- conflicted
+++ resolved
@@ -180,10 +180,6 @@
 
         /// <inheritdoc/>
         public IAsyncEnumerable<CloudJob> ListJobsAsync(DetailLevel detailLevel = null) => asyncRetryPolicy.ExecuteAsync(() => azureProxy.ListJobsAsync(detailLevel), retryPolicy);
-<<<<<<< HEAD
-
-        /// <inheritdoc/>
-        public Task<bool> ReimageComputeNodeAsync(string poolId, string computeNodeId, Microsoft.Azure.Batch.Common.ComputeNodeReimageOption? reimageOption, CancellationToken cancellationToken = default) => asyncRetryPolicy.ExecuteAsync(() => azureProxy.ReimageComputeNodeAsync(poolId, computeNodeId, reimageOption, cancellationToken));
 
         /// <inheritdoc/>
         public Task DeleteBlobAsync(Uri blobAbsoluteUri) => azureProxy.DeleteBlobAsync(blobAbsoluteUri);
@@ -196,7 +192,5 @@
 
         /// <inheritdoc/>
         public Task<string> CreateAndActivateBatchApplication(string name, string version, System.IO.Stream package) => azureProxy.CreateAndActivateBatchApplication(name, version, package);
-=======
->>>>>>> f03706b6
     }
 }