﻿// Copyright (c) Microsoft Corporation.
// Licensed under the MIT License.

using System;
using System.Collections.Generic;
using System.Threading;
using System.Threading.Tasks;
using LazyCache;
using Microsoft.Azure.Batch;
using Polly;
using Polly.Retry;
using Tes.Models;
using static TesApi.Web.IAzureProxy;
using BatchModels = Microsoft.Azure.Management.Batch.Models;

namespace TesApi.Web
{
    /// <summary>
    /// Implements caching and retries for <see cref="IAzureProxy"/>.
    /// </summary>
    public class CachingWithRetriesAzureProxy : IAzureProxy
    {
        private readonly IAzureProxy azureProxy;
        private readonly IAppCache cache;

        private static readonly int RetryCount = 3;
        private static TimeSpan SleepDurationProvider(int attempt)
            => TimeSpan.FromSeconds(Math.Pow(2, attempt));

        private readonly AsyncRetryPolicy asyncRetryPolicy = Policy
            .Handle<Exception>()
            .WaitAndRetryAsync(RetryCount, SleepDurationProvider);

        private readonly RetryPolicy retryPolicy = Policy
            .Handle<Exception>()
            .WaitAndRetry(RetryCount, SleepDurationProvider);

        /// <summary>
        /// Contructor to create a cache of <see cref="IAzureProxy"/>
        /// </summary>
        /// <param name="azureProxy"><see cref="IAzureProxy"/></param>
        /// <param name="cache">Lazy cache using <see cref="IAppCache"/></param>
        public CachingWithRetriesAzureProxy(IAzureProxy azureProxy, IAppCache cache)
        {
            this.azureProxy = azureProxy;
            this.cache = cache;
        }

        /// <inheritdoc/>
        public Task CreateBatchJobAsync(string jobId, CloudTask cloudTask, PoolInformation poolInformation, JobPreparationTask jobPreparationTask, JobReleaseTask jobReleaseTask) => azureProxy.CreateBatchJobAsync(jobId, cloudTask, poolInformation, jobPreparationTask, jobReleaseTask);

        /// <inheritdoc/>
        public Task DeleteBatchJobAsync(string taskId, CancellationToken cancellationToken = default) => asyncRetryPolicy.ExecuteAsync(ct => azureProxy.DeleteBatchJobAsync(taskId, ct), cancellationToken);

        /// <inheritdoc/>
        public Task DeleteBatchPoolAsync(string poolId, CancellationToken cancellationToken = default) => asyncRetryPolicy.ExecuteAsync(ct => azureProxy.DeleteBatchPoolAsync(poolId, ct), cancellationToken);

        /// <inheritdoc/>
        public Task<CloudPool> GetBatchPoolAsync(string poolId, DetailLevel detailLevel = default, CancellationToken cancellationToken = default) => asyncRetryPolicy.ExecuteAsync(ct => azureProxy.GetBatchPoolAsync(poolId, detailLevel, ct), cancellationToken);

        /// <inheritdoc/>
        public Task CommitBatchPoolChangesAsync(CloudPool pool, CancellationToken cancellationToken = default) => asyncRetryPolicy.ExecuteAsync(ct => azureProxy.CommitBatchPoolChangesAsync(pool, ct), cancellationToken);

        /// <inheritdoc/>
        public Task DeleteBatchComputeNodesAsync(string poolId, IEnumerable<ComputeNode> computeNodes, CancellationToken cancellationToken = default)
        {
            cache.Remove(poolId);
            return asyncRetryPolicy.ExecuteAsync(ct => azureProxy.DeleteBatchComputeNodesAsync(poolId, computeNodes, ct), cancellationToken);
        }

        /// <inheritdoc/>
        public Task<string> DownloadBlobAsync(Uri blobAbsoluteUri) => asyncRetryPolicy.ExecuteAsync(() => azureProxy.DownloadBlobAsync(blobAbsoluteUri));

        /// <inheritdoc/>
        public Task<IEnumerable<string>> GetActivePoolIdsAsync(string prefix, TimeSpan minAge, CancellationToken cancellationToken) => asyncRetryPolicy.ExecuteAsync(ct => azureProxy.GetActivePoolIdsAsync(prefix, minAge, ct), cancellationToken);

        /// <inheritdoc/>
        public Task<IEnumerable<CloudPool>> GetActivePoolsAsync(string hostName, CancellationToken cancellationToken = default) => asyncRetryPolicy.ExecuteAsync(ct => azureProxy.GetActivePoolsAsync(hostName, ct), cancellationToken);

        /// <inheritdoc/>
        public Task<AzureBatchAccountQuotas> GetBatchAccountQuotasAsync()
            => cache.GetOrAddAsync("batchAccountQuotas", () =>
                asyncRetryPolicy.ExecuteAsync(() => azureProxy.GetBatchAccountQuotasAsync()), DateTimeOffset.Now.AddHours(1));

        /// <inheritdoc/>
        public int GetBatchActiveJobCount() => retryPolicy.Execute(() => azureProxy.GetBatchActiveJobCount());

        /// <inheritdoc/>
        public IEnumerable<AzureBatchNodeCount> GetBatchActiveNodeCountByVmSize() => retryPolicy.Execute(() => azureProxy.GetBatchActiveNodeCountByVmSize());

        /// <inheritdoc/>
        public int GetBatchActivePoolCount() => retryPolicy.Execute(() => azureProxy.GetBatchActivePoolCount());

        /// <inheritdoc/>
        public Task<AzureBatchJobAndTaskState> GetBatchJobAndTaskStateAsync(string tesTaskId) => asyncRetryPolicy.ExecuteAsync(() => azureProxy.GetBatchJobAndTaskStateAsync(tesTaskId));

        /// <inheritdoc/>
        public async Task<ContainerRegistryInfo> GetContainerRegistryInfoAsync(string imageName)
        {
            var containerRegistryInfo = cache.Get<ContainerRegistryInfo>(imageName);

            if (containerRegistryInfo is null)
            {
                containerRegistryInfo = await asyncRetryPolicy.ExecuteAsync(() => azureProxy.GetContainerRegistryInfoAsync(imageName));

                if (containerRegistryInfo is not null)
                {
                    cache.Add(imageName, containerRegistryInfo, DateTimeOffset.Now.AddHours(1));
                }
            }

            return containerRegistryInfo;
        }

        /// <inheritdoc/>
        public Task<string> GetNextBatchJobIdAsync(string tesTaskId) => asyncRetryPolicy.ExecuteAsync(() => azureProxy.GetNextBatchJobIdAsync(tesTaskId));

        /// <inheritdoc/>
        public Task<IEnumerable<string>> GetPoolIdsReferencedByJobsAsync(CancellationToken cancellationToken) => asyncRetryPolicy.ExecuteAsync(() => azureProxy.GetPoolIdsReferencedByJobsAsync(cancellationToken));

        /// <inheritdoc/>
        public Task<string> GetStorageAccountKeyAsync(StorageAccountInfo storageAccountInfo)
            => cache.GetOrAddAsync(storageAccountInfo.Id, () =>
                asyncRetryPolicy.ExecuteAsync(() => azureProxy.GetStorageAccountKeyAsync(storageAccountInfo)), DateTimeOffset.Now.AddHours(1));

        /// <inheritdoc/>
        public async Task<StorageAccountInfo> GetStorageAccountInfoAsync(string storageAccountName)
        {
            var storageAccountInfo = cache.Get<StorageAccountInfo>(storageAccountName);

            if (storageAccountInfo is null)
            {
                storageAccountInfo = await asyncRetryPolicy.ExecuteAsync(() => azureProxy.GetStorageAccountInfoAsync(storageAccountName));

                if (storageAccountInfo is not null)
                {
                    cache.Add(storageAccountName, storageAccountInfo, DateTimeOffset.MaxValue);
                }
            }

            return storageAccountInfo;
        }

        /// <inheritdoc/>
        public Task<List<VirtualMachineInformation>> GetVmSizesAndPricesAsync() => cache.GetOrAddAsync("vmSizesAndPrices", () => azureProxy.GetVmSizesAndPricesAsync(), DateTimeOffset.MaxValue);

        /// <inheritdoc/>
        public Task<IEnumerable<string>> ListBlobsAsync(Uri directoryUri) => asyncRetryPolicy.ExecuteAsync(() => azureProxy.ListBlobsAsync(directoryUri));

        /// <inheritdoc/>
        public Task<IEnumerable<string>> ListOldJobsToDeleteAsync(TimeSpan oldestJobAge) => asyncRetryPolicy.ExecuteAsync(() => azureProxy.ListOldJobsToDeleteAsync(oldestJobAge));

        /// <inheritdoc/>
        public Task<IEnumerable<string>> ListOrphanedJobsToDeleteAsync(TimeSpan minJobAge, CancellationToken cancellationToken = default) => asyncRetryPolicy.ExecuteAsync(ct => azureProxy.ListOrphanedJobsToDeleteAsync(minJobAge, ct), cancellationToken);

        /// <inheritdoc/>
        public Task UploadBlobAsync(Uri blobAbsoluteUri, string content) => asyncRetryPolicy.ExecuteAsync(() => azureProxy.UploadBlobAsync(blobAbsoluteUri, content));

        /// <inheritdoc/>
        public Task<(string, string)> GetCosmosDbEndpointAndKeyAsync(string cosmosDbAccountName) => azureProxy.GetCosmosDbEndpointAndKeyAsync(cosmosDbAccountName);

        /// <inheritdoc/>
        public Task UploadBlobFromFileAsync(Uri blobAbsoluteUri, string filePath) => asyncRetryPolicy.ExecuteAsync(() => azureProxy.UploadBlobFromFileAsync(blobAbsoluteUri, filePath));

        /// <inheritdoc/>
        public bool LocalFileExists(string path) => azureProxy.LocalFileExists(path);

        /// <inheritdoc/>
        public bool TryReadCwlFile(string workflowId, out string content) => azureProxy.TryReadCwlFile(workflowId, out content);

        /// <inheritdoc/>
        public Task<PoolInformation> CreateBatchPoolAsync(BatchModels.Pool poolInfo, bool isPreemptable) => azureProxy.CreateBatchPoolAsync(poolInfo, isPreemptable);

        /// <inheritdoc/>
        public Task DeleteBatchPoolIfExistsAsync(string poolId, CancellationToken cancellationToken = default)
            => azureProxy.DeleteBatchPoolIfExistsAsync(poolId, cancellationToken);

        /// <inheritdoc/>
        public Task<(int? lowPriorityNodes, int? dedicatedNodes)> GetCurrentComputeNodesAsync(string poolId, CancellationToken cancellationToken = default) => asyncRetryPolicy.ExecuteAsync(ct => azureProxy.GetCurrentComputeNodesAsync(poolId, ct), cancellationToken);

        /// <inheritdoc/>
        public async Task<(Microsoft.Azure.Batch.Common.AllocationState? AllocationState, int? TargetLowPriority, int? TargetDedicated)> GetComputeNodeAllocationStateAsync(string poolId, CancellationToken cancellationToken = default)
        {
            var allocationState = cache.Get<(Microsoft.Azure.Batch.Common.AllocationState? AllocationState, int? TargetLowPriority, int? TargetDedicated)>(poolId);

            if (default == allocationState)
            {
                allocationState = await asyncRetryPolicy.ExecuteAsync(ct => azureProxy.GetComputeNodeAllocationStateAsync(poolId, ct), cancellationToken);

                if (default != allocationState)
                {
                    cache.Add(poolId, allocationState, DateTimeOffset.Now.Add(BatchPoolService.RunInterval).Subtract(TimeSpan.FromSeconds(1)));
                }
            }

            return allocationState;
        }

        /// <inheritdoc/>
        public Task SetComputeNodeTargetsAsync(string poolId, int? targetLowPriorityComputeNodes, int? targetDedicatedComputeNodes, CancellationToken cancellationToken = default)
        {
            cache.Remove(poolId);
            return asyncRetryPolicy.ExecuteAsync(ct => azureProxy.SetComputeNodeTargetsAsync(poolId, targetLowPriorityComputeNodes, targetDedicatedComputeNodes, ct), cancellationToken);
        }

        /// <inheritdoc/>
        public IAsyncEnumerable<ComputeNode> ListComputeNodesAsync(string poolId, DetailLevel detailLevel = null) => asyncRetryPolicy.ExecuteAsync(() => azureProxy.ListComputeNodesAsync(poolId, detailLevel), retryPolicy);

        /// <inheritdoc/>
        public IAsyncEnumerable<CloudJob> ListJobsAsync(DetailLevel detailLevel = null) => asyncRetryPolicy.ExecuteAsync(() => azureProxy.ListJobsAsync(detailLevel), retryPolicy);

        /// <inheritdoc/>
<<<<<<< HEAD
        public Task DeleteBlobAsync(Uri blobAbsoluteUri) => azureProxy.DeleteBlobAsync(blobAbsoluteUri);

        /// <inheritdoc/>
        public Task<IEnumerable<BatchModels.ApplicationPackage>> ListApplicationPackages(BatchModels.Application application) => azureProxy.ListApplicationPackages(application);

        /// <inheritdoc/>
        public Task<IEnumerable<BatchModels.Application>> ListApplications() => azureProxy.ListApplications();

        /// <inheritdoc/>
        public Task<string> CreateAndActivateBatchApplication(string name, string version, System.IO.Stream package) => azureProxy.CreateAndActivateBatchApplication(name, version, package);
=======
        public Task DisableBatchPoolAutoScaleAsync(string poolId, CancellationToken cancellationToken) => azureProxy.DisableBatchPoolAutoScaleAsync(poolId, cancellationToken);

        /// <inheritdoc/>
        public Task EnableBatchPoolAutoScaleAsync(string poolId, TimeSpan interval, BatchPoolAutoScaleFormulaFactory formulaFactory, CancellationToken cancellationToken) => azureProxy.EnableBatchPoolAutoScaleAsync(poolId, interval, formulaFactory, cancellationToken);
>>>>>>> 427cfe60
    }
}<|MERGE_RESOLUTION|>--- conflicted
+++ resolved
@@ -210,7 +210,6 @@
         public IAsyncEnumerable<CloudJob> ListJobsAsync(DetailLevel detailLevel = null) => asyncRetryPolicy.ExecuteAsync(() => azureProxy.ListJobsAsync(detailLevel), retryPolicy);
 
         /// <inheritdoc/>
-<<<<<<< HEAD
         public Task DeleteBlobAsync(Uri blobAbsoluteUri) => azureProxy.DeleteBlobAsync(blobAbsoluteUri);
 
         /// <inheritdoc/>
@@ -221,11 +220,11 @@
 
         /// <inheritdoc/>
         public Task<string> CreateAndActivateBatchApplication(string name, string version, System.IO.Stream package) => azureProxy.CreateAndActivateBatchApplication(name, version, package);
-=======
+
+        /// <inheritdoc/>
         public Task DisableBatchPoolAutoScaleAsync(string poolId, CancellationToken cancellationToken) => azureProxy.DisableBatchPoolAutoScaleAsync(poolId, cancellationToken);
 
         /// <inheritdoc/>
         public Task EnableBatchPoolAutoScaleAsync(string poolId, TimeSpan interval, BatchPoolAutoScaleFormulaFactory formulaFactory, CancellationToken cancellationToken) => azureProxy.EnableBatchPoolAutoScaleAsync(poolId, interval, formulaFactory, cancellationToken);
->>>>>>> 427cfe60
     }
 }